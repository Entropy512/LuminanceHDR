This is a project that aims to make some of RawTherapee's highly optimized raw processing routines readily available for other FOSS photo editing software.

The goal is to move certain source files from RawTherapee into this library.
Thus, any changes to the source can be done here and will be used by the projects which use librtprocess.

librtprocess currently is maintained by developers of the following projects:

. Filmulator https://github.com/CarVac/filmulator-gui

. HDRMerge https://github.com/jcelaya/hdrmerge

. LuminanceHdr https://github.com/LuminanceHDR/LuminanceHDR

. PhotoFlow https://github.com/aferrero2707/PhotoFlow

. RawTherapee https://github.com/Beep6581/RawTherapee

... the latter is where currently all the code comes from ;-)

<<<<<<< HEAD
This is version 0.7.0, which furnishes the following routines:
=======
This is version 0.6.0, which furnishes the following routines:
>>>>>>> b5902405


* ahd_demosaic
* amaze_demosaic
* dcb_demosaic
* igv_demosaic
* lmmse_demosaic
* rcd_demosaic
* vng4_demosaic
* markesteijn_demosaic
* xtransfast_demosaic
* CA_correct

Build instructions:

1. Make a subdirectory named `build`, and `cd` to that directory.
2. Run `cmake ..`
3. Run `make`
4. Run `make install` as root.

Build instructions for Windows msys2 environment:

1. Make a subdirectory named `build`, and `cd` to that directory.
2. Run `cmake -G "MSYS Makefiles" -DCMAKE_INSTALL_PREFIX="$MSYSTEM_PREFIX" ..`
3. Run `make`
4. Run `make install`.

Build instructions for macOS:

Prerequisites: XCode/XCode command line tools.  An optional SDK (this example uses macOS 10.9).  An implementation of OpenMP, for example `libiomp.5`.
1. Make a subdirectory named `build`, and `cd` to that directory.
2. On macOS 10.12 _Sierra_, run `sudo cmake -DCMAKE_BUILD_TYPE="release"  -DPROC_TARGET_NUMBER="1" -DCMAKE_C_COMPILER="clang-mp-3.9" -DCMAKE_CXX_COMPILER="clang++-mp-3.9" -DCMAKE_CXX_FLAGS=-I/opt/local/include -DCMAKE_OSX_SYSROOT="/Applications/Xcode.app/Contents/Developer/Platforms/MacOSX.platform/Developer/SDKs/MacOSX10.9.sdk" -DCMAKE_OSX_DEPLOYMENT_TARGET="10.9" -DOpenMP_C_FLAGS=-fopenmp="libiomp5" -DOpenMP_CXX_FLAGS=-fopenmp="libiomp5" -DOpenMP_C_LIB_NAMES="libiomp5" -DOpenMP_CXX_LIB_NAMES="libiomp5" -DOpenMP_libiomp5_LIBRARY="/opt/local" -DCMAKE_INSTALL_PREFIX=/opt/local ..`
<br><br>On macOS 10.14 _Mojave_, run `cmake -DCMAKE_BUILD_TYPE="release" -DPROC_TARGET_NUMBER="1" -DCMAKE_C_COMPILER="clang" -DCMAKE_CXX_COMPILER="clang++" -DCMAKE_CXX_FLAGS=-I/opt/local/include -DCMAKE_OSX_SYSROOT="/Applications/Xcode.app/Contents/Developer/Platforms/MacOSX.platform/Developer/SDKs/MacOSX10.9.sdk" -DCMAKE_OSX_DEPLOYMENT_TARGET="10.9" -DOpenMP_C_FLAGS=-fopenmp=lomp -DOpenMP_CXX_FLAGS=-fopenmp=lomp -DOpenMP_C_LIB_NAMES="libiomp5" -DOpenMP_CXX_LIB_NAMES="libiomp5" -DOpenMP_libiomp5_LIBRARY="/opt/local/lib/libiomp5.dylib" -DOpenMP_CXX_FLAGS="-Xpreprocessor -fopenmp /opt/local/lib/libiomp5.dylib -I/opt/local/include" -DOpenMP_CXX_LIB_NAMES="libiomp5" -DOpenMP_omp_LIBRARY=/opt/local/lib/libiomp5.dylib -DOpenMP_C_FLAGS="-Xpreprocessor -fopenmp /opt/local/lib/libiomp5.dylib -I/opt/local/include"  -DCMAKE_INSTALL_PREFIX=/opt/local -DCMAKE_C_FLAGS=I/opt/local/include ..`
3. Run `sudo make -j$(sysctl -n hw.ncpu) install`

Optional switches to be included in the `cmake` command:

1. To build in verbose mode, include `-DVERBOSE=ON`
2. If you make your own builds, include `-DPROC_TARGET_NUMBER=2` for maximum speed. Keep in mind that this build will only work on the machine you built it.

Include `-lrtprocess`, and `#include <rtprocess/librtprocess.h>` to use this library.<|MERGE_RESOLUTION|>--- conflicted
+++ resolved
@@ -17,12 +17,7 @@
 
 ... the latter is where currently all the code comes from ;-)
 
-<<<<<<< HEAD
 This is version 0.7.0, which furnishes the following routines:
-=======
-This is version 0.6.0, which furnishes the following routines:
->>>>>>> b5902405
-
 
 * ahd_demosaic
 * amaze_demosaic
