/*
 * This file is a part of Luminance HDR package
 * ----------------------------------------------------------------------
 * Copyright (C) 2013-2014 Davide Anastasia
 *
 *  This program is free software; you can redistribute it and/or modify
 *  it under the terms of the GNU General Public License as published by
 *  the Free Software Foundation; either version 2 of the License, or
 *  (at your option) any later version.
 *
 *  This program is distributed in the hope that it will be useful,
 *  but WITHOUT ANY WARRANTY; without even the implied warranty of
 *  MERCHANTABILITY or FITNESS FOR A PARTICULAR PURPOSE.  See the
 *  GNU General Public License for more details.
 *
 *  You should have received a copy of the GNU General Public License
 *  along with this program; if not, write to the Free Software
 *  Foundation, Inc., 59 Temple Place, Suite 330, Boston, MA  02111-1307  USA
 * ----------------------------------------------------------------------
 */

//! \brief Robertson02 algorithm for automatic self-calibration.
//! \author Davide Anastasia <davideanastasia@users.sourceforge.net>
//! \note heavily inspired by the implementation of the same algorithm
//! in PFSTools (thanks to Grzegorz Krawczyk) and the original QTpfsgui (thanks
//! to Giuseppe Rota)

#include "robertson02.h"
#include "arch/math.h"

#include <algorithm>
#include <cassert>
#include <iostream>
#include <iterator>
#include <vector>
#include <functional>

#include <Libpfs/array2d.h>

#ifndef NDEBUG
#define PRINT_DEBUG(str) std::cerr << "Robertson: " << str << std::endl
#else
#define PRINT_DEBUG(str)
#endif

using namespace pfs;
using namespace std;
using namespace std::placeholders;

namespace libhdr {
namespace fusion {

void RobertsonOperator::applyResponse(
    ResponseCurve &response, WeightFunction &weight, ResponseChannel channel,
    const DataList &inputData, float *outputData, size_t width, size_t height,
    float minAllowedValue, float maxAllowedValue, const float *arrayofexptime) {
    assert(inputData.size());

    size_t saturatedPixels = 0;

    int numPixels = (int)width * height;
    for (int j = 0; j < numPixels; ++j) {
        // all exposures for each pixel
        float sum = 0.0f;
        float div = 0.0f;
        float maxti = -1e6f;
        float minti = +1e6f;

        // for all exposures
        for (int i = 0; i < (int)inputData.size(); ++i) {
            float m = inputData[i][j];
            float ti = arrayofexptime[i];

            float w = weight(m);
            float r = response(m, channel);
            // --- anti saturation: observe minimum exposure time at which
            // saturated value is present, and maximum exp time at which
            // black value is present
            if (m > maxAllowedValue) {
                minti = min(minti, ti);
            }
            if (m < minAllowedValue) {
                maxti = max(maxti, ti);
            }

            // --- anti-ghosting: monotonous increase in time should result
            // in monotonous increase in intensity; make forward and
            // backward check, ignore value if condition not satisfied
            //            int m_lower = inputData.getSample(i_lower[i], j);
            //            int m_upper = inputData.getSample(i_upper[i], j);

            //            if ( N > 1) {
            //                if ( m_lower > m || m_upper < m ) {
            //                    continue;
            //                }
            //            }

            sum += w * ti * r;
            div += w * ti * ti;
        }

        // --- anti saturation: if a meaningful representation of pixel
        // was not found, replace it with information from observed data
        if (div == 0.0f) {
            ++saturatedPixels;
        }
        if (div == 0.0f && maxti > -1e6f) {
            sum = minAllowedValue;
            div = maxti;
        }
        if (div == 0.0f && minti < +1e6f) {
            sum = maxAllowedValue;
            div = minti;
        }

        if (div != 0.0f) {
            outputData[j] = sum / div;
        } else {
            outputData[j] = 0.0f;
        }
    }

    PRINT_DEBUG("Saturated pixels: " << saturatedPixels);
}

void RobertsonOperator::computeFusion(ResponseCurve &response,
                                      WeightFunction &weight,
                                      const vector<FrameEnhanced> &frames,
                                      pfs::Frame &frame) {
    assert(frames.size());

    size_t numExposures = frames.size();
    Frame tempFrame(frames[0].frame()->getWidth(),
                    frames[0].frame()->getHeight());

    Channel *outputRed;
    Channel *outputGreen;
    Channel *outputBlue;
    tempFrame.createXYZChannels(outputRed, outputGreen, outputBlue);

    DataList redChannels(numExposures);
    DataList greenChannels(numExposures);
    DataList blueChannels(numExposures);

    fillDataLists(frames, redChannels, greenChannels, blueChannels);

    float maxAllowedValue = weight.maxTrustedValue();
    float minAllowedValue = weight.minTrustedValue();

    vector<float> averageLuminances;
    transform(frames.begin(), frames.end(),
                   back_inserter(averageLuminances),
                   bind(&FrameEnhanced::averageLuminance, _1));

    applyResponse(response, weight, RESPONSE_CHANNEL_RED, redChannels,
                  outputRed->data(), tempFrame.getWidth(),
                  tempFrame.getHeight(), minAllowedValue, maxAllowedValue,
                  averageLuminances.data());  // red
    applyResponse(response, weight, RESPONSE_CHANNEL_BLUE, blueChannels,
                  outputBlue->data(), tempFrame.getWidth(),
                  tempFrame.getHeight(), minAllowedValue, maxAllowedValue,
                  averageLuminances.data());  // blue
    applyResponse(response, weight, RESPONSE_CHANNEL_GREEN, greenChannels,
                  outputGreen->data(), tempFrame.getWidth(),
                  tempFrame.getHeight(), minAllowedValue, maxAllowedValue,
                  averageLuminances.data());  // green

    float cmax[3];
    cmax[0] = *max_element(outputRed->begin(), outputRed->end());
    cmax[1] = *max_element(outputGreen->begin(), outputGreen->end());
    cmax[2] = *max_element(outputBlue->begin(), outputBlue->end());
    float Max = max(cmax[0], max(cmax[1], cmax[2]));

    replace_if(outputRed->begin(), outputRed->end(),
               [](float f) { return !isnormal(f); }, Max);
    replace_if(outputGreen->begin(), outputGreen->end(),
               [](float f) { return !isnormal(f); }, Max);
    replace_if(outputBlue->begin(), outputBlue->end(),
               [](float f) { return !isnormal(f); }, Max);

    frame.swap(tempFrame);
}

}  // namespace fusion
}  // namespace libhdr

namespace {
using namespace libhdr::fusion;

// maximum iterations after algorithm accepts local minima
const int MAXIT = 35;  // 500;

// maximum accepted error
const float MAX_DELTA = 1e-3f;  // 1e-5f;

float normalizeI(ResponseCurve::ResponseContainer &I) {
    size_t M = I.size();
    size_t Mmin;
    size_t Mmax;
    // find min max
    for (Mmin = 0; Mmin < M && I[Mmin] == 0; ++Mmin)
        ;
    for (Mmax = M - 1; Mmax > 0 && I[Mmax] == 0; --Mmax)
        ;

    size_t Mmid = Mmin + (Mmax - Mmin) / 2;
    float mid = I[Mmid];

    if (mid == 0.0f) {
        // find first non-zero middle response
        while ((Mmid < Mmax) && (I[Mmid] == 0.0f)) {
            Mmid++;
        }
        mid = I[Mmid];
    }

    PRINT_DEBUG("robertson02: middle response, mid = "
                << mid << " [" << Mmid << "]"
                << " " << Mmin << "..." << Mmax);

    if (mid != 0.0f) {
        for (size_t m = 0; m < M; ++m) {
            I[m] /= mid;
        }
    }
    return mid;
}

/*
void pseudoSort(const float* arrayofexptime, int* i_lower, int* i_upper, int N)
{
    for (int i = 0; i < N; ++i)
    {
        i_lower[i] = i;
        i_upper[i] = i;
        float ti = arrayofexptime[i];
        float ti_upper = arrayofexptime[0];
        float ti_lower = arrayofexptime[0];

        for ( int j = 0; j < N; ++j ) {
            if ( i != j ) {
                if ( arrayofexptime[j] > ti && arrayofexptime[j] < ti_upper ) {
                    ti_upper = arrayofexptime[j];
                    i_upper[i] = j;
                }
                if ( arrayofexptime[j] < ti && arrayofexptime[j] > ti_lower ) {
                    ti_lower = arrayofexptime[j];
                    i_lower[i] = j;
                }
            }
        }
        // if ( i_lower[i] == -1 ) i_lower[i] = i;
        // if ( i_upper[i] == -1 ) i_upper[i] = i;
    }
}
*/

}  // anonymous

namespace libhdr {
namespace fusion {

void RobertsonOperatorAuto::computeResponse(
    ResponseCurve &response, WeightFunction &weight, ResponseChannel channel,
    const DataList &inputData, float *outputData, size_t width, size_t height,
    float minAllowedValue, float maxAllowedValue, const float *arrayofexptime) {
    typedef ResponseCurve::ResponseContainer ResponseContainer;

    int N = inputData.size();

    // 0 . initialization
    // a. normalize response
    ResponseContainer &I = response.get(channel);
    normalizeI(I);
    // b. copy response
    ResponseContainer Ip = response.get(channel);
    // c. set previous delta
    double pdelta = 0.0;

    applyResponse(response, weight, channel, inputData, outputData, width,
                  height, minAllowedValue, maxAllowedValue, arrayofexptime);

    vector<long> cardEm(ResponseCurve::NUM_BINS);
    ResponseContainer sum;

    assert(sum.size() == cardEm.size());
    assert(sum.size() == Ip.size());
    assert(sum.size() == I.size());

    for (size_t cur_it = 0; cur_it < MAXIT; ++cur_it) {
        // reset buffers
        fill(cardEm.begin(), cardEm.end(), 0);
        fill(sum.begin(), sum.end(), 0.f);

        // 1. Minimize with respect to I
        for (int i = 0; i < N; ++i) {
            float ti = arrayofexptime[i];
            // this is probably uglier than necessary, (I copy th FOR in order
            // not to do the IFs inside them) but I don't know how to improve it
            for (size_t j = 0; j < width * height; ++j) {
                size_t sample = response.getIdx(inputData[i][j]);
                // if ((sample < ResponseCurve::NUM_BINS) && (sample >= 0)) //
                // sample is
                // unsigned so always >= 0
                if (sample < ResponseCurve::NUM_BINS) {
                    sum[sample] += ti * outputData[j];
                    cardEm[sample]++;
                }
#ifndef NDEBUG
                else
                    PRINT_DEBUG("robertson02: sample out of range: " << sample);
#endif
            }
        }

        float Iprevious = 0.f;
        for (size_t m = 0; m < I.size(); ++m) {
            if (cardEm[m] != 0) {
                I[m] = Iprevious = sum[m] / cardEm[m];
            } else {
                I[m] = Iprevious;
            }
        }

        // 2. Normalize I
        normalizeI(I);

        // 3. Apply new response
        applyResponse(response, weight, channel, inputData, outputData, width,
                      height, minAllowedValue, maxAllowedValue, arrayofexptime);

        // 4. Check stopping condition
        double delta = 0.0;
        int hits = 0;
        for (size_t m = 0; m < I.size(); ++m) {
            if (I[m] != 0.0f) {
                float diff = I[m] - Ip[m];
                delta += (double) diff * diff;
                Ip[m] = I[m];
                hits++;
            }
        }
        delta /= hits;

#ifndef NDEBUG
        PRINT_DEBUG(" #" << cur_it << " delta=" << delta
                         << " (coverage: " << 100 * hits / I.size() << "%)");
#endif
        if (delta < MAX_DELTA) {
#ifndef NDEBUG
            cerr << " #" << cur_it << " delta=" << pdelta
                      << " <- converged\n";
#endif
            break;
        } else if (isnan(delta) ||
                   (cur_it > MAXIT && pdelta < delta)) {
#ifndef NDEBUG
            cerr
                << "algorithm failed to converge, too noisy data in range\n";
#endif
            break;
        }

        pdelta = delta;
    }
}

void RobertsonOperatorAuto::computeFusion(
    ResponseCurve &response, WeightFunction &weight,
<<<<<<< HEAD
    const std::vector<FrameEnhanced> &frames, pfs::Frame &outFrame) {
=======
    const vector<FrameEnhanced> &frames, pfs::Frame &frame) {
>>>>>>> f4d15a3b
    assert(frames.size());

    size_t numExposures = frames.size();
    Frame tempFrame(frames[0].frame()->getWidth(),
                    frames[0].frame()->getHeight());

    Channel *outputRed;
    Channel *outputGreen;
    Channel *outputBlue;
    tempFrame.createXYZChannels(outputRed, outputGreen, outputBlue);

    DataList redChannels(numExposures);
    DataList greenChannels(numExposures);
    DataList blueChannels(numExposures);

    fillDataLists(frames, redChannels, greenChannels, blueChannels);

    float maxAllowedValue = weight.maxTrustedValue();
    float minAllowedValue = weight.minTrustedValue();

    vector<float> averageLuminances;
    transform(frames.begin(), frames.end(),
                   back_inserter(averageLuminances),
                   bind(&FrameEnhanced::averageLuminance, _1));

    // red
    computeResponse(response, weight, RESPONSE_CHANNEL_RED, redChannels,
                    outputRed->data(), tempFrame.getWidth(),
                    tempFrame.getHeight(), minAllowedValue, maxAllowedValue,
                    averageLuminances.data());
    // green
    computeResponse(response, weight, RESPONSE_CHANNEL_GREEN, greenChannels,
                    outputGreen->data(), tempFrame.getWidth(),
                    tempFrame.getHeight(), minAllowedValue, maxAllowedValue,
                    averageLuminances.data());
    // blue
    computeResponse(response, weight, RESPONSE_CHANNEL_BLUE, blueChannels,
                    outputBlue->data(), tempFrame.getWidth(),
                    tempFrame.getHeight(), minAllowedValue, maxAllowedValue,
                    averageLuminances.data());

    float cmax[3];
    cmax[0] = *max_element(outputRed->begin(), outputRed->end());
    cmax[1] = *max_element(outputGreen->begin(), outputGreen->end());
    cmax[2] = *max_element(outputBlue->begin(), outputBlue->end());
    float Max = max(cmax[0], max(cmax[1], cmax[2]));

    replace_if(outputRed->begin(), outputRed->end(),
               [](float f) { return !isnormal(f); }, Max);
    replace_if(outputGreen->begin(), outputGreen->end(),
               [](float f) { return !isnormal(f); }, Max);
    replace_if(outputBlue->begin(), outputBlue->end(),
               [](float f) { return !isnormal(f); }, Max);

    outFrame.swap(tempFrame);
}

}  // namespace fusion
}  // namespace libhdr<|MERGE_RESOLUTION|>--- conflicted
+++ resolved
@@ -367,11 +367,7 @@
 
 void RobertsonOperatorAuto::computeFusion(
     ResponseCurve &response, WeightFunction &weight,
-<<<<<<< HEAD
-    const std::vector<FrameEnhanced> &frames, pfs::Frame &outFrame) {
-=======
     const vector<FrameEnhanced> &frames, pfs::Frame &frame) {
->>>>>>> f4d15a3b
     assert(frames.size());
 
     size_t numExposures = frames.size();
