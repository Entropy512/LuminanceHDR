--- conflicted
+++ resolved
@@ -172,23 +172,12 @@
 
     if (appname.contains("luminance-hdr") && (!isBatchHDR) && (!isBatchTM)) {
 
-<<<<<<< HEAD
-// If extra demosicing packs are not present warn the user and change settings if one of the missing methods is selected.
-#ifndef DEMOSAICING_GPL2
-        if (LuminanceOptions().getRawUserQuality() > 3) {
-            LuminanceOptions().setRawUserQuality( 3 );
-            QMessageBox::warning(nullptr, "", QObject::tr("This version of Luminance HDR has been compiled without support for extra "\
-                        "demosaicing algorithms.\nYour preferences were set to use one of the missing algorithms "\
-                        "and are now been changed to use the supported AHD method.\nTo change this "
-                        "go to Tools->Preferences->Raw Conversion->Quality"), QMessageBox::Ok);
-=======
         if (LuminanceOptions().isWarnNewDomosaicingAlgos()) {
             LuminanceOptions().setWarnNewDomosaicingAlgos(false);
             QMessageBox::warning(NULL, "", QObject::tr("This version of Luminance HDR has been compiled with support for extra "\
                         "demosaicing algorithms.\n"\
                         "Please go to Tools->Preferences->Raw Conversion->Quality and select one of the new available methods."\
                         ), QMessageBox::Ok);
->>>>>>> b167f83a
         }
 
         DonationDialog::showDonationDialog();
