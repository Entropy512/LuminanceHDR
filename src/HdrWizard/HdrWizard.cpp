/**
 * This file is a part of Luminance HDR package.
 * ----------------------------------------------------------------------
 * Copyright (C) 2006,2007 Giuseppe Rota
 *
 *  This program is free software; you can redistribute it and/or modify
 *  it under the terms of the GNU General Public License as published by
 *  the Free Software Foundation; either version 2 of the License, or
 *  (at your option) any later version.
 *
 *  This program is distributed in the hope that it will be useful,
 *  but WITHOUT ANY WARRANTY; without even the implied warranty of
 *  MERCHANTABILITY or FITNESS FOR A PARTICULAR PURPOSE.  See the
 *  GNU General Public License for more details.
 *
 *  You should have received a copy of the GNU General Public License
 *  along with this program; if not, write to the Free Software
 *  Foundation, Inc., 59 Temple Place, Suite 330, Boston, MA  02111-1307  USA
 * ----------------------------------------------------------------------
 *
 * Original Work
 * @author Giuseppe Rota <grota@users.sourceforge.net>
 * Improvements, bugfixing
 * @author Franco Comida <fcomida@users.sourceforge.net>
 *
 */
#include <QDebug>

#include <QStringList>
#include <QFileDialog>
#include <QDir>
#include <QUrl>
#include <QMessageBox>
#include <QProcess>
#include <QTextStream>
#include <QSqlRecord>
#include <QSqlQuery>
#include <QSqlQueryModel>
#include <QSqlError>

#include "HdrWizard.h"
#include "ui_HdrWizard.h"

#include "arch/math.h"
#include "arch/freebsd/math.h"
#include "Common/config.h"
#include "HdrWizard/EditingTools.h"
#include "UI/Gang.h"
#include "HdrCreation/HdrCreationManager.h"

<<<<<<< HEAD
HdrWizard::HdrWizard(QWidget *p, QStringList files):
=======
HdrWizard::HdrWizard(QWidget *p, QStringList &files, QStringList &inputFilesName, QVector<float> &inputExpoTimes) :
>>>>>>> 5cc10b3c
    QDialog(p),
    hdrCreationManager(new HdrCreationManager),
    loadcurvefilename(""),
    savecurvefilename(""),
<<<<<<< HEAD
=======
    m_inputFilesName(inputFilesName),
    m_inputExpoTimes(inputExpoTimes),
>>>>>>> 5cc10b3c
    m_Ui(new Ui::HdrWizard)
{
    m_Ui->setupUi(this);
    setAcceptDrops(true);

    weights_in_gui[0] = TRIANGULAR;
    weights_in_gui[1] = GAUSSIAN;
    weights_in_gui[2] = PLATEAU;
    responses_in_gui[0] = GAMMA;
    responses_in_gui[1] = LINEAR;
    responses_in_gui[2] = LOG10;
    responses_in_gui[3] = FROM_ROBERTSON;
    models_in_gui[0] = DEBEVEC;
    models_in_gui[1] = ROBERTSON;

    m_Ui->tableWidget->setHorizontalHeaderLabels(QStringList()<< tr("Image Filename") << tr("Exposure"));
    m_Ui->tableWidget->resizeColumnsToContents();
    
    EVgang = new Gang(m_Ui->EVSlider, m_Ui->ImageEVdsb, NULL, NULL, NULL,NULL, -10,10,0);

    if ( !luminance_options.isShowFirstPageWizard() )
    {
        m_Ui->NextFinishButton->setEnabled(false);
        m_Ui->pagestack->setCurrentIndex(1);
    }

    m_Ui->progressBar->hide();
    m_Ui->textEdit->hide();

    setupConnections();

    if (files.size())
    {
        m_Ui->pagestack->setCurrentIndex(1);

        QMetaObject::invokeMethod(this, "loadInputFiles", Qt::QueuedConnection,
                                  Q_ARG(QStringList, files), Q_ARG(int, files.size()));
    }

    QSqlQueryModel model;
    model.setQuery("SELECT * FROM parameters"); 
    for (int i = 0; i < model.rowCount(); i++) {
        m_Ui->predefConfigsComboBox->addItem(tr("Custom config %1").arg(i+1));
        int weight_ = model.record(i).value("weight").toInt(); 
        int response_ = model.record(i).value("response").toInt(); 
        int model_ = model.record(i).value("model").toInt(); 
        QString filename_ = model.record(i).value("filename").toString(); 
        config_triple ct;
        switch (weight_) {
            case 0:
                ct.weights = TRIANGULAR;
                break;
            case 1:
                ct.weights = GAUSSIAN;
                break;
            case 2:
                ct.weights = PLATEAU;
                break;
        }
        switch (response_) {
            case 0:
                ct.response_curve = FROM_FILE;
                ct.LoadCurveFromFilename = filename_;
                ct.SaveCurveToFilename = "";    
                break;
            case 1:
                ct.response_curve = LINEAR;
                break; 
            case 2:
                ct.response_curve = GAMMA;
                break; 
            case 3:
                ct.response_curve = LOG10;
                break; 
            case 4:
                ct.response_curve = FROM_ROBERTSON;
                break; 
        }
        switch (model_) {
            case 0:
                ct.model = DEBEVEC;
                break; 
            case 1:
                ct.model = ROBERTSON;
                break; 
        }
        m_customConfig.push_back(ct);   
    }
}

HdrWizard::~HdrWizard()
{
#ifdef QT_DEBUG
    qDebug() << "HdrWizard::~HdrWizard()";
#endif
    
    QStringList  fnames = hdrCreationManager->getFileList();
    int n = fnames.size();

    for (int i = 0; i < n; i++)
    {
        QString fname = hdrCreationManager->getFileList().at(i);
        QFileInfo qfi(fname);
        QString thumb_name = QString(luminance_options.getTempDir() + "/"+  qfi.completeBaseName() + ".thumb.jpg");
        QFile::remove(thumb_name);
        thumb_name = QString(luminance_options.getTempDir() + "/" + qfi.completeBaseName() + ".thumb.ppm");
        QFile::remove(thumb_name);
    }

    delete EVgang;
    delete hdrCreationManager;
}

void HdrWizard::setupConnections()
{
    connect(EVgang, SIGNAL(finished()), this, SLOT(editingEVfinished()));
    connect(m_Ui->tableWidget, SIGNAL(currentCellChanged(int,int,int,int)), this, SLOT(inputHdrFileSelected(int)));

    connect(m_Ui->NextFinishButton,SIGNAL(clicked()),this,SLOT(NextFinishButtonClicked()));
    connect(m_Ui->cancelButton,SIGNAL(clicked()),this,SLOT(reject()));
    connect(m_Ui->pagestack,SIGNAL(currentChanged(int)),this,SLOT(currentPageChangedInto(int)));

    connect(m_Ui->ais_radioButton, SIGNAL(clicked()), this, SLOT(alignSelectionClicked()));
    connect(m_Ui->mtb_radioButton, SIGNAL(clicked()), this, SLOT(alignSelectionClicked()));

    connect(m_Ui->predefConfigsComboBox,SIGNAL(activated(int)),this,
    SLOT(predefConfigsComboBoxActivated(int)));
    connect(m_Ui->antighostRespCurveCombobox,SIGNAL(activated(int)),this,
    SLOT(antighostRespCurveComboboxActivated(int)));
    connect(m_Ui->customConfigCheckBox,SIGNAL(toggled(bool)),this,
    SLOT(customConfigCheckBoxToggled(bool)));
    connect(m_Ui->triGaussPlateauComboBox,SIGNAL(activated(int)),this,
    SLOT(triGaussPlateauComboBoxActivated(int)));
    connect(m_Ui->predefRespCurveRadioButton,SIGNAL(toggled(bool)),this,
    SLOT(predefRespCurveRadioButtonToggled(bool)));
    connect(m_Ui->gammaLinLogComboBox,SIGNAL(activated(int)),this,
    SLOT(gammaLinLogComboBoxActivated(int)));
    connect(m_Ui->loadRespCurveFromFileCheckbox,SIGNAL(toggled(bool)),this,
    SLOT(loadRespCurveFromFileCheckboxToggled(bool)));
    connect(m_Ui->loadRespCurveFileButton,SIGNAL(clicked()),this,
    SLOT(loadRespCurveFileButtonClicked()));
    connect(m_Ui->saveRespCurveToFileCheckbox,SIGNAL(toggled(bool)),this,
    SLOT(saveRespCurveToFileCheckboxToggled(bool)));
    connect(m_Ui->saveRespCurveFileButton,SIGNAL(clicked()),this,
    SLOT(saveRespCurveFileButtonClicked()));
    connect(m_Ui->modelComboBox,SIGNAL(activated(int)),this,
    SLOT(modelComboBoxActivated(int)));
    connect(m_Ui->RespCurveFileLoadedLineEdit,SIGNAL(textChanged(const QString&)),this,
    SLOT(loadRespCurveFilename(const QString&)));
    connect(m_Ui->loadImagesButton,SIGNAL(clicked()),this,SLOT(loadImagesButtonClicked()));
    connect(m_Ui->removeImageButton,SIGNAL(clicked()),this,SLOT(removeImageButtonClicked()));
    connect(m_Ui->clearListButton,SIGNAL(clicked()),this,SLOT(clearListButtonClicked()));
    connect(hdrCreationManager, SIGNAL(fileLoaded(int,QString,float)), this, SLOT(fileLoaded(int,QString,float)));
    connect(hdrCreationManager,SIGNAL(finishedLoadingInputFiles(QStringList)),this, SLOT(finishedLoadingInputFiles(QStringList)));
    connect(hdrCreationManager,SIGNAL(errorWhileLoading(QString)),this, SLOT(errorWhileLoading(QString)));
    connect(hdrCreationManager,SIGNAL(expotimeValueChanged(float,int)),this, SLOT(updateGraphicalEVvalue(float,int)));
    connect(hdrCreationManager, SIGNAL(finishedAligning(int)), this, SLOT(finishedAligning(int)));
    connect(hdrCreationManager, SIGNAL(ais_failed(QProcess::ProcessError)), this, SLOT(ais_failed(QProcess::ProcessError)));
    connect(hdrCreationManager, SIGNAL(aisDataReady(QByteArray)), this, SLOT(writeAisData(QByteArray)));

    connect(this,SIGNAL(rejected()),hdrCreationManager,SLOT(removeTempFiles()));

}

void HdrWizard::loadImagesButtonClicked() {
    QString filetypes;
    // when changing these filetypes, also change in DnDOption - for Drag and Drop
    filetypes += tr("All formats (*.jpeg *.jpg *.tiff *.tif *.crw *.cr2 *.nef *.dng *.mrw *.orf *.kdc *.dcr *.arw *.raf *.ptx *.pef *.x3f *.raw *.sr2 *.rw2 *.3fr *.mef *.mos *.erf *.nrw *.srw");
    filetypes += tr("*.JPEG *.JPG *.TIFF *.TIF *.CRW *.CR2 *.NEF *.DNG *.MRW *.ORF *.KDC *.DCR *.ARW *.RAF *.PTX *.PEF *.X3F *.RAW *.SR2 *.RW2 *.3FR *.MEF *.MOS *.ERF *.NRW *.SRW);;");
    filetypes += tr("JPEG (*.jpeg *.jpg *.JPEG *.JPG);;");
    filetypes += tr("TIFF Images (*.tiff *.tif *.TIFF *.TIF);;");
    filetypes += tr("RAW Images (*.crw *.cr2 *.nef *.dng *.mrw *.orf *.kdc *.dcr *.arw *.raf *.ptx *.pef *.x3f *.raw *.sr2 *.rw2 *.3fr *.mef *.mos *.erf *.nrw *.srw");
    filetypes += tr("*.CRW *.CR2 *.NEF *.DNG *.MRW *.ORF *.KDC *.DCR *.ARW *.RAF *.PTX *.PEF *.X3F *.RAW *.SR2 *.RW2 *.3FR *.MEF *.MOS *.ERF *.NRW *.SRW)");

    QString RecentDirInputLDRs = luminance_options.getDefaultPathLdrIn();

    QStringList files = QFileDialog::getOpenFileNames(this, tr("Select the input images"), RecentDirInputLDRs, filetypes );

    if (!files.isEmpty() ) {
<<<<<<< HEAD
    QFileInfo qfi(files.at(0));
        // if the new dir, the one just chosen by the user, is different from the one stored in the settings, update the luminance_options.
    if (RecentDirInputLDRs != qfi.path()) {
        // update internal field variable
        RecentDirInputLDRs = qfi.path();
                luminance_options.setDefaultPathLdrIn(RecentDirInputLDRs);
    }
    //loadImagesButton->setEnabled(false);
    m_Ui->confirmloadlabel->setText("<center><h3><b>"+tr("Loading...")+"</b></h3></center>");
    loadInputFiles(files, files.count());
    QApplication::setOverrideCursor(QCursor(Qt::BusyCursor));
=======
        QFileInfo qfi(files.at(0));
        // if the new dir, the one just chosen by the user, is different from the one stored in the settings, update the luminance_options.
        if (RecentDirInputLDRs != qfi.path()) {
            // update internal field variable
            RecentDirInputLDRs = qfi.path();
            luminance_options.setDefaultPathLdrIn(RecentDirInputLDRs);
        }
        //loadImagesButton->setEnabled(false);
        m_Ui->confirmloadlabel->setText("<center><h3><b>"+tr("Loading...")+"</b></h3></center>");
        loadInputFiles(files, files.count());
        QApplication::setOverrideCursor(QCursor(Qt::BusyCursor));
>>>>>>> 5cc10b3c
    } //if (!files.isEmpty())
}

void HdrWizard::removeImageButtonClicked()
{
    disconnect(m_Ui->tableWidget, SIGNAL(currentCellChanged(int,int,int,int)), this, SLOT(inputHdrFileSelected(int)));
    int index = m_Ui->tableWidget->currentRow();

    if (m_Ui->tableWidget->rowCount() == 1)
    {
        clearListButtonClicked();
    }
    else 
    {
        QString fname = hdrCreationManager->getFileList().at(index);
        QFileInfo qfi(fname);
                QString thumb_name = QString(luminance_options.getTempDir() + "/"+  qfi.completeBaseName() + ".thumb.jpg");
        QFile::remove(thumb_name);
                thumb_name = QString(luminance_options.getTempDir() + "/" + qfi.completeBaseName() + ".thumb.ppm");
        QFile::remove(thumb_name);

        hdrCreationManager->remove(index);
        m_Ui->tableWidget->removeRow(index);
        inputHdrFileSelected(m_Ui->tableWidget->currentRow());
    }
    connect(m_Ui->tableWidget, SIGNAL(currentCellChanged(int,int,int,int)), this, SLOT(inputHdrFileSelected(int)));
}

void HdrWizard::clearListButtonClicked()
{
    disconnect(m_Ui->tableWidget, SIGNAL(currentCellChanged(int,int,int,int)), this, SLOT(inputHdrFileSelected(int)));
    m_Ui->previewLabel->clear();
    for (int i = m_Ui->tableWidget->rowCount()-1; i >= 0; --i)
        m_Ui->tableWidget->removeRow(i);

    QStringList  fnames = hdrCreationManager->getFileList();
    int n = fnames.size();
    
    for (int i = 0; i < n; i++) {
        QString fname = hdrCreationManager->getFileList().at(i);
        QFileInfo qfi(fname);
                QString thumb_name = QString(luminance_options.getTempDir() + "/"+  qfi.completeBaseName() + ".thumb.jpg");
        QFile::remove(thumb_name);
                thumb_name = QString(luminance_options.getTempDir() + "/" + qfi.completeBaseName() + ".thumb.ppm");
        QFile::remove(thumb_name);
    }

    hdrCreationManager->reset();
    m_Ui->removeImageButton->setEnabled(false);
    m_Ui->clearListButton->setEnabled(false);
    m_Ui->EVgroupBox->setEnabled(false);
    m_Ui->alignGroupBox->setEnabled(false);
    //EVSlider->setValue(0);
    m_Ui->NextFinishButton->setEnabled(false);
    m_Ui->progressBar->setValue(0);
    m_Ui->progressBar->hide();
    m_Ui->confirmloadlabel->setText("<center><h3><b>"+tr("Start loading a set of images with different exposure")+"</b></h3></center>");
    connect(m_Ui->tableWidget, SIGNAL(currentCellChanged(int,int,int,int)), this, SLOT(inputHdrFileSelected(int)));
}

void HdrWizard::dragEnterEvent(QDragEnterEvent *event) {
    if (m_Ui->loadImagesButton->isEnabled())
        event->acceptProposedAction();
}

void HdrWizard::dropEvent(QDropEvent *event) {

    if (event->mimeData()->hasUrls()) {
        QStringList files = convertUrlListToFilenameList(event->mimeData()->urls());
        if (files.size() > 0)
            loadInputFiles(files, files.size());
    }
    event->acceptProposedAction();
}

void HdrWizard::loadInputFiles(QStringList files, int count) {
    int shift = m_Ui->tableWidget->rowCount();
    m_Ui->tableWidget->setEnabled(false);
    m_Ui->tableWidget->setRowCount(shift + count);
    m_Ui->progressBar->setMaximum(count);
    m_Ui->progressBar->setValue(0);
    //connect(hdrCreationManager, SIGNAL(maximumValue(int)), progressBar, SLOT(setMaximum(int)));
    //connect(hdrCreationManager, SIGNAL(nextstep(int)), progressBar, SLOT(setValue(int)));
    m_Ui->progressBar->show();
    
    hdrCreationManager->setShift(shift);
    hdrCreationManager->setFileList(files);
    hdrCreationManager->loadInputFiles();
}

void HdrWizard::fileLoaded(int index, QString fname, float expotime) {
    qDebug("WIZ: fileLoaded, expotimes[%d]=%f --- EV=%f",index,expotime,log2f(expotime));
    updateGraphicalEVvalue(expotime,index);
<<<<<<< HEAD
=======
    m_inputFilesName.push_back(fname);
    m_inputExpoTimes.push_back(expotime);
>>>>>>> 5cc10b3c
    //fill graphical list
    QFileInfo qfi(fname);
    m_Ui->tableWidget->setItem(index,0,new QTableWidgetItem(qfi.fileName()));
    m_Ui->progressBar->setValue(m_Ui->progressBar->value()+1); // increment progressbar
}

void HdrWizard::finishedLoadingInputFiles(QStringList filesLackingExif) {
    if (filesLackingExif.size() == 0) {
        m_Ui->NextFinishButton->setEnabled(true);
        m_Ui->confirmloadlabel->setText(tr("<center><font color=\"#008400\"><h3><b>Images Loaded.</b></h3></font></center>"));
    } else {
        QString warning_message = (QString(tr("<font color=\"#FF0000\"><h3><b>WARNING:</b></h3></font>\
        Luminance HDR was not able to find the relevant <i>EXIF</i> tags\nfor the following images:\n <ul>\
        %1</ul>\
        <hr>You can still proceed creating an Hdr. To do so you have to insert <b>manually</b> the EV (exposure values) or stop difference values.\
        <hr>If you want Luminance HDR to do this <b>automatically</b>, you have to load images that have at least\nthe following exif data: \
        <ul><li>Shutter Speed (seconds)</li>\
        <li>Aperture (f-number)</li></ul>\
        <hr><b>HINT:</b> Losing EXIF data usually happens when you preprocess your pictures.<br>\
        You can perform a <b>one-to-one copy of the exif data</b> between two sets of images via the <i><b>\"Tools->Copy Exif Data...\"</b></i> menu item."))).arg(filesLackingExif.join(""));
        QMessageBox::warning(this,tr("EXIF data not found"),warning_message);
        m_Ui->confirmloadlabel->setText(QString(tr("<center><h3><b>To proceed you need to manually set the exposure values.<br><font color=\"#FF0000\">%1</font> values still required.</b></h3></center>")).arg(filesLackingExif.size()));
    }
    //do not load any more images
    //loadImagesButton->setEnabled(false);
    //graphical fix
    m_Ui->tableWidget->resizeColumnsToContents();
    //enable user EV input
    m_Ui->EVgroupBox->setEnabled(true);
    m_Ui->tableWidget->selectRow(0);
    m_Ui->tableWidget->setEnabled(true);

    //FIXME mtb doesn't work with 16bit data yet (and probably ever)
    if ((m_Ui->tableWidget->rowCount() >= 2) && (hdrCreationManager->inputImageType() == HdrCreationManager::LDR_INPUT_TYPE)) {
        m_Ui->alignCheckBox->setEnabled(true);
        m_Ui->alignGroupBox->setEnabled(true);
    }
    else if ((m_Ui->tableWidget->rowCount() >= 2) && (hdrCreationManager->inputImageType() == HdrCreationManager::MDR_INPUT_TYPE)) {
        m_Ui->alignCheckBox->setEnabled(true);
        m_Ui->alignGroupBox->setEnabled(true);
        m_Ui->mtb_radioButton->setEnabled(false);
    }
    m_Ui->removeImageButton->setEnabled(true);
    m_Ui->clearListButton->setEnabled(true);
    m_Ui->progressBar->hide();
    QApplication::restoreOverrideCursor();
}

void HdrWizard::errorWhileLoading(QString error) {
    disconnect(m_Ui->tableWidget, SIGNAL(currentCellChanged(int,int,int,int)), this, SLOT(inputHdrFileSelected(int)));
    m_Ui->tableWidget->clear();
    m_Ui->tableWidget->setRowCount(0);
    m_Ui->tableWidget->setEnabled(true);
    m_Ui->progressBar->setValue(0);
    m_Ui->progressBar->hide();
    m_Ui->previewLabel->clear();
    m_Ui->removeImageButton->setEnabled(false);
    m_Ui->clearListButton->setEnabled(false);
    m_Ui->NextFinishButton->setEnabled(false);
    m_Ui->EVgroupBox->setEnabled(false);
    QMessageBox::critical(this,tr("Loading Error: "), error);
    hdrCreationManager->clearlists(true);
    QApplication::restoreOverrideCursor();
    m_Ui->confirmloadlabel->setText("<center><h3><b>"+tr("Start loading a set of images with different exposure")+"</b></h3></center>");
    connect(m_Ui->tableWidget, SIGNAL(currentCellChanged(int,int,int,int)), this, SLOT(inputHdrFileSelected(int)));
}

void HdrWizard::updateGraphicalEVvalue(float expotime, int index_in_table) {
    qDebug("WIZ: updateGraphicalEVvalue EV[%d]=%f",index_in_table,log2f(expotime));
    if (expotime != -1) {
        QString EVdisplay;
        QTextStream ts(&EVdisplay);
        ts.setRealNumberPrecision(2);
        ts << right << forcesign << fixed << log2f(expotime) << " EV";
        QTableWidgetItem *tableitem = new QTableWidgetItem(EVdisplay);
        tableitem->setTextAlignment(Qt::AlignRight | Qt::AlignVCenter);
        m_Ui->tableWidget->setItem(index_in_table,1,tableitem);
    } else {
        //if image doesn't contain (the required) exif tags
        QTableWidgetItem *tableitem = new QTableWidgetItem(QString(tr("Unknown")));
        tableitem->setTextAlignment(Qt::AlignRight | Qt::AlignVCenter);
        tableitem->setBackground(QBrush(Qt::yellow));
        tableitem->setForeground(QBrush(Qt::red));
        m_Ui->tableWidget->setItem(index_in_table,1,tableitem);
    }
}

void HdrWizard::finishedAligning(int exitcode) {
    QApplication::restoreOverrideCursor();
    if (exitcode != 0)
        QMessageBox::warning(this,tr("Error..."),tr("align_image_stack failed to align images."));
    m_Ui->NextFinishButton->setEnabled(true);
    m_Ui->pagestack->setCurrentIndex(2);
    m_Ui->progressBar->hide();
}

void HdrWizard::ais_failed(QProcess::ProcessError e) {
    switch (e) {
    case QProcess::FailedToStart:
        QMessageBox::warning(this,tr("Error..."),tr("Failed to start external application \"<em>align_image_stack</em>\".<br>Please read \"Help -> Contents... -> Setting up -> External Tools\" for more information."));
    break;
    case QProcess::Crashed:
        QMessageBox::warning(this,tr("Error..."),tr("The external application \"<em>align_image_stack</em>\" crashed..."));
    break;
    case QProcess::Timedout:
    case QProcess::ReadError:
    case QProcess::WriteError:
    case QProcess::UnknownError:
        QMessageBox::warning(this,tr("Error..."),tr("An unknown error occurred while executing the \"<em>align_image_stack</em>\" application..."));
    break;
    }
    m_Ui->progressBar->hide();
    m_Ui->textEdit->hide();
    QApplication::restoreOverrideCursor();
    m_Ui->alignGroupBox->setEnabled(true);
    m_Ui->alignCheckBox->setChecked(false);
    m_Ui->NextFinishButton->setEnabled(true);
    m_Ui->confirmloadlabel->setText("<center><h3><b>"+tr("Now click on next button")+"</b></h3></center>");
}

void HdrWizard::customConfigCheckBoxToggled(bool want_custom) {
    if (!want_custom) {
        if (!m_Ui->antighostingCheckBox->isChecked()) {
            m_Ui->label_RespCurve_Antighost->setDisabled(true);
            m_Ui->antighostRespCurveCombobox->setDisabled(true);
            m_Ui->label_Iterations->setDisabled(true);
            m_Ui->spinBoxIterations->setDisabled(true);
            //temporary disable anti-ghosting until it's fixed
            m_Ui->antighostingCheckBox->setDisabled(true);
        }
        else {
            m_Ui->label_predef_configs->setDisabled(true);
            m_Ui->predefConfigsComboBox->setDisabled(true);
            m_Ui->label_weights->setDisabled(true);
            m_Ui->lineEdit_showWeight->setDisabled(true);
            m_Ui->label_resp->setDisabled(true);
            m_Ui->lineEdit_show_resp->setDisabled(true);
            m_Ui->label_model->setDisabled(true);
            m_Ui->lineEdit_showmodel->setDisabled(true);
        }
        predefConfigsComboBoxActivated(m_Ui->predefConfigsComboBox->currentIndex());
        m_Ui->NextFinishButton->setText(tr("&Finish"));
    } else {
        m_Ui->NextFinishButton->setText(tr("&Next >"));
    }
}

void HdrWizard::predefRespCurveRadioButtonToggled(bool want_predef_resp_curve) {
    if (want_predef_resp_curve) {
        //ENABLE load_curve_button and lineedit when "load from file" is checked.
        if (!m_Ui->loadRespCurveFromFileCheckbox->isChecked()) {
            m_Ui->loadRespCurveFileButton->setEnabled(false);
            m_Ui->RespCurveFileLoadedLineEdit->setEnabled(false);
        }
        loadRespCurveFromFileCheckboxToggled(m_Ui->loadRespCurveFromFileCheckbox->isChecked());
    } else { //want to recover response curve via robertson02
        //update hdrCreationManager->chosen_config
        hdrCreationManager->chosen_config.response_curve = FROM_ROBERTSON;
        //always enable
        m_Ui->NextFinishButton->setEnabled(true);
        saveRespCurveToFileCheckboxToggled(m_Ui->saveRespCurveToFileCheckbox->isChecked());
    }
}

void HdrWizard::loadRespCurveFromFileCheckboxToggled( bool checkedfile ) {
    //if checkbox is checked AND we have a valid filename
    if (checkedfile && loadcurvefilename != "") {
    //update chosen config
    hdrCreationManager->chosen_config.response_curve = FROM_FILE;
    hdrCreationManager->chosen_config.LoadCurveFromFilename = strdup(QFile::encodeName(loadcurvefilename).constData());
    //and ENABLE nextbutton
    m_Ui->NextFinishButton->setEnabled(true);
    }
    //if checkbox is checked AND no valid filename
    else  if (checkedfile && loadcurvefilename == "") {
    // DISABLE nextbutton until situation is fixed
    m_Ui->NextFinishButton->setEnabled(false);
//  qDebug("Load checkbox is checked AND no valid filename");
    }
    //checkbox not checked
    else {
    // update chosen config
    hdrCreationManager->chosen_config.response_curve = responses_in_gui[m_Ui->gammaLinLogComboBox->currentIndex()];
    hdrCreationManager->chosen_config.LoadCurveFromFilename = "";
    //and ENABLE nextbutton
    m_Ui->NextFinishButton->setEnabled(true);
    }
}

void HdrWizard::saveRespCurveToFileCheckboxToggled( bool checkedfile ) {
    //if checkbox is checked AND we have a valid filename
    if (checkedfile && savecurvefilename != "") {
        hdrCreationManager->chosen_config.SaveCurveToFilename = strdup(QFile::encodeName(savecurvefilename).constData());
        m_Ui->NextFinishButton->setEnabled(true);
    }
    //if checkbox is checked AND no valid filename
    else  if (checkedfile && savecurvefilename == "") {
        // DISABLE nextbutton until situation is fixed
        m_Ui->NextFinishButton->setEnabled(false);
    }
    //checkbox not checked
    else {
        hdrCreationManager->chosen_config.SaveCurveToFilename = "";
        //and ENABLE nextbutton
        m_Ui->NextFinishButton->setEnabled(true);
    }
}

void HdrWizard::NextFinishButtonClicked() {
    int currentpage = m_Ui->pagestack->currentIndex();
    switch (currentpage) {
    case 0:
        m_Ui->pagestack->setCurrentIndex(1);
        m_Ui->NextFinishButton->setDisabled(true);
        break;
    case 1:
        //now align, if requested
        if (m_Ui->alignCheckBox->isChecked()) {
            QApplication::setOverrideCursor(QCursor(Qt::BusyCursor));
            m_Ui->confirmloadlabel->setText("<center><h3><b>"+tr("Aligning...")+"</b></h3></center>");
            m_Ui->loadImagesButton->setDisabled(true);
            m_Ui->removeImageButton->setDisabled(true);
            m_Ui->clearListButton->setDisabled(true);
            m_Ui->previewLabel->setDisabled(true);
            m_Ui->NextFinishButton->setDisabled(true);
            m_Ui->alignGroupBox->setDisabled(true);
            m_Ui->EVgroupBox->setDisabled(true);
            m_Ui->tableWidget->setDisabled(true);
            repaint();
            m_Ui->progressBar->setMaximum(0);
            m_Ui->progressBar->setMinimum(0);
            m_Ui->progressBar->show();
            if (m_Ui->ais_radioButton->isChecked()) {
                m_Ui->textEdit->show();
                hdrCreationManager->set_ais_crop_flag(m_Ui->autoCropCheckBox->isChecked());
                hdrCreationManager->align_with_ais();
            }
            else
                hdrCreationManager->align_with_mtb();
            return;
        }
        m_Ui->pagestack->setCurrentIndex(2);
        break;
    case 2:
        if(!m_Ui->customConfigCheckBox->isChecked()) {
            currentpage = 3;
        } else {
            m_Ui->pagestack->setCurrentIndex(3);
            break;
        }
    case 3:
        m_Ui->settings_label->setText("<center><h3><b>"+tr("Processing...")+"</b></h3></center>");
        m_Ui->customize_label->setText("<center><h3><b>"+tr("Processing...")+"</b></h3></center>");
        repaint();
        QApplication::setOverrideCursor(QCursor(Qt::BusyCursor));
        PfsFrameHDR = hdrCreationManager->createHdr(m_Ui->antighostingCheckBox->isChecked(),m_Ui->spinBoxIterations->value());
        QApplication::restoreOverrideCursor();
        accept();
        return;
    }
}

void HdrWizard::currentPageChangedInto(int newindex) {
    //predefined configs page
    // m_Ui->textEdit->hide();
    if (newindex == 2) {
        hdrCreationManager->removeTempFiles();
        m_Ui->NextFinishButton->setText(tr("&Finish"));
<<<<<<< HEAD
        //when at least 2 LDR inputs perform Manual Alignment
        int numldrs = hdrCreationManager->getLDRList().size();
=======
        //when at least 2 LDR or MDR inputs perform Manual Alignment
        int numldrs;
        if (hdrCreationManager->inputImageType() == HdrCreationManager::LDR_INPUT_TYPE)
            numldrs = hdrCreationManager->getLDRList().size();
        else
            numldrs = hdrCreationManager->getMDRList().size();
        
        qDebug() << "numldrs = " << numldrs;
>>>>>>> 5cc10b3c
        //if (hdrCreationManager->inputImageType() == HdrCreationManager::LDR_INPUT_TYPE && numldrs >= 2) {
        if (numldrs >= 2) {
            this->setDisabled(true);
            //fix for some platforms/Qt versions: makes sure LDR images have alpha channel
            if (hdrCreationManager->inputImageType() == HdrCreationManager::LDR_INPUT_TYPE)
                hdrCreationManager->makeSureLDRsHaveAlpha();
            EditingTools *editingtools = new EditingTools(hdrCreationManager);
            if (editingtools->exec() == QDialog::Accepted) {
                this->setDisabled(false);
            } else {
                emit reject();
            }
            delete editingtools;
        }
    }
    else if (newindex == 3) { //custom config
        predefConfigsComboBoxActivated(1);
        m_Ui->NextFinishButton->setText(tr("&Finish"));
        return;
    }
}

void HdrWizard::antighostRespCurveComboboxActivated(int fromgui) {
    gammaLinLogComboBoxActivated(fromgui);
}

void HdrWizard::loadRespCurveFileButtonClicked() {
    loadcurvefilename = QFileDialog::getOpenFileName(
            this,
            tr("Load a camera response curve file"),
            QDir::currentPath(),
            tr("Camera response curve (*.m);;All Files (*)") );
    if (!loadcurvefilename.isEmpty())  {
        m_Ui->RespCurveFileLoadedLineEdit->setText(loadcurvefilename);
        loadRespCurveFromFileCheckboxToggled(m_Ui->loadRespCurveFromFileCheckbox->isChecked());
    }
}

void HdrWizard::saveRespCurveFileButtonClicked() {
    savecurvefilename = QFileDialog::getSaveFileName(
            this,
            tr("Save a camera response curve file"),
            QDir::currentPath(),
            tr("Camera response curve (*.m);;All Files (*)") );
    if (!savecurvefilename.isEmpty())  {
        m_Ui->CurveFileNameSaveLineEdit->setText(savecurvefilename);
        saveRespCurveToFileCheckboxToggled(m_Ui->saveRespCurveToFileCheckbox->isChecked());
    }
}

void HdrWizard::predefConfigsComboBoxActivated( int index_from_gui ) {
    if (index_from_gui <= 5) {
        hdrCreationManager->chosen_config = predef_confs[index_from_gui];
    }
    else {
        hdrCreationManager->chosen_config = m_customConfig[index_from_gui - 6];
    }
    m_Ui->lineEdit_showWeight->setText(getQStringFromConfig(1));
    m_Ui->lineEdit_show_resp->setText(getQStringFromConfig(2));
    m_Ui->lineEdit_showmodel->setText(getQStringFromConfig(3));
}

void HdrWizard::triGaussPlateauComboBoxActivated(int from_gui) {
    hdrCreationManager->chosen_config.weights = weights_in_gui[from_gui];
}

void HdrWizard::gammaLinLogComboBoxActivated(int from_gui) {
    hdrCreationManager->chosen_config.response_curve = responses_in_gui[from_gui];
}

void HdrWizard::modelComboBoxActivated(int from_gui) {
    hdrCreationManager->chosen_config.model = models_in_gui[from_gui];
}

void HdrWizard::loadRespCurveFilename( const QString & filename_from_gui) {
    if (!filename_from_gui.isEmpty()) {
        hdrCreationManager->chosen_config.response_curve = FROM_FILE;
        hdrCreationManager->chosen_config.LoadCurveFromFilename = strdup(QFile::encodeName(filename_from_gui).constData());
    }
}

QString HdrWizard::getCaptionTEXT()
{
    return tr("Weights: ")+getQStringFromConfig(1) + tr(" - Response curve: ") + getQStringFromConfig(2) + tr(" - Model: ") + getQStringFromConfig(3);
}

QString HdrWizard::getQStringFromConfig( int type ) {
    if (type == 1) { //return String for weights
    switch (hdrCreationManager->chosen_config.weights) {
    case TRIANGULAR:
        return tr("Triangular");
    case PLATEAU:
        return tr("Plateau");
    case GAUSSIAN:
        return tr("Gaussian");
    }
    } else if (type == 2) {   //return String for response curve
    switch (hdrCreationManager->chosen_config.response_curve) {
    case LINEAR:
        return tr("Linear");
    case GAMMA:
        return tr("Gamma");
    case LOG10:
        return tr("Logarithmic");
    case FROM_ROBERTSON:
        return tr("From Calibration");
    case FROM_FILE:
        return tr("From File: ") + hdrCreationManager->chosen_config.LoadCurveFromFilename;
    }
    } else if (type == 3) {   //return String for model
    switch (hdrCreationManager->chosen_config.model) {
    case DEBEVEC:
        return tr("Debevec");
    case ROBERTSON:
        return tr("Robertson");
    }
    } else return "";
return "";
}

//triggered by user interaction
void HdrWizard::editingEVfinished() {
    //transform from EV value to expotime value
    hdrCreationManager->setEV(m_Ui->ImageEVdsb->value(), m_Ui->tableWidget->currentRow());
    if (hdrCreationManager->getFilesLackingExif().size() == 0) {
        m_Ui->NextFinishButton->setEnabled(true);
        //give an offset to the EV values if they are outside of the -10..10 range.
        hdrCreationManager->checkEVvalues();
        m_Ui->confirmloadlabel->setText(tr("<center><font color=\"#008400\"><h3><b>All the EV values have been set.<br>Now click on Next button.</b></h3></font></center>"));
    } else {
        m_Ui->confirmloadlabel->setText( QString(tr("<center><h3><b>To proceed you need to manually set the exposure values.<br><font color=\"#FF0000\">%1</font> values still required.</b></h3></center>")).arg(hdrCreationManager->getFilesLackingExif().size()) );
    }
}

void HdrWizard::inputHdrFileSelected(int i) {
    if (hdrCreationManager->isValidEV(i))
        m_Ui->ImageEVdsb->setValue(hdrCreationManager->getEV(i));
    if (hdrCreationManager->inputImageType() == HdrCreationManager::LDR_INPUT_TYPE) {
        QImage *image = hdrCreationManager->getLDRList().at(i);
        m_Ui->previewLabel->setPixmap(QPixmap::fromImage(image->scaled(m_Ui->previewLabel->size(), Qt::KeepAspectRatio)));
    }
    else { // load preview from thumbnail previously created on disk
        QString fname = hdrCreationManager->getFileList().at(i);
        QFileInfo qfi(fname);
        QString thumb_name = QString(luminance_options.getTempDir() + "/" + qfi.completeBaseName() + ".thumb.jpg");

        if (QFile::exists(thumb_name))
        {
            QImage thumb_image(thumb_name);
            m_Ui->previewLabel->setPixmap(QPixmap::fromImage(thumb_image.scaled(m_Ui->previewLabel->size(), Qt::KeepAspectRatio)));
        }
        else
        {
            QString thumb_name = QString(luminance_options.getTempDir() + "/" + qfi.completeBaseName() + ".thumb.ppm");
            if ( QFile::exists(thumb_name))  {
                QImage thumb_image(thumb_name);
                m_Ui->previewLabel->setPixmap(QPixmap::fromImage(thumb_image.scaled(m_Ui->previewLabel->size(), Qt::KeepAspectRatio)));
            }
        }
    }
    m_Ui->ImageEVdsb->setFocus();
}

void HdrWizard::resizeEvent ( QResizeEvent * )
{
    //qDebug() << "void HdrWizard::resizeEvent ( QResizeEvent * )";
    //make sure we ask for a thumbnail only when we need it
    if ((m_Ui->pagestack->currentIndex() == 0) && (m_Ui->tableWidget->currentRow() != -1) && (hdrCreationManager->inputImageType() == HdrCreationManager::LDR_INPUT_TYPE)) {
        QImage *image = hdrCreationManager->getLDRList().at(m_Ui->tableWidget->currentRow());
        m_Ui->previewLabel->setPixmap(QPixmap::fromImage(image->scaled(m_Ui->previewLabel->size(), Qt::KeepAspectRatio)));
    }
    else if ((m_Ui->pagestack->currentIndex() == 0) && (m_Ui->tableWidget->currentRow() != -1) && (hdrCreationManager->inputImageType() != HdrCreationManager::LDR_INPUT_TYPE))
    { // load preview from thumbnail previously created on disk
        QString fname = hdrCreationManager->getFileList().at(m_Ui->tableWidget->currentRow());
        QFileInfo qfi(fname);
                QString thumb_name = QString(luminance_options.getTempDir() + "/" + qfi.completeBaseName() + ".thumb.jpg");

        if ( QFile::exists(thumb_name))  {
            QImage thumb_image(thumb_name);
            m_Ui->previewLabel->setPixmap(QPixmap::fromImage(thumb_image.scaled(m_Ui->previewLabel->size(), Qt::KeepAspectRatio)));
        }
        else
        {
            QString thumb_name = QString(luminance_options.getTempDir() + "/" + qfi.completeBaseName() + ".thumb.ppm");
            if ( QFile::exists(thumb_name))  {
                QImage thumb_image(thumb_name);
                m_Ui->previewLabel->setPixmap(QPixmap::fromImage(thumb_image.scaled(m_Ui->previewLabel->size(), Qt::KeepAspectRatio)));
            }
        }
    }
}

void HdrWizard::alignSelectionClicked()
{
    m_Ui->autoCropCheckBox->setEnabled(m_Ui->ais_radioButton->isChecked());
}

void HdrWizard::reject() {
    QApplication::restoreOverrideCursor();
    QDialog::reject();
}

void HdrWizard::keyPressEvent(QKeyEvent *event) {
    if (event->key() == Qt::Key_Enter || event->key() == Qt::Key_Return) {
        m_Ui->tableWidget->selectRow((m_Ui->tableWidget->currentRow() == m_Ui->tableWidget->rowCount()-1) ? 0 : m_Ui->tableWidget->currentRow()+1);
    } else if (event->key() == Qt::Key_Escape) {
        emit reject();
    }
}

void HdrWizard::writeAisData(QByteArray data)
{
    qDebug() << data;
    m_Ui->textEdit->append(data);
}

void HdrWizard::on_pushButtonSaveSettings_clicked()
{
    QSqlQuery query;
    QString response_filename;
    int weight = m_Ui->triGaussPlateauComboBox->currentIndex();
    int response;
    if (m_Ui->predefRespCurveRadioButton->isChecked() && !m_Ui->loadRespCurveFromFileCheckbox->isChecked()) {
        response = m_Ui->gammaLinLogComboBox->currentIndex();
    }
    else if (m_Ui->recoverRespCurveRadio->isChecked()) {
        response = FROM_ROBERTSON;
    }
    else if (m_Ui->loadRespCurveFromFileCheckbox->isChecked()) {
        response = FROM_FILE;
        response_filename = m_Ui->RespCurveFileLoadedLineEdit->text();
    }
    int model = m_Ui->modelComboBox->currentIndex();

    query.prepare("INSERT INTO parameters (weight, response, model, filename) "
                "VALUES (:weight, :response, :model, :filename)");
    qDebug() << "Prepare: " << query.lastError();
    query.bindValue(":weight", weight);
    query.bindValue(":response", response);
    query.bindValue(":model", model);
    query.bindValue(":filename", response_filename);
    bool res = query.exec();
    if (res == false)
        qDebug() << "Insert: " << query.lastError();
    m_Ui->pushButtonSaveSettings->setEnabled(false);
}<|MERGE_RESOLUTION|>--- conflicted
+++ resolved
@@ -48,20 +48,13 @@
 #include "UI/Gang.h"
 #include "HdrCreation/HdrCreationManager.h"
 
-<<<<<<< HEAD
-HdrWizard::HdrWizard(QWidget *p, QStringList files):
-=======
 HdrWizard::HdrWizard(QWidget *p, QStringList &files, QStringList &inputFilesName, QVector<float> &inputExpoTimes) :
->>>>>>> 5cc10b3c
     QDialog(p),
     hdrCreationManager(new HdrCreationManager),
     loadcurvefilename(""),
     savecurvefilename(""),
-<<<<<<< HEAD
-=======
     m_inputFilesName(inputFilesName),
     m_inputExpoTimes(inputExpoTimes),
->>>>>>> 5cc10b3c
     m_Ui(new Ui::HdrWizard)
 {
     m_Ui->setupUi(this);
@@ -241,19 +234,6 @@
     QStringList files = QFileDialog::getOpenFileNames(this, tr("Select the input images"), RecentDirInputLDRs, filetypes );
 
     if (!files.isEmpty() ) {
-<<<<<<< HEAD
-    QFileInfo qfi(files.at(0));
-        // if the new dir, the one just chosen by the user, is different from the one stored in the settings, update the luminance_options.
-    if (RecentDirInputLDRs != qfi.path()) {
-        // update internal field variable
-        RecentDirInputLDRs = qfi.path();
-                luminance_options.setDefaultPathLdrIn(RecentDirInputLDRs);
-    }
-    //loadImagesButton->setEnabled(false);
-    m_Ui->confirmloadlabel->setText("<center><h3><b>"+tr("Loading...")+"</b></h3></center>");
-    loadInputFiles(files, files.count());
-    QApplication::setOverrideCursor(QCursor(Qt::BusyCursor));
-=======
         QFileInfo qfi(files.at(0));
         // if the new dir, the one just chosen by the user, is different from the one stored in the settings, update the luminance_options.
         if (RecentDirInputLDRs != qfi.path()) {
@@ -265,7 +245,6 @@
         m_Ui->confirmloadlabel->setText("<center><h3><b>"+tr("Loading...")+"</b></h3></center>");
         loadInputFiles(files, files.count());
         QApplication::setOverrideCursor(QCursor(Qt::BusyCursor));
->>>>>>> 5cc10b3c
     } //if (!files.isEmpty())
 }
 
@@ -359,11 +338,8 @@
 void HdrWizard::fileLoaded(int index, QString fname, float expotime) {
     qDebug("WIZ: fileLoaded, expotimes[%d]=%f --- EV=%f",index,expotime,log2f(expotime));
     updateGraphicalEVvalue(expotime,index);
-<<<<<<< HEAD
-=======
     m_inputFilesName.push_back(fname);
     m_inputExpoTimes.push_back(expotime);
->>>>>>> 5cc10b3c
     //fill graphical list
     QFileInfo qfi(fname);
     m_Ui->tableWidget->setItem(index,0,new QTableWidgetItem(qfi.fileName()));
@@ -632,10 +608,6 @@
     if (newindex == 2) {
         hdrCreationManager->removeTempFiles();
         m_Ui->NextFinishButton->setText(tr("&Finish"));
-<<<<<<< HEAD
-        //when at least 2 LDR inputs perform Manual Alignment
-        int numldrs = hdrCreationManager->getLDRList().size();
-=======
         //when at least 2 LDR or MDR inputs perform Manual Alignment
         int numldrs;
         if (hdrCreationManager->inputImageType() == HdrCreationManager::LDR_INPUT_TYPE)
@@ -644,7 +616,6 @@
             numldrs = hdrCreationManager->getMDRList().size();
         
         qDebug() << "numldrs = " << numldrs;
->>>>>>> 5cc10b3c
         //if (hdrCreationManager->inputImageType() == HdrCreationManager::LDR_INPUT_TYPE && numldrs >= 2) {
         if (numldrs >= 2) {
             this->setDisabled(true);
