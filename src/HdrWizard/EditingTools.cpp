--- conflicted
+++ resolved
@@ -490,11 +490,6 @@
         m_Ui->label_editable_list->setText(tr("Maskable"));
         m_Ui->label_reference_list->setText(tr("Good image"));
         m_Ui->saveImagesButton->setDisabled(true);
-<<<<<<< HEAD
-        //prevBothButton->setIcon(QIcon(":new/prefix1/images/forward.png"));
-        //nextBothButton->setIcon(QIcon(":new/prefix1/images/back.png"));
-=======
->>>>>>> 68587fe0
         m_Ui->prevBothButton->setIcon(QIcon::fromTheme("go-next", QIcon(":/program-icons/go-next")));
         m_Ui->nextBothButton->setIcon(QIcon::fromTheme("go-previous", QIcon(":/program-icons/go-previous")));
         m_Ui->prevBothButton->setToolTip(tr("Add good image"));
@@ -529,11 +524,6 @@
         disconnect(m_Ui->movableListWidget,SIGNAL(currentRowChanged(int)),this,SLOT(updateAgMask(int)));
         m_Ui->label_editable_list->setText(tr("Ed&itable"));
         m_Ui->label_reference_list->setText(tr("R&eference"));
-<<<<<<< HEAD
-        //prevBothButton->setIcon(QIcon(":new/prefix1/images/uparrow.png"));
-        //nextBothButton->setIcon(QIcon(":new/prefix1/images/downarrow.png"));
-=======
->>>>>>> 68587fe0
         m_Ui->prevBothButton->setIcon(QIcon::fromTheme("arrow-up", QIcon(":/program-icons/uparrow")));
         m_Ui->nextBothButton->setIcon(QIcon::fromTheme("arrow-down", QIcon(":/program-icons/downarrow")));
         m_Ui->prevBothButton->setToolTip(tr("Select the previous image in both lists"));
