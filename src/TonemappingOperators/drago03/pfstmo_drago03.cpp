--- conflicted
+++ resolved
@@ -43,16 +43,11 @@
 void pfstmo_drago03(pfs::Frame& frame, float opt_biasValue, pfs::Progress &ph)
 {
 #ifndef NDEBUG
-<<<<<<< HEAD
-    std::cout << "pfstmo_drago03 (";
-    std::cout << "bias: " << biasValue << ")" << std::endl;
-=======
   std::stringstream ss;
   ss << "pfstmo_drago03 (";
   ss << "bias: " << opt_biasValue;
   ss << ")";
   std::cout << ss.str() << std::endl;
->>>>>>> 9bd8b09b
 #endif
 
     pfs::Channel *X, *Y, *Z;
