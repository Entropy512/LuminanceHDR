<?xml version="1.0" encoding="utf-8"?>
<!DOCTYPE TS>
<TS version="2.0" language="sk_SK">
<context>
    <name>AboutLuminance</name>
    <message>
        <location filename="../src/UI/about.ui" line="14"/>
        <source>About Luminance</source>
        <translation type="unfinished"></translation>
    </message>
    <message>
        <location filename="../src/UI/about.ui" line="61"/>
        <source>&lt;!DOCTYPE HTML PUBLIC &quot;-//W3C//DTD HTML 4.0//EN&quot; &quot;http://www.w3.org/TR/REC-html40/strict.dtd&quot;&gt;
&lt;html&gt;&lt;head&gt;&lt;meta name=&quot;qrichtext&quot; content=&quot;1&quot; /&gt;&lt;style type=&quot;text/css&quot;&gt;
p, li { white-space: pre-wrap; }
&lt;/style&gt;&lt;/head&gt;&lt;body style=&quot; font-family:&apos;Sans Serif&apos;; font-size:13pt; font-weight:400; font-style:normal;&quot;&gt;
&lt;p style=&quot; margin-top:0px; margin-bottom:0px; margin-left:0px; margin-right:0px; -qt-block-indent:0; text-indent:0px;&quot;&gt;&lt;span style=&quot; font-weight:600; color:#00007f;&quot;&gt;Luminance HDR&lt;/span&gt;&lt;/p&gt;&lt;/body&gt;&lt;/html&gt;</source>
        <translation type="unfinished"></translation>
    </message>
    <message>
        <location filename="../src/UI/about.ui" line="78"/>
        <source>&amp;About</source>
        <translation type="unfinished"></translation>
    </message>
    <message utf8="true">
        <location filename="../src/UI/about.ui" line="89"/>
        <source>&lt;!DOCTYPE HTML PUBLIC &quot;-//W3C//DTD HTML 4.0//EN&quot; &quot;http://www.w3.org/TR/REC-html40/strict.dtd&quot;&gt;
&lt;html&gt;&lt;head&gt;&lt;meta name=&quot;qrichtext&quot; content=&quot;1&quot; /&gt;&lt;style type=&quot;text/css&quot;&gt;
p, li { white-space: pre-wrap; }
&lt;/style&gt;&lt;/head&gt;&lt;body style=&quot; font-family:&apos;Sans Serif&apos;; font-size:11pt; font-weight:400; font-style:normal;&quot;&gt;
&lt;p align=&quot;center&quot; style=&quot; margin-top:0px; margin-bottom:0px; margin-left:0px; margin-right:0px; -qt-block-indent:0; text-indent:0px;&quot;&gt;&lt;span style=&quot; font-size:12pt; font-weight:600; color:#00007f;&quot;&gt;Luminance HDR&lt;/span&gt; — HDR imaging workflow application&lt;br /&gt;(c) 2006-2009, Giuseppe Rota&lt;/p&gt;
&lt;p align=&quot;center&quot; style=&quot; margin-top:0px; margin-bottom:0px; margin-left:0px; margin-right:0px; -qt-block-indent:0; text-indent:0px;&quot;&gt;(c) 2010-2012, Franco Comida, Davide Anastasia&lt;br /&gt;&lt;a href=&quot;http://qtpfsgui.sourceforge.net&quot;&gt;&lt;span style=&quot; text-decoration: underline; color:#0000ff;&quot;&gt;http://qtpfsgui.sourceforge.net&lt;/span&gt;&lt;/a&gt;&lt;/p&gt;&lt;/body&gt;&lt;/html&gt;</source>
        <translation type="unfinished"></translation>
    </message>
    <message>
        <location filename="../src/UI/about.ui" line="108"/>
        <source>A&amp;uthors</source>
        <translation type="unfinished"></translation>
    </message>
    <message utf8="true">
        <location filename="../src/UI/about.ui" line="154"/>
        <source>&lt;!DOCTYPE HTML PUBLIC &quot;-//W3C//DTD HTML 4.0//EN&quot; &quot;http://www.w3.org/TR/REC-html40/strict.dtd&quot;&gt;
&lt;html&gt;&lt;head&gt;&lt;meta name=&quot;qrichtext&quot; content=&quot;1&quot; /&gt;&lt;style type=&quot;text/css&quot;&gt;
p, li { white-space: pre-wrap; }
&lt;/style&gt;&lt;/head&gt;&lt;body style=&quot; font-family:&apos;Sans Serif&apos;; font-size:10pt; font-weight:400; font-style:normal;&quot;&gt;
&lt;p style=&quot; margin-top:0px; margin-bottom:0px; margin-left:0px; margin-right:0px; -qt-block-indent:0; text-indent:0px;&quot;&gt;&lt;span style=&quot; font-size:9pt;&quot;&gt;Please &lt;/span&gt;&lt;a href=&quot;mailto:davideanastasia@users.sourceforge.net&quot;&gt;&lt;span style=&quot; font-size:9pt; text-decoration: underline; color:#0000ff;&quot;&gt;let me know&lt;/span&gt;&lt;/a&gt;&lt;span style=&quot; font-size:9pt;&quot;&gt;, if I forgot to add someone to this list.&lt;/span&gt;&lt;/p&gt;
&lt;p style=&quot; margin-top:0px; margin-bottom:0px; margin-left:0px; margin-right:0px; -qt-block-indent:0; text-indent:0px;&quot;&gt;&lt;span style=&quot; font-size:9pt;&quot;&gt;&lt;br /&gt;&lt;/span&gt;&lt;span style=&quot; font-size:9pt; font-weight:600;&quot;&gt;Main developer QtPfsGui&lt;/span&gt;&lt;/p&gt;
&lt;p style=&quot; margin-top:0px; margin-bottom:0px; margin-left:0px; margin-right:0px; -qt-block-indent:0; text-indent:0px;&quot;&gt;&lt;span style=&quot; font-size:9pt;&quot;&gt;   Giuseppe Rota&lt;br /&gt;   &lt;/span&gt;&lt;a href=&quot;mailto:grota@users.sourceforge.net&quot;&gt;&lt;span style=&quot; font-size:9pt; text-decoration: underline; color:#0000ff;&quot;&gt;grota@users.sourceforge.net&lt;/span&gt;&lt;/a&gt;&lt;span style=&quot; font-size:9pt;&quot;&gt;&lt;br /&gt;&lt;/span&gt;&lt;/p&gt;
&lt;p style=&quot; margin-top:0px; margin-bottom:0px; margin-left:0px; margin-right:0px; -qt-block-indent:0; text-indent:0px;&quot;&gt;&lt;span style=&quot; font-size:9pt; font-weight:600;&quot;&gt;Main Developers Luminance HDR&lt;/span&gt;&lt;/p&gt;
&lt;p style=&quot; margin-top:0px; margin-bottom:0px; margin-left:0px; margin-right:0px; -qt-block-indent:0; text-indent:0px;&quot;&gt;&lt;span style=&quot; font-size:9pt;&quot;&gt;    Franco Comida&lt;/span&gt;&lt;/p&gt;
&lt;p style=&quot; margin-top:0px; margin-bottom:0px; margin-left:0px; margin-right:0px; -qt-block-indent:0; text-indent:0px;&quot;&gt;&lt;span style=&quot; font-size:9pt;&quot;&gt;    &lt;/span&gt;&lt;a href=&quot;mailto:fcomida@users.sourceforge.net&quot;&gt;&lt;span style=&quot; font-size:9pt; text-decoration: underline; color:#0000ff;&quot;&gt;fcomida@users.sourceforge.net&lt;/span&gt;&lt;/a&gt;&lt;/p&gt;
&lt;p style=&quot;-qt-paragraph-type:empty; margin-top:0px; margin-bottom:0px; margin-left:0px; margin-right:0px; -qt-block-indent:0; text-indent:0px;&quot;&gt;&lt;/p&gt;
&lt;p style=&quot; margin-top:0px; margin-bottom:0px; margin-left:0px; margin-right:0px; -qt-block-indent:0; text-indent:0px;&quot;&gt;&lt;span style=&quot; font-size:9pt;&quot;&gt;    Davide Anastasia&lt;/span&gt;&lt;/p&gt;
&lt;p style=&quot; margin-top:0px; margin-bottom:0px; margin-left:0px; margin-right:0px; -qt-block-indent:0; text-indent:0px;&quot;&gt;&lt;span style=&quot; font-size:9pt;&quot;&gt;    &lt;/span&gt;&lt;a href=&quot;mailto:davideanastasia@users.sourceforge.net&quot;&gt;&lt;span style=&quot; font-size:9pt; text-decoration: underline; color:#0000ff;&quot;&gt;davideanastasia@users.sourceforge.net&lt;/span&gt;&lt;/a&gt;&lt;/p&gt;
&lt;p style=&quot; margin-top:0px; margin-bottom:0px; margin-left:0px; margin-right:0px; -qt-block-indent:0; text-indent:0px;&quot;&gt;&lt;span style=&quot; font-size:9pt;&quot;&gt;    &lt;/span&gt;&lt;/p&gt;
&lt;p style=&quot; margin-top:0px; margin-bottom:0px; margin-left:0px; margin-right:0px; -qt-block-indent:0; text-indent:0px;&quot;&gt;&lt;span style=&quot; font-size:9pt;&quot;&gt;&lt;br /&gt;&lt;/span&gt;&lt;span style=&quot; font-size:9pt; font-weight:600;&quot;&gt;Improvements, bugfixing&lt;/span&gt;&lt;/p&gt;
&lt;p style=&quot; margin-top:0px; margin-bottom:0px; margin-left:0px; margin-right:0px; -qt-block-indent:0; text-indent:0px;&quot;&gt;&lt;span style=&quot; font-size:9pt;&quot;&gt;    Daniel Kaneider&lt;/span&gt;&lt;/p&gt;
&lt;p style=&quot; margin-top:0px; margin-bottom:0px; margin-left:0px; margin-right:0px; -qt-block-indent:0; text-indent:0px;&quot;&gt;&lt;span style=&quot; font-size:9pt;&quot;&gt;    &lt;/span&gt;&lt;a href=&quot;mailto:danielkaneider@users.sourceforge.net&quot;&gt;&lt;span style=&quot; font-size:9pt; text-decoration: underline; color:#0000ff;&quot;&gt;danielkaneider@users.sourceforge.net&lt;/span&gt;&lt;/a&gt;&lt;/p&gt;
&lt;p style=&quot;-qt-paragraph-type:empty; margin-top:0px; margin-bottom:0px; margin-left:0px; margin-right:0px; -qt-block-indent:0; text-indent:0px; font-size:9pt; text-decoration: underline; color:#0000ff;&quot;&gt;&lt;/p&gt;
&lt;p style=&quot; margin-top:0px; margin-bottom:0px; margin-left:0px; margin-right:0px; -qt-block-indent:0; text-indent:0px;&quot;&gt;&lt;span style=&quot; font-size:9pt; font-weight:600;&quot;&gt;pfs{tools|calibration|tmo} codebase&lt;/span&gt;&lt;span style=&quot; font-size:9pt;&quot;&gt;&lt;br /&gt;   Grzegorz Krawczyk&lt;br /&gt;   &lt;/span&gt;&lt;a href=&quot;mailto:krawczyk@mpi-sb.mpg.de&quot;&gt;&lt;span style=&quot; font-size:9pt; text-decoration: underline; color:#0000ff;&quot;&gt;krawczyk@mpi-sb.mpg.de&lt;/span&gt;&lt;/a&gt;&lt;span style=&quot; font-size:9pt;&quot;&gt;&lt;br /&gt;   &lt;br /&gt;   Rafal Mantiuk&lt;br /&gt;   &lt;/span&gt;&lt;a href=&quot;mailto:mantiuk@mpi-sb.mpg.de&quot;&gt;&lt;span style=&quot; font-size:9pt; text-decoration: underline; color:#0000ff;&quot;&gt;mantiuk@mpi-sb.mpg.de &lt;/span&gt;&lt;/a&gt;&lt;/p&gt;
&lt;p style=&quot; margin-top:0px; margin-bottom:0px; margin-left:0px; margin-right:0px; -qt-block-indent:0; text-indent:0px;&quot;&gt;&lt;span style=&quot; font-size:9pt; text-decoration: underline; color:#0000ff;&quot;&gt;&lt;br /&gt;&lt;/span&gt;&lt;span style=&quot; font-size:9pt; font-weight:600; color:#000000;&quot;&gt;G.Ward&apos;s Mean Threshold Bitmap (MTB) algorithm &lt;/span&gt;&lt;span style=&quot; font-size:9pt; color:#000000;&quot;&gt;&lt;br /&gt;   Nicholas Phillips&lt;br /&gt;   &lt;/span&gt;&lt;a href=&quot;ngphillips@gmail.com&quot;&gt;&lt;span style=&quot; font-size:9pt; text-decoration: underline; color:#0000ff;&quot;&gt;ngphillips@gmail.com&lt;/span&gt;&lt;/a&gt;&lt;span style=&quot; font-size:9pt; color:#000000;&quot;&gt;&lt;br /&gt;  &lt;br /&gt;&lt;/span&gt;&lt;span style=&quot; font-size:9pt; font-weight:600; color:#000000;&quot;&gt;Russian translator, usability fixes, user manual, .desktop file&lt;/span&gt;&lt;span style=&quot; font-size:9pt; color:#000000;&quot;&gt;&lt;br /&gt;   Alexandre Prokoudine&lt;br /&gt;   &lt;/span&gt;&lt;a href=&quot;alexandre.prokoudine@gmail.com&quot;&gt;&lt;span style=&quot; font-size:9pt; text-decoration: underline; color:#0000ff;&quot;&gt;alexandre.prokoudine@gmail.com&lt;/span&gt;&lt;/a&gt;&lt;span style=&quot; font-size:9pt; color:#000000;&quot;&gt;&lt;br /&gt;   &lt;br /&gt;&lt;/span&gt;&lt;span style=&quot; font-size:9pt; font-weight:600; color:#000000;&quot;&gt;Norwegian translator&lt;/span&gt;&lt;span style=&quot; font-size:9pt; color:#000000;&quot;&gt;&lt;br /&gt;   Åsmund Ødegård&lt;br /&gt;   &lt;/span&gt;&lt;a href=&quot;mandus@users.sourceforge.net&quot;&gt;&lt;span style=&quot; font-size:9pt; text-decoration: underline; color:#0000ff;&quot;&gt;mandus@users.sourceforge.net&lt;/span&gt;&lt;/a&gt;&lt;span style=&quot; font-size:9pt; color:#000000;&quot;&gt;&lt;br /&gt;   &lt;br /&gt;&lt;/span&gt;&lt;span style=&quot; font-size:9pt; font-weight:600; color:#000000;&quot;&gt;Turkish translato&lt;/span&gt;&lt;span style=&quot; font-size:9pt; color:#000000;&quot;&gt;r&lt;br /&gt;   Mustafa GÜNAY&lt;br /&gt;&lt;br /&gt;&lt;/span&gt;&lt;span style=&quot; font-size:9pt; font-weight:600; color:#000000;&quot;&gt;French translator&lt;/span&gt;&lt;span style=&quot; font-size:9pt; color:#000000;&quot;&gt;&lt;br /&gt;   Cyril Lavier&lt;br /&gt;   &lt;br /&gt;&lt;/span&gt;&lt;span style=&quot; font-size:9pt; font-weight:600; color:#000000;&quot;&gt;Spanish translator&lt;/span&gt;&lt;span style=&quot; font-size:9pt; color:#000000;&quot;&gt;&lt;br /&gt;   Alberto Garcia&lt;br /&gt;   &lt;br /&gt;&lt;/span&gt;&lt;span style=&quot; font-size:9pt; font-weight:600; color:#000000;&quot;&gt;German translator&lt;/span&gt;&lt;span style=&quot; font-size:9pt; color:#000000;&quot;&gt;&lt;br /&gt;   Christian Raue&lt;br /&gt;&lt;br /&gt;&lt;/span&gt;&lt;span style=&quot; font-size:9pt; font-weight:600; color:#000000;&quot;&gt;Czech translator&lt;/span&gt;&lt;span style=&quot; font-size:9pt; color:#000000;&quot;&gt;&lt;br /&gt;   Jan Gemela&lt;br /&gt;   &lt;br /&gt;&lt;/span&gt;&lt;span style=&quot; font-size:9pt; font-weight:600; color:#000000;&quot;&gt;Polish translator&lt;/span&gt;&lt;span style=&quot; font-size:9pt; color:#000000;&quot;&gt;&lt;br /&gt;   Maciej Dziardziel&lt;br /&gt;   &lt;br /&gt;&lt;/span&gt;&lt;span style=&quot; font-family:&apos;Sans Serif&apos;; font-size:9pt; font-weight:600; color:#000000;&quot;&gt;Romanian translator&lt;/span&gt;&lt;span style=&quot; font-family:&apos;Sans Serif&apos;; font-size:9pt; color:#000000;&quot;&gt;&lt;br /&gt;   Andrei Răcăşan&lt;br /&gt;   &lt;br /&gt;&lt;/span&gt;&lt;span style=&quot; font-size:9pt; font-weight:600; color:#000000;&quot;&gt;FreeBSD patches and maintainers&lt;/span&gt;&lt;span style=&quot; font-size:9pt; color:#000000;&quot;&gt;&lt;br /&gt;Joao Rocha Braga Filho, Bertrand Petit and Steffen Beyer&lt;br /&gt;&lt;/span&gt;&lt;/p&gt;&lt;/body&gt;&lt;/html&gt;</source>
        <translation type="unfinished"></translation>
    </message>
    <message>
        <location filename="../src/UI/about.ui" line="184"/>
        <source>&amp;Thanks To</source>
        <translation type="unfinished"></translation>
    </message>
    <message>
        <location filename="../src/UI/about.ui" line="230"/>
        <source>&lt;!DOCTYPE HTML PUBLIC &quot;-//W3C//DTD HTML 4.0//EN&quot; &quot;http://www.w3.org/TR/REC-html40/strict.dtd&quot;&gt;
&lt;html&gt;&lt;head&gt;&lt;meta name=&quot;qrichtext&quot; content=&quot;1&quot; /&gt;&lt;style type=&quot;text/css&quot;&gt;
p, li { white-space: pre-wrap; }
&lt;/style&gt;&lt;/head&gt;&lt;body style=&quot; font-family:&apos;Sans Serif&apos;; font-size:10pt; font-weight:400; font-style:normal;&quot;&gt;
&lt;p style=&quot; margin-top:0px; margin-bottom:0px; margin-left:0px; margin-right:0px; -qt-block-indent:0; text-indent:0px;&quot;&gt;&lt;span style=&quot; font-size:9pt;&quot;&gt;Please &lt;/span&gt;&lt;a href=&quot;mailto:grota@users.sourceforge.net&quot;&gt;&lt;span style=&quot; font-size:9pt; text-decoration: underline; color:#0000ff;&quot;&gt;let me know&lt;/span&gt;&lt;/a&gt;&lt;span style=&quot; font-size:9pt;&quot;&gt;, if I forgot to add someone to this list.&lt;br /&gt;&lt;br /&gt;&lt;/span&gt;&lt;span style=&quot; font-size:9pt; font-weight:600;&quot;&gt;All the community on &lt;/span&gt;&lt;a href=&quot;http://www.flickr.com/groups/qtpfsgui&quot;&gt;&lt;span style=&quot; text-decoration: underline; color:#0057ae;&quot;&gt;Flickr&lt;/span&gt;&lt;/a&gt;&lt;span style=&quot; font-size:9pt;&quot;&gt;&lt;br /&gt;&lt;/span&gt;&lt;/p&gt;
&lt;p style=&quot; margin-top:0px; margin-bottom:0px; margin-left:0px; margin-right:0px; -qt-block-indent:0; text-indent:0px;&quot;&gt;&lt;span style=&quot; font-size:9pt; font-weight:600;&quot;&gt;Hugin&apos;s &lt;/span&gt;&lt;span style=&quot; font-size:9pt; font-weight:600; font-style:italic;&quot;&gt;align_image_stack&lt;/span&gt;&lt;span style=&quot; font-size:9pt; font-weight:600;&quot;&gt; and more&lt;/span&gt;&lt;span style=&quot; font-size:9pt;&quot;&gt;&lt;br /&gt;  Pablo D&apos;Angelo&lt;br /&gt;  &lt;br /&gt;&lt;/span&gt;&lt;span style=&quot; font-size:9pt; font-weight:600;&quot;&gt;Opensuse 10.2 and 10.3 packager&lt;/span&gt;&lt;span style=&quot; font-size:9pt;&quot;&gt;&lt;br /&gt;  Peter Linnell&lt;br /&gt;   &lt;br /&gt;&lt;/span&gt;&lt;span style=&quot; font-size:9pt; font-weight:600;&quot;&gt;Fedora packager and bug reports&lt;/span&gt;&lt;span style=&quot; font-size:9pt;&quot;&gt;&lt;br /&gt;  Douglas E. Warner&lt;br /&gt;&lt;br /&gt;&lt;/span&gt;&lt;span style=&quot; font-size:9pt; font-weight:600;&quot;&gt;openSUSE 10.2 packager&lt;/span&gt;&lt;span style=&quot; font-size:9pt;&quot;&gt;&lt;br /&gt;  Rauch Christian&lt;br /&gt;&lt;/span&gt;&lt;/p&gt;
&lt;p style=&quot; margin-top:0px; margin-bottom:0px; margin-left:0px; margin-right:0px; -qt-block-indent:0; text-indent:0px;&quot;&gt;&lt;span style=&quot; font-size:9pt; font-weight:600;&quot;&gt;Gentoo Linux Ebuild&lt;/span&gt;&lt;span style=&quot; font-size:9pt;&quot;&gt;&lt;br /&gt;  Rene Zbinden&lt;br /&gt;&lt;/span&gt;&lt;/p&gt;
&lt;p style=&quot; margin-top:0px; margin-bottom:0px; margin-left:0px; margin-right:0px; -qt-block-indent:0; text-indent:0px;&quot;&gt;&lt;span style=&quot; font-size:9pt; font-weight:600;&quot;&gt;Various suggestions&lt;/span&gt;&lt;span style=&quot; font-size:9pt;&quot;&gt;&lt;br /&gt;  Arne Hagenah&lt;br /&gt;&lt;/span&gt;&lt;/p&gt;
&lt;p style=&quot; margin-top:0px; margin-bottom:0px; margin-left:0px; margin-right:0px; -qt-block-indent:0; text-indent:0px;&quot;&gt;&lt;span style=&quot; font-size:9pt; font-weight:600;&quot;&gt;Tiff LDR bugfixes and suggestion&lt;/span&gt;&lt;span style=&quot; font-size:9pt;&quot;&gt;&lt;br /&gt;  Ignacy Gawedzki&lt;br /&gt; &lt;/span&gt;&lt;/p&gt;
&lt;p style=&quot; margin-top:0px; margin-bottom:0px; margin-left:0px; margin-right:0px; -qt-block-indent:0; text-indent:0px;&quot;&gt;&lt;span style=&quot; font-size:9pt; font-weight:600;&quot;&gt;DCRaw&lt;/span&gt;&lt;span style=&quot; font-size:9pt;&quot;&gt;&lt;br /&gt;  Dave Coffin&lt;br /&gt;&lt;/span&gt;&lt;/p&gt;
&lt;p style=&quot; margin-top:0px; margin-bottom:0px; margin-left:0px; margin-right:0px; -qt-block-indent:0; text-indent:0px;&quot;&gt;&lt;span style=&quot; font-size:9pt; font-weight:600;&quot;&gt;And also&lt;/span&gt;&lt;span style=&quot; font-size:9pt;&quot;&gt;&lt;br /&gt;  Erik Ouchterlony&lt;br /&gt;  Antoine Latter&lt;br /&gt;  Frank Boehme&lt;br /&gt;  Sloan Poe&lt;br /&gt;  Elizabeth Oldham &lt;/span&gt;&lt;/p&gt;&lt;/body&gt;&lt;/html&gt;</source>
        <translation type="unfinished"></translation>
    </message>
    <message>
        <location filename="../src/UI/about.ui" line="248"/>
        <source>&amp;License Agreement</source>
        <translation type="unfinished"></translation>
    </message>
    <message>
        <location filename="../src/UI/about.ui" line="302"/>
        <source>&lt;!DOCTYPE HTML PUBLIC &quot;-//W3C//DTD HTML 4.0//EN&quot; &quot;http://www.w3.org/TR/REC-html40/strict.dtd&quot;&gt;
&lt;html&gt;&lt;head&gt;&lt;meta name=&quot;qrichtext&quot; content=&quot;1&quot; /&gt;&lt;style type=&quot;text/css&quot;&gt;
p, li { white-space: pre-wrap; }
&lt;/style&gt;&lt;/head&gt;&lt;body style=&quot; font-family:&apos;Sans Serif&apos;; font-size:10pt; font-weight:400; font-style:normal;&quot;&gt;
&lt;p align=&quot;justify&quot; style=&quot;-qt-paragraph-type:empty; margin-top:0px; margin-bottom:0px; margin-left:0px; margin-right:0px; -qt-block-indent:0; text-indent:0px;&quot;&gt;&lt;/p&gt;&lt;/body&gt;&lt;/html&gt;</source>
        <translation type="unfinished"></translation>
    </message>
    <message>
        <location filename="../src/UI/about.ui" line="332"/>
        <source>&amp;OK</source>
        <translation type="unfinished"></translation>
    </message>
</context>
<context>
    <name>BatchHDRDialog</name>
    <message>
        <location filename="../src/BatchHDR/BatchHDRDialog.ui" line="14"/>
        <source>Batch HDR Dialog</source>
        <translation type="unfinished"></translation>
    </message>
    <message>
        <location filename="../src/BatchHDR/BatchHDRDialog.ui" line="26"/>
        <source>Number of bracketed images:</source>
        <translation type="unfinished"></translation>
    </message>
    <message>
        <location filename="../src/BatchHDR/BatchHDRDialog.ui" line="46"/>
        <location filename="../src/BatchHDR/BatchHDRDialog.ui" line="68"/>
        <source>Select the number of bracketed pictures used to create the HDRs</source>
        <translation type="unfinished"></translation>
    </message>
    <message>
        <location filename="../src/BatchHDR/BatchHDRDialog.ui" line="91"/>
        <source>Output</source>
        <translation type="unfinished"></translation>
    </message>
    <message>
        <location filename="../src/BatchHDR/BatchHDRDialog.ui" line="102"/>
        <source>Output format:</source>
        <translation type="unfinished"></translation>
    </message>
    <message>
        <location filename="../src/BatchHDR/BatchHDRDialog.ui" line="109"/>
        <source>Choose an HDR output file format</source>
        <translation type="unfinished"></translation>
    </message>
    <message>
        <location filename="../src/BatchHDR/BatchHDRDialog.ui" line="113"/>
        <source>hdr</source>
        <translation type="unfinished"></translation>
    </message>
    <message>
        <location filename="../src/BatchHDR/BatchHDRDialog.ui" line="118"/>
        <source>exr</source>
        <translation type="unfinished"></translation>
    </message>
    <message>
        <location filename="../src/BatchHDR/BatchHDRDialog.ui" line="123"/>
        <source>PFS</source>
        <translation type="unfinished"></translation>
    </message>
    <message>
        <location filename="../src/BatchHDR/BatchHDRDialog.ui" line="128"/>
        <source>tiff</source>
        <translation type="unfinished"></translation>
    </message>
    <message>
        <location filename="../src/BatchHDR/BatchHDRDialog.ui" line="136"/>
        <source>Predefined profile:</source>
        <translation type="unfinished"></translation>
    </message>
    <message>
        <location filename="../src/BatchHDR/BatchHDRDialog.ui" line="143"/>
        <source>Choose one of the creation predefined profiles. 
See documentation for more information.</source>
        <translation type="unfinished"></translation>
    </message>
    <message>
        <location filename="../src/BatchHDR/BatchHDRDialog.ui" line="151"/>
        <source>Profile 1</source>
        <translation type="unfinished"></translation>
    </message>
    <message>
        <location filename="../src/BatchHDR/BatchHDRDialog.ui" line="156"/>
        <source>Profile 2</source>
        <translation type="unfinished"></translation>
    </message>
    <message>
        <location filename="../src/BatchHDR/BatchHDRDialog.ui" line="161"/>
        <source>Profile 3</source>
        <translation type="unfinished"></translation>
    </message>
    <message>
        <location filename="../src/BatchHDR/BatchHDRDialog.ui" line="166"/>
        <source>Profile 4</source>
        <translation type="unfinished"></translation>
    </message>
    <message>
        <location filename="../src/BatchHDR/BatchHDRDialog.ui" line="171"/>
        <source>Profile 5</source>
        <translation type="unfinished"></translation>
    </message>
    <message>
        <location filename="../src/BatchHDR/BatchHDRDialog.ui" line="176"/>
        <source>Profile 6</source>
        <translation type="unfinished"></translation>
    </message>
    <message>
        <location filename="../src/BatchHDR/BatchHDRDialog.ui" line="191"/>
        <source>Alignment</source>
        <translation type="unfinished"></translation>
    </message>
    <message>
        <location filename="../src/BatchHDR/BatchHDRDialog.ui" line="202"/>
        <source>Auto align the bracketed pictures</source>
        <translation type="unfinished"></translation>
    </message>
    <message>
        <location filename="../src/BatchHDR/BatchHDRDialog.ui" line="205"/>
        <source>Auto-align images</source>
        <translation type="unfinished"></translation>
    </message>
    <message>
        <location filename="../src/BatchHDR/BatchHDRDialog.ui" line="215"/>
        <source>Use Hugin&apos;s align_image_stack engine</source>
        <translation type="unfinished"></translation>
    </message>
    <message>
        <location filename="../src/BatchHDR/BatchHDRDialog.ui" line="218"/>
        <source>Hugin&apos;s align_image_stack</source>
        <translation type="unfinished"></translation>
    </message>
    <message>
        <location filename="../src/BatchHDR/BatchHDRDialog.ui" line="231"/>
        <source>Use MTB (Median Threshold Bitmap) engine</source>
        <translation type="unfinished"></translation>
    </message>
    <message>
        <location filename="../src/BatchHDR/BatchHDRDialog.ui" line="234"/>
        <source>MTB</source>
        <translation type="unfinished"></translation>
    </message>
    <message>
        <location filename="../src/BatchHDR/BatchHDRDialog.ui" line="250"/>
        <source>Progress</source>
        <translation type="unfinished"></translation>
    </message>
    <message>
        <location filename="../src/BatchHDR/BatchHDRDialog.ui" line="295"/>
        <source>Folder where created HDRs are saved</source>
        <translation type="unfinished"></translation>
    </message>
    <message>
        <location filename="../src/BatchHDR/BatchHDRDialog.ui" line="298"/>
        <location filename="../src/BatchHDR/BatchHDRDialog.ui" line="312"/>
        <source>Select...</source>
        <translation type="unfinished"></translation>
    </message>
    <message>
        <location filename="../src/BatchHDR/BatchHDRDialog.ui" line="309"/>
        <source>Folder where bracketed pictures are located (in alphabetical order)</source>
        <translation type="unfinished"></translation>
    </message>
    <message>
        <location filename="../src/BatchHDR/BatchHDRDialog.ui" line="323"/>
        <source>Input folder:</source>
        <translation type="unfinished"></translation>
    </message>
    <message>
        <location filename="../src/BatchHDR/BatchHDRDialog.ui" line="333"/>
        <source>Output folder:</source>
        <translation type="unfinished"></translation>
    </message>
    <message>
        <location filename="../src/BatchHDR/BatchHDRDialog.ui" line="359"/>
        <source>&amp;Cancel</source>
        <translation type="unfinished"></translation>
    </message>
    <message>
        <location filename="../src/BatchHDR/BatchHDRDialog.ui" line="369"/>
        <source>&amp;Start</source>
        <translation type="unfinished"></translation>
    </message>
    <message>
        <location filename="../src/BatchHDR/BatchHDRDialog.ui" line="376"/>
        <source>&amp;Close</source>
        <translation type="unfinished"></translation>
    </message>
    <message>
        <location filename="../src/BatchHDR/BatchHDRDialog.cpp" line="106"/>
        <source>Choose a source directory</source>
        <translation type="unfinished"></translation>
    </message>
    <message>
        <location filename="../src/BatchHDR/BatchHDRDialog.cpp" line="135"/>
        <source>Choose a output directory</source>
        <translation type="unfinished"></translation>
    </message>
    <message>
        <location filename="../src/BatchHDR/BatchHDRDialog.cpp" line="157"/>
        <location filename="../src/BatchHDR/BatchHDRDialog.cpp" line="174"/>
        <source>Warning</source>
        <translation type="unfinished"></translation>
    </message>
    <message>
        <location filename="../src/BatchHDR/BatchHDRDialog.cpp" line="157"/>
        <source>Total number of pictures must be a multiple of number of bracketed images.</source>
        <translation type="unfinished"></translation>
    </message>
    <message>
        <location filename="../src/BatchHDR/BatchHDRDialog.cpp" line="174"/>
        <source>The chosen output directory contains HDR files. Those files might be overwritten. 

Continue?</source>
        <translation type="unfinished"></translation>
    </message>
    <message>
        <location filename="../src/BatchHDR/BatchHDRDialog.cpp" line="204"/>
        <source>Started processing...</source>
        <translation type="unfinished"></translation>
    </message>
    <message>
        <location filename="../src/BatchHDR/BatchHDRDialog.cpp" line="223"/>
        <source>Creating HDR...</source>
        <translation type="unfinished"></translation>
    </message>
    <message>
        <location filename="../src/BatchHDR/BatchHDRDialog.cpp" line="243"/>
        <source>Completed with errors</source>
        <translation type="unfinished"></translation>
    </message>
    <message>
        <location filename="../src/BatchHDR/BatchHDRDialog.cpp" line="245"/>
        <source>Completed without errors</source>
        <translation type="unfinished"></translation>
    </message>
    <message>
        <location filename="../src/BatchHDR/BatchHDRDialog.cpp" line="254"/>
        <source>Error: missing EXIF data</source>
        <translation type="unfinished"></translation>
    </message>
    <message>
        <location filename="../src/BatchHDR/BatchHDRDialog.cpp" line="275"/>
        <source>Aligning...</source>
        <translation type="unfinished"></translation>
    </message>
    <message>
        <location filename="../src/BatchHDR/BatchHDRDialog.cpp" line="314"/>
        <source>Written </source>
        <translation type="unfinished"></translation>
    </message>
    <message>
        <location filename="../src/BatchHDR/BatchHDRDialog.cpp" line="321"/>
        <source>Error: </source>
        <translation type="unfinished"></translation>
    </message>
    <message>
        <location filename="../src/BatchHDR/BatchHDRDialog.cpp" line="355"/>
        <source>Aborting...</source>
        <translation type="unfinished"></translation>
    </message>
</context>
<context>
    <name>BatchTMDialog</name>
    <message>
        <location filename="../src/BatchTM/BatchTMDialog.ui" line="14"/>
        <source>Batch Tone Mapping</source>
        <translation type="unfinished"></translation>
    </message>
    <message>
        <location filename="../src/BatchTM/BatchTMDialog.ui" line="29"/>
        <source>HDR Images to Convert</source>
        <translation type="unfinished"></translation>
    </message>
    <message>
        <location filename="../src/BatchTM/BatchTMDialog.ui" line="41"/>
        <source>List of HDRs that will be tone mapped</source>
        <translation type="unfinished"></translation>
    </message>
    <message>
        <location filename="../src/BatchTM/BatchTMDialog.ui" line="56"/>
        <source>Add Directory (Alt+D)</source>
        <translation type="unfinished"></translation>
    </message>
    <message>
        <location filename="../src/BatchTM/BatchTMDialog.ui" line="59"/>
        <location filename="../src/BatchTM/BatchTMDialog.ui" line="82"/>
        <location filename="../src/BatchTM/BatchTMDialog.ui" line="105"/>
        <location filename="../src/BatchTM/BatchTMDialog.ui" line="160"/>
        <location filename="../src/BatchTM/BatchTMDialog.ui" line="183"/>
        <location filename="../src/BatchTM/BatchTMDialog.ui" line="206"/>
        <location filename="../src/BatchTM/BatchTMDialog.ui" line="229"/>
        <source>...</source>
        <translation type="unfinished"></translation>
    </message>
    <message>
        <location filename="../src/BatchTM/BatchTMDialog.ui" line="72"/>
        <source>Alt+D</source>
        <translation type="unfinished"></translation>
    </message>
    <message>
        <location filename="../src/BatchTM/BatchTMDialog.ui" line="79"/>
        <source>Add Files (Alt+F)</source>
        <translation type="unfinished"></translation>
    </message>
    <message>
        <location filename="../src/BatchTM/BatchTMDialog.ui" line="95"/>
        <source>Alt+F</source>
        <translation type="unfinished"></translation>
    </message>
    <message>
        <location filename="../src/BatchTM/BatchTMDialog.ui" line="102"/>
        <source>Remove Files (Alt+R)</source>
        <translation type="unfinished"></translation>
    </message>
    <message>
        <location filename="../src/BatchTM/BatchTMDialog.ui" line="118"/>
        <source>Alt+R</source>
        <translation type="unfinished"></translation>
    </message>
    <message>
        <location filename="../src/BatchTM/BatchTMDialog.ui" line="143"/>
        <source>Tone Mapping Settings</source>
        <translation type="unfinished"></translation>
    </message>
    <message>
        <location filename="../src/BatchTM/BatchTMDialog.ui" line="157"/>
        <source>Add Directory (Alt+I)</source>
        <translation type="unfinished"></translation>
    </message>
    <message>
        <location filename="../src/BatchTM/BatchTMDialog.ui" line="173"/>
        <source>Alt+I</source>
        <translation type="unfinished"></translation>
    </message>
    <message>
        <location filename="../src/BatchTM/BatchTMDialog.ui" line="180"/>
        <source>Add Files (Alt+L)</source>
        <translation type="unfinished"></translation>
    </message>
    <message>
        <location filename="../src/BatchTM/BatchTMDialog.ui" line="196"/>
        <source>Alt+L</source>
        <translation type="unfinished"></translation>
    </message>
    <message>
        <location filename="../src/BatchTM/BatchTMDialog.ui" line="203"/>
        <source>Add from Database (Alt+B)</source>
        <translation type="unfinished"></translation>
    </message>
    <message>
        <location filename="../src/BatchTM/BatchTMDialog.ui" line="219"/>
        <source>Alt+B</source>
        <translation type="unfinished"></translation>
    </message>
    <message>
        <location filename="../src/BatchTM/BatchTMDialog.ui" line="226"/>
        <source>Remove Settings (Alt+M)</source>
        <translation type="unfinished"></translation>
    </message>
    <message>
        <location filename="../src/BatchTM/BatchTMDialog.ui" line="242"/>
        <source>Alt+M</source>
        <translation type="unfinished"></translation>
    </message>
    <message>
        <location filename="../src/BatchTM/BatchTMDialog.ui" line="264"/>
        <source>List of Tone Mapping Setting files that will be used to tone map each HDR</source>
        <translation type="unfinished"></translation>
    </message>
    <message>
        <location filename="../src/BatchTM/BatchTMDialog.ui" line="282"/>
        <source>Specify output folder for the tone mapped files</source>
        <translation type="unfinished"></translation>
    </message>
    <message>
        <location filename="../src/BatchTM/BatchTMDialog.ui" line="285"/>
        <source>Output</source>
        <translation type="unfinished"></translation>
    </message>
    <message>
        <location filename="../src/BatchTM/BatchTMDialog.ui" line="297"/>
        <source>Ouput Image Width:</source>
        <translation type="unfinished"></translation>
    </message>
    <message>
        <location filename="../src/BatchTM/BatchTMDialog.ui" line="326"/>
        <source> %</source>
        <translation type="unfinished"></translation>
    </message>
    <message>
        <location filename="../src/BatchTM/BatchTMDialog.ui" line="346"/>
        <source>Output Image Quality</source>
        <translation type="unfinished"></translation>
    </message>
    <message>
        <location filename="../src/BatchTM/BatchTMDialog.ui" line="388"/>
        <source>Output Folder:</source>
        <translation type="unfinished"></translation>
    </message>
    <message>
        <location filename="../src/BatchTM/BatchTMDialog.ui" line="402"/>
        <source>Selec&amp;t...</source>
        <translation type="unfinished"></translation>
    </message>
    <message>
        <location filename="../src/BatchTM/BatchTMDialog.ui" line="420"/>
        <source>Conversion Log</source>
        <translation type="unfinished"></translation>
    </message>
    <message>
        <location filename="../src/BatchTM/BatchTMDialog.ui" line="441"/>
        <source>Batch operations report</source>
        <translation type="unfinished"></translation>
    </message>
    <message>
        <location filename="../src/BatchTM/BatchTMDialog.ui" line="459"/>
        <source>&amp;Show only:</source>
        <translation type="unfinished"></translation>
    </message>
    <message>
        <location filename="../src/BatchTM/BatchTMDialog.ui" line="469"/>
        <source>Filter messages based on severity</source>
        <translation type="unfinished"></translation>
    </message>
    <message>
        <location filename="../src/BatchTM/BatchTMDialog.ui" line="476"/>
        <source>All messages</source>
        <translation type="unfinished"></translation>
    </message>
    <message>
        <location filename="../src/BatchTM/BatchTMDialog.ui" line="481"/>
        <source>Errors only</source>
        <translation type="unfinished"></translation>
    </message>
    <message>
        <location filename="../src/BatchTM/BatchTMDialog.ui" line="486"/>
        <source>Success messages</source>
        <translation type="unfinished"></translation>
    </message>
    <message>
        <location filename="../src/BatchTM/BatchTMDialog.ui" line="494"/>
        <source>&amp;Filter log messages:</source>
        <translation type="unfinished"></translation>
    </message>
    <message>
        <location filename="../src/BatchTM/BatchTMDialog.ui" line="522"/>
        <source>Clear filter text</source>
        <translation type="unfinished"></translation>
    </message>
    <message>
        <location filename="../src/BatchTM/BatchTMDialog.ui" line="538"/>
        <source>Overall completion progress</source>
        <translation type="unfinished"></translation>
    </message>
    <message>
        <location filename="../src/BatchTM/BatchTMDialog.ui" line="563"/>
        <source>&amp;Cancel</source>
        <translation type="unfinished"></translation>
    </message>
    <message>
        <location filename="../src/BatchTM/BatchTMDialog.ui" line="576"/>
        <source>Start batch tone mapping</source>
        <translation type="unfinished"></translation>
    </message>
    <message>
        <location filename="../src/BatchTM/BatchTMDialog.ui" line="579"/>
        <source>&amp;Start</source>
        <translation type="unfinished"></translation>
    </message>
    <message>
        <location filename="../src/BatchTM/BatchTMDialog.cpp" line="98"/>
        <source>Using %1 thread(s)</source>
        <translation type="unfinished"></translation>
    </message>
    <message>
        <location filename="../src/BatchTM/BatchTMDialog.cpp" line="99"/>
        <source>Saving using file format: %1</source>
        <translation type="unfinished"></translation>
    </message>
    <message>
        <location filename="../src/BatchTM/BatchTMDialog.cpp" line="118"/>
        <location filename="../src/BatchTM/BatchTMDialog.cpp" line="151"/>
        <location filename="../src/BatchTM/BatchTMDialog.cpp" line="210"/>
        <source>Choose a directory</source>
        <translation type="unfinished"></translation>
    </message>
    <message>
        <location filename="../src/BatchTM/BatchTMDialog.cpp" line="140"/>
        <source>All HDR images </source>
        <translation type="unfinished"></translation>
    </message>
    <message>
        <location filename="../src/BatchTM/BatchTMDialog.cpp" line="143"/>
        <source>Select input images</source>
        <translation type="unfinished"></translation>
    </message>
    <message>
        <location filename="../src/BatchTM/BatchTMDialog.cpp" line="173"/>
        <source>Load tone mapping settings text files...</source>
        <translation type="unfinished"></translation>
    </message>
    <message>
        <location filename="../src/BatchTM/BatchTMDialog.cpp" line="175"/>
        <source>LuminanceHDR tone mapping settings text file (*.txt)</source>
        <translation type="unfinished"></translation>
    </message>
    <message>
        <location filename="../src/BatchTM/BatchTMDialog.cpp" line="517"/>
        <source>Processing...</source>
        <translation type="unfinished"></translation>
    </message>
    <message>
        <location filename="../src/BatchTM/BatchTMDialog.cpp" line="519"/>
        <source>Start processing...</source>
        <translation type="unfinished"></translation>
    </message>
    <message>
        <location filename="../src/BatchTM/BatchTMDialog.cpp" line="528"/>
        <source>Close</source>
        <translation type="unfinished"></translation>
    </message>
    <message>
        <location filename="../src/BatchTM/BatchTMDialog.cpp" line="530"/>
        <source>&amp;Done</source>
        <translation type="unfinished"></translation>
    </message>
    <message>
        <location filename="../src/BatchTM/BatchTMDialog.cpp" line="531"/>
        <source>All tasks completed.</source>
        <translation type="unfinished"></translation>
    </message>
    <message>
        <location filename="../src/BatchTM/BatchTMDialog.cpp" line="563"/>
        <source>Aborting...</source>
        <translation type="unfinished"></translation>
    </message>
</context>
<context>
    <name>BatchTMJob</name>
    <message>
        <location filename="../src/BatchTM/BatchTMJob.cpp" line="64"/>
        <source>[T%1] Start processing %2</source>
        <translation type="unfinished"></translation>
    </message>
    <message>
        <location filename="../src/BatchTM/BatchTMJob.cpp" line="72"/>
        <source>[T%1] Successfully load %2</source>
        <translation type="unfinished"></translation>
    </message>
    <message>
        <location filename="../src/BatchTM/BatchTMJob.cpp" line="106"/>
        <source>[T%1] Successfully saved LDR file: %2</source>
        <translation type="unfinished"></translation>
    </message>
    <message>
        <location filename="../src/BatchTM/BatchTMJob.cpp" line="108"/>
        <source>[T%1] ERROR: Cannot save to file: %2</source>
        <translation type="unfinished"></translation>
    </message>
    <message>
        <location filename="../src/BatchTM/BatchTMJob.cpp" line="118"/>
        <source>[T%1] ERROR: Loading of %2 failed</source>
        <translation type="unfinished"></translation>
    </message>
</context>
<context>
    <name>CommandLineInterfaceManager</name>
    <message>
        <location filename="../src/MainCli/commandline.cpp" line="206"/>
        <source>Error: Alignment engine not recognized.</source>
        <translation type="unfinished"></translation>
    </message>
    <message>
        <location filename="../src/MainCli/commandline.cpp" line="225"/>
        <source>Error: Wrong HDR creation format.</source>
        <translation type="unfinished"></translation>
    </message>
    <message>
        <location filename="../src/MainCli/commandline.cpp" line="235"/>
        <source>Error: Unknown weight function specified.</source>
        <translation type="unfinished"></translation>
    </message>
    <message>
        <location filename="../src/MainCli/commandline.cpp" line="250"/>
        <source>Error: Unknown response curve specified.</source>
        <translation type="unfinished"></translation>
    </message>
    <message>
        <location filename="../src/MainCli/commandline.cpp" line="259"/>
        <source>Error: Unknown HDR creation model specified.</source>
        <translation type="unfinished"></translation>
    </message>
    <message>
        <location filename="../src/MainCli/commandline.cpp" line="265"/>
        <source>Error: Unknown HDR creation format specified.</source>
        <translation type="unfinished"></translation>
    </message>
    <message>
        <location filename="../src/MainCli/commandline.cpp" line="304"/>
        <source>Error: Unknown tone mapping operator specified.</source>
        <translation type="unfinished"></translation>
    </message>
    <message>
        <location filename="../src/MainCli/commandline.cpp" line="313"/>
        <source>Error: Wrong tone mapping option format.</source>
        <translation type="unfinished"></translation>
    </message>
    <message>
        <location filename="../src/MainCli/commandline.cpp" line="402"/>
        <source>Error: Unknown tone mapping option specified.</source>
        <translation type="unfinished"></translation>
    </message>
    <message>
        <location filename="../src/MainCli/commandline.cpp" line="412"/>
        <source>Error: Quality must be in the range [0-100].</source>
        <translation type="unfinished"></translation>
    </message>
    <message>
        <location filename="../src/MainCli/commandline.cpp" line="415"/>
        <source>Error: Unknown option %1.</source>
        <translation type="unfinished"></translation>
    </message>
    <message>
        <location filename="../src/MainCli/commandline.cpp" line="417"/>
        <source>Error: Missing argument for %1.</source>
        <translation type="unfinished"></translation>
    </message>
    <message>
        <location filename="../src/MainCli/commandline.cpp" line="436"/>
        <source>Error: The number of EV values specified is different from the number of input files.</source>
        <translation type="unfinished"></translation>
    </message>
    <message>
        <location filename="../src/MainCli/commandline.cpp" line="493"/>
        <source>Load file %1 failed</source>
        <translation type="unfinished"></translation>
    </message>
    <message>
        <location filename="../src/MainCli/commandline.cpp" line="502"/>
        <source>Error: Exif data missing in images and EV values not specified on the commandline, bailing out.</source>
        <translation type="unfinished"></translation>
    </message>
    <message>
        <location filename="../src/MainCli/commandline.cpp" line="509"/>
        <source>EV values have been assigned.</source>
        <translation type="unfinished"></translation>
    </message>
    <message>
        <location filename="../src/MainCli/commandline.cpp" line="528"/>
        <source>Failed executing align_image_stack</source>
        <translation type="unfinished"></translation>
    </message>
    <message>
        <location filename="../src/MainCli/commandline.cpp" line="534"/>
        <source>Failed aligning images.</source>
        <translation type="unfinished"></translation>
    </message>
    <message>
        <location filename="../src/MainCli/commandline.cpp" line="537"/>
        <source>Creating (in memory) the HDR.</source>
        <translation type="unfinished"></translation>
    </message>
    <message>
        <location filename="../src/MainCli/commandline.cpp" line="547"/>
        <source>Saving to file %1.</source>
        <translation type="unfinished"></translation>
    </message>
    <message>
        <location filename="../src/MainCli/commandline.cpp" line="552"/>
        <location filename="../src/MainCli/commandline.cpp" line="594"/>
        <source>Image %1 saved successfully</source>
        <translation type="unfinished"></translation>
    </message>
    <message>
        <location filename="../src/MainCli/commandline.cpp" line="556"/>
        <source>Could not save %1</source>
        <translation type="unfinished"></translation>
    </message>
    <message>
        <location filename="../src/MainCli/commandline.cpp" line="561"/>
        <source>NOT Saving HDR image to file. %1</source>
        <translation type="unfinished"></translation>
    </message>
    <message>
        <location filename="../src/MainCli/commandline.cpp" line="571"/>
        <source>Tonemapping requested, saving to file %1.</source>
        <translation type="unfinished"></translation>
    </message>
    <message>
        <location filename="../src/MainCli/commandline.cpp" line="599"/>
        <source>ERROR: Cannot save to file: %1</source>
        <translation type="unfinished"></translation>
    </message>
    <message>
        <location filename="../src/MainCli/commandline.cpp" line="612"/>
        <source>Failed loading images</source>
        <translation type="unfinished"></translation>
    </message>
    <message>
        <location filename="../src/MainCli/commandline.cpp" line="618"/>
        <source>Usage: %1 [OPTIONS]... [INPUTFILES]...</source>
        <translation type="unfinished"></translation>
    </message>
    <message>
        <location filename="../src/MainCli/commandline.cpp" line="619"/>
        <source>Commandline interface to %1.</source>
        <translation type="unfinished"></translation>
    </message>
    <message>
        <location filename="../src/MainCli/commandline.cpp" line="620"/>
        <source>-h --help              Display this help.</source>
        <translation type="unfinished"></translation>
    </message>
    <message>
        <location filename="../src/MainCli/commandline.cpp" line="621"/>
        <source>-v --verbose           Print more messages during execution.</source>
        <translation type="unfinished"></translation>
    </message>
    <message>
        <location filename="../src/MainCli/commandline.cpp" line="622"/>
        <source>-a --align AIS|MTB     Align Engine to use during HDR creation (default: no alignment).</source>
        <translation type="unfinished"></translation>
    </message>
    <message>
        <location filename="../src/MainCli/commandline.cpp" line="623"/>
        <source>-e --ev EV1,EV2,...    Specify numerical EV values (as many as INPUTFILES).</source>
        <translation type="unfinished"></translation>
    </message>
    <message>
        <location filename="../src/MainCli/commandline.cpp" line="624"/>
        <source>-c --config            HDR creation config. Possible values: </source>
        <translation type="unfinished"></translation>
    </message>
    <message>
        <location filename="../src/MainCli/commandline.cpp" line="625"/>
        <source>weight=triangular|gaussian|plateau:response_curve=from_file|linear|gamma|log|robertson:model=robertson|debevec:curve_filename=your_file_here.m</source>
        <translation type="unfinished"></translation>
    </message>
    <message>
        <location filename="../src/MainCli/commandline.cpp" line="626"/>
        <source>(Default is weight=triangular:response_curve=linear:model=debevec) </source>
        <translation type="unfinished"></translation>
    </message>
    <message>
        <location filename="../src/MainCli/commandline.cpp" line="627"/>
        <source>-l --load HDR_FILE     Load an HDR instead of creating a new one. </source>
        <translation type="unfinished"></translation>
    </message>
    <message>
        <location filename="../src/MainCli/commandline.cpp" line="628"/>
        <source>-s --save HDR_FILE     Save to a HDR file format. (default: don&apos;t save) </source>
        <translation type="unfinished"></translation>
    </message>
    <message>
        <location filename="../src/MainCli/commandline.cpp" line="629"/>
        <source>-g --gamma VALUE       Gamma value to use during tone mapping. (default: 1) </source>
        <translation type="unfinished"></translation>
    </message>
    <message>
        <location filename="../src/MainCli/commandline.cpp" line="630"/>
        <source>-r --resize VALUE      Width you want to resize your HDR to (resized before gamma and tone mapping) </source>
        <translation type="unfinished"></translation>
    </message>
    <message>
        <location filename="../src/MainCli/commandline.cpp" line="631"/>
        <source>-t --tmo               Tone mapping operator. Legal values are: </source>
        <translation type="unfinished"></translation>
    </message>
    <message>
        <location filename="../src/MainCli/commandline.cpp" line="632"/>
        <source>ashikhmin|drago|durand|fattal|pattanaik|reinhard02|reinhard05|mantiuk06|mantiuk08</source>
        <translation type="unfinished"></translation>
    </message>
    <message>
        <location filename="../src/MainCli/commandline.cpp" line="633"/>
        <source>(Default is mantiuk06)</source>
        <translation type="unfinished"></translation>
    </message>
    <message>
        <location filename="../src/MainCli/commandline.cpp" line="634"/>
        <source>-p --tmoptions         Tone mapping operator options. Legal values are: </source>
        <translation type="unfinished"></translation>
    </message>
    <message>
        <location filename="../src/MainCli/commandline.cpp" line="635"/>
        <source>alpha=VALUE:beta=VALUE:color=VALUE:noise=VALUE:new=true|false (for fattal)</source>
        <translation type="unfinished"></translation>
    </message>
    <message>
        <location filename="../src/MainCli/commandline.cpp" line="636"/>
        <source>contrast=VALUE:saturation=VALUE:detail=VALUE:equalization=true|false (for mantiuk06)</source>
        <translation type="unfinished"></translation>
    </message>
    <message>
        <location filename="../src/MainCli/commandline.cpp" line="637"/>
        <source>colorsaturation=VALUE:contrastenhancement=VALUE:luminancelevel=VALUE:setluminance=true|false (for mantiuk08)</source>
        <translation type="unfinished"></translation>
    </message>
    <message>
        <location filename="../src/MainCli/commandline.cpp" line="638"/>
        <source>localcontrast=VALUE:eq=2|4:simple=true|false (for ashikhmin)</source>
        <translation type="unfinished"></translation>
    </message>
    <message>
        <location filename="../src/MainCli/commandline.cpp" line="639"/>
        <source>sigma_s=VALUE:sigma_r=VALUE:base=VALUE (for durand)</source>
        <translation type="unfinished"></translation>
    </message>
    <message>
        <location filename="../src/MainCli/commandline.cpp" line="640"/>
        <source>bias=VALUE (for drago)</source>
        <translation type="unfinished"></translation>
    </message>
    <message>
        <location filename="../src/MainCli/commandline.cpp" line="641"/>
        <source>local=true|false:autolum=true|false:cone=VALUE:rod=VALUE:multiplier=VALUE (for pattanaik)</source>
        <translation type="unfinished"></translation>
    </message>
    <message>
        <location filename="../src/MainCli/commandline.cpp" line="642"/>
        <source>scales=true|false:key=VALUE:phi=VALUE:num=VALUE:low=VALUE:high=VALUE (for reinhard02)</source>
        <translation type="unfinished"></translation>
    </message>
    <message>
        <location filename="../src/MainCli/commandline.cpp" line="643"/>
        <source>brightness=VALUE:chroma=VALUE:lightness=VALUE (for reinhard05)</source>
        <translation type="unfinished"></translation>
    </message>
    <message>
        <location filename="../src/MainCli/commandline.cpp" line="644"/>
        <source>(default is contrast=0.3:equalization=false:saturation=1.8, see also -o)</source>
        <translation type="unfinished"></translation>
    </message>
    <message>
        <location filename="../src/MainCli/commandline.cpp" line="645"/>
        <source>-o --output LDR_FILE   File name you want to save your tone mapped LDR to.</source>
        <translation type="unfinished"></translation>
    </message>
    <message>
        <location filename="../src/MainCli/commandline.cpp" line="646"/>
        <source>-q --quality VALUE   Quality of the saved tone mapped file (0-100).</source>
        <translation type="unfinished"></translation>
    </message>
    <message>
        <location filename="../src/MainCli/commandline.cpp" line="647"/>
        <source>                       (No tonemapping is performed unless -o is specified).</source>
        <translation type="unfinished"></translation>
    </message>
    <message>
        <location filename="../src/MainCli/commandline.cpp" line="648"/>
        <source>You must either load an existing HDR file (via the -l option) or specify INPUTFILES to create a new HDR.
</source>
        <translation type="unfinished"></translation>
    </message>
</context>
<context>
    <name>DnDOption</name>
    <message>
        <location filename="../src/MainWindow/DnDOption.ui" line="17"/>
        <source>Drag and Drop</source>
        <translation type="unfinished"></translation>
    </message>
    <message>
        <location filename="../src/MainWindow/DnDOption.ui" line="37"/>
        <source>&lt;b&gt;What would you like to do with the file(s)?&lt;/b&gt;</source>
        <translation type="unfinished"></translation>
    </message>
    <message>
        <location filename="../src/MainWindow/DnDOption.ui" line="51"/>
        <source>&amp;Open</source>
        <translation type="unfinished"></translation>
    </message>
    <message>
        <location filename="../src/MainWindow/DnDOption.ui" line="64"/>
        <source>Open an existing HDR image</source>
        <translation type="unfinished"></translation>
    </message>
    <message>
        <location filename="../src/MainWindow/DnDOption.ui" line="71"/>
        <source>&amp;New</source>
        <translation type="unfinished"></translation>
    </message>
    <message>
        <location filename="../src/MainWindow/DnDOption.ui" line="84"/>
        <source>Create a new HDR image from one or more images</source>
        <translation type="unfinished"></translation>
    </message>
    <message>
        <location filename="../src/MainWindow/DnDOption.ui" line="91"/>
        <source>&amp;Cancel</source>
        <translation type="unfinished"></translation>
    </message>
    <message>
        <location filename="../src/MainWindow/DnDOption.ui" line="104"/>
        <source>Cancel the drag and drop process and return to the main window</source>
        <translation type="unfinished"></translation>
    </message>
</context>
<context>
    <name>EditingTools</name>
    <message>
        <location filename="../src/HdrWizard/EditingTools.cpp" line="78"/>
        <source>Pan the image to a region</source>
        <translation type="unfinished"></translation>
    </message>
    <message>
        <location filename="../src/HdrWizard/EditingTools.cpp" line="440"/>
        <source>Choose a directory and a prefix</source>
        <translation type="unfinished"></translation>
    </message>
</context>
<context>
    <name>EditingToolsDialog</name>
    <message>
        <location filename="../src/HdrWizard/EditingTools.ui" line="23"/>
        <source>Editing Tools</source>
        <translation type="unfinished"></translation>
    </message>
    <message>
        <location filename="../src/HdrWizard/EditingTools.ui" line="56"/>
        <source>Visualization and Navigation</source>
        <translation type="unfinished"></translation>
    </message>
    <message>
        <location filename="../src/HdrWizard/EditingTools.ui" line="89"/>
        <source>Fit to window</source>
        <translation type="unfinished"></translation>
    </message>
    <message>
        <location filename="../src/HdrWizard/EditingTools.ui" line="92"/>
        <source>&amp;Fit to Window</source>
        <translation type="unfinished"></translation>
    </message>
    <message>
        <location filename="../src/HdrWizard/EditingTools.ui" line="112"/>
        <source>Original size</source>
        <translation type="unfinished"></translation>
    </message>
    <message>
        <location filename="../src/HdrWizard/EditingTools.ui" line="115"/>
        <source>Origina&amp;l Size</source>
        <translation type="unfinished"></translation>
    </message>
    <message>
        <location filename="../src/HdrWizard/EditingTools.ui" line="132"/>
        <source>Zoom In</source>
        <translation type="unfinished"></translation>
    </message>
    <message>
        <location filename="../src/HdrWizard/EditingTools.ui" line="135"/>
        <source>Zoom &amp;In</source>
        <translation type="unfinished"></translation>
    </message>
    <message>
        <location filename="../src/HdrWizard/EditingTools.ui" line="152"/>
        <source>Zoom Out</source>
        <translation type="unfinished"></translation>
    </message>
    <message>
        <location filename="../src/HdrWizard/EditingTools.ui" line="155"/>
        <source>Zoom &amp;Out</source>
        <translation type="unfinished"></translation>
    </message>
    <message>
        <location filename="../src/HdrWizard/EditingTools.ui" line="208"/>
        <source>Preview &amp;Mode:</source>
        <translation type="unfinished"></translation>
    </message>
    <message>
        <location filename="../src/HdrWizard/EditingTools.ui" line="219"/>
        <source>Difference (E-P)</source>
        <translation type="unfinished"></translation>
    </message>
    <message>
        <location filename="../src/HdrWizard/EditingTools.ui" line="224"/>
        <source>Overlay (E+P)</source>
        <translation type="unfinished"></translation>
    </message>
    <message>
        <location filename="../src/HdrWizard/EditingTools.ui" line="229"/>
        <source>Editable Only (E)</source>
        <translation type="unfinished"></translation>
    </message>
    <message>
        <location filename="../src/HdrWizard/EditingTools.ui" line="234"/>
        <source>Pivot Only (P)</source>
        <translation type="unfinished"></translation>
    </message>
    <message>
        <location filename="../src/HdrWizard/EditingTools.ui" line="239"/>
        <source>Antighosting Mask</source>
        <translation type="unfinished"></translation>
    </message>
    <message>
        <location filename="../src/HdrWizard/EditingTools.ui" line="250"/>
        <source>Mask Color</source>
        <translation type="unfinished"></translation>
    </message>
    <message>
        <location filename="../src/HdrWizard/EditingTools.ui" line="287"/>
        <source>Images List</source>
        <translation type="unfinished"></translation>
    </message>
    <message>
        <location filename="../src/HdrWizard/EditingTools.ui" line="307"/>
        <source>Ed&amp;itable</source>
        <translation type="unfinished"></translation>
    </message>
    <message>
        <location filename="../src/HdrWizard/EditingTools.ui" line="332"/>
        <source>&lt;html&gt;&lt;head&gt;&lt;meta name=&quot;qrichtext&quot; content=&quot;1&quot; /&gt;&lt;style type=&quot;text/css&quot;&gt;
p, li { white-space: pre-wrap; }
&lt;/style&gt;&lt;/head&gt;&lt;body style=&quot; font-family:&apos;Sans Serif&apos;; font-size:9pt; font-weight:400; font-style:normal; text-decoration:none;&quot;&gt;
&lt;p style=&quot; margin-top:0px; margin-bottom:0px; margin-left:0px; margin-right:0px; -qt-block-indent:0; text-indent:0px;&quot;&gt;The currently selected image is the one that you can shift and paint an anti-ghosting mask on.&lt;/p&gt;&lt;/body&gt;&lt;/html&gt;</source>
        <translation type="unfinished"></translation>
    </message>
    <message>
        <location filename="../src/HdrWizard/EditingTools.ui" line="338"/>
        <source>The image currently selected in this list can be translated up,down,left and right using the controls below.
This image&apos;s histogram is diplayed in the widget above.</source>
        <translation type="unfinished"></translation>
    </message>
    <message>
        <location filename="../src/HdrWizard/EditingTools.ui" line="375"/>
        <source>Select the previous image in both lists</source>
        <translation type="unfinished"></translation>
    </message>
    <message>
        <location filename="../src/HdrWizard/EditingTools.ui" line="378"/>
        <source>Use this button to move the selection to the previous image in both lists.</source>
        <translation type="unfinished"></translation>
    </message>
    <message>
        <location filename="../src/HdrWizard/EditingTools.ui" line="395"/>
        <source>Select the next image in both lists</source>
        <translation type="unfinished"></translation>
    </message>
    <message>
        <location filename="../src/HdrWizard/EditingTools.ui" line="398"/>
        <source>Use this button to move the selection to the next image in both lists.</source>
        <translation type="unfinished"></translation>
    </message>
    <message>
        <location filename="../src/HdrWizard/EditingTools.ui" line="432"/>
        <source>R&amp;eference</source>
        <translation type="unfinished"></translation>
    </message>
    <message>
        <location filename="../src/HdrWizard/EditingTools.ui" line="457"/>
        <source>The reference image is the one currently selected</source>
        <translation type="unfinished"></translation>
    </message>
    <message>
        <location filename="../src/HdrWizard/EditingTools.ui" line="460"/>
        <source>&lt;html&gt;&lt;head&gt;&lt;meta name=&quot;qrichtext&quot; content=&quot;1&quot; /&gt;&lt;style type=&quot;text/css&quot;&gt;
p, li { white-space: pre-wrap; }
&lt;/style&gt;&lt;/head&gt;&lt;body style=&quot; font-family:&apos;Sans Serif&apos;; font-size:9pt; font-weight:400; font-style:normal; text-decoration:none;&quot;&gt;
&lt;p style=&quot; margin-top:0px; margin-bottom:0px; margin-left:0px; margin-right:0px; -qt-block-indent:0; text-indent:0px;&quot;&gt;The image currently selected in this list serves as a reference position for the editable image&lt;/p&gt;&lt;/body&gt;&lt;/html&gt;</source>
        <translation type="unfinished"></translation>
    </message>
    <message>
        <location filename="../src/HdrWizard/EditingTools.ui" line="483"/>
        <source>Tools</source>
        <translation type="unfinished"></translation>
    </message>
    <message>
        <location filename="../src/HdrWizard/EditingTools.ui" line="519"/>
        <source>Crop the stack of images after a selection with the left mouse button has been made</source>
        <translation type="unfinished"></translation>
    </message>
    <message>
        <location filename="../src/HdrWizard/EditingTools.ui" line="522"/>
        <source>Clicking this button you will be able to crop all the images to the size that you have previously selected with the left mouse button (press and hold the left mouse button and move the pointer to select a crop area, then press this button).</source>
        <translation type="unfinished"></translation>
    </message>
    <message>
        <location filename="../src/HdrWizard/EditingTools.ui" line="525"/>
        <source>&amp;Crop All Images</source>
        <translation type="unfinished"></translation>
    </message>
    <message>
        <location filename="../src/HdrWizard/EditingTools.ui" line="538"/>
        <source>Ctrl+X</source>
        <translation type="unfinished"></translation>
    </message>
    <message>
        <location filename="../src/HdrWizard/EditingTools.ui" line="558"/>
        <source>&amp;Anti Ghosting</source>
        <translation type="unfinished"></translation>
    </message>
    <message>
        <location filename="../src/HdrWizard/EditingTools.ui" line="591"/>
        <source>&amp;Save Images</source>
        <translation type="unfinished"></translation>
    </message>
    <message>
        <location filename="../src/HdrWizard/EditingTools.ui" line="604"/>
        <source>Ctrl+S</source>
        <translation type="unfinished"></translation>
    </message>
    <message>
        <location filename="../src/HdrWizard/EditingTools.ui" line="662"/>
        <source>A&amp;dd Mask</source>
        <translation type="unfinished"></translation>
    </message>
    <message>
        <location filename="../src/HdrWizard/EditingTools.ui" line="672"/>
        <source>Remove Mas&amp;k</source>
        <translation type="unfinished"></translation>
    </message>
    <message>
        <location filename="../src/HdrWizard/EditingTools.ui" line="731"/>
        <source>Size:</source>
        <translation type="unfinished"></translation>
    </message>
    <message>
        <location filename="../src/HdrWizard/EditingTools.ui" line="754"/>
        <source> pixels</source>
        <translation type="unfinished"></translation>
    </message>
    <message>
        <location filename="../src/HdrWizard/EditingTools.ui" line="770"/>
        <source>&amp;Strength:</source>
        <translation type="unfinished"></translation>
    </message>
    <message>
        <location filename="../src/HdrWizard/EditingTools.ui" line="822"/>
        <source>&lt;html&gt;&lt;head&gt;&lt;meta name=&quot;qrichtext&quot; content=&quot;1&quot; /&gt;&lt;style type=&quot;text/css&quot;&gt;
p, li { white-space: pre-wrap; }
&lt;/style&gt;&lt;/head&gt;&lt;body style=&quot; font-family:&apos;Sans Serif&apos;; font-size:9pt; font-weight:400; font-style:normal; text-decoration:none;&quot;&gt;
&lt;p style=&quot; margin-top:0px; margin-bottom:0px; margin-left:0px; margin-right:0px; -qt-block-indent:0; text-indent:0px;&quot;&gt;This area shows the preview (using the preview mode on the left) between the editable and reference image.&lt;/p&gt;
&lt;p style=&quot; margin-top:0px; margin-bottom:0px; margin-left:0px; margin-right:0px; -qt-block-indent:0; text-indent:0px;&quot;&gt;If the same image is selected in both the editable and reference list, this area will show the image itself.&lt;/p&gt;
&lt;p style=&quot; margin-top:0px; margin-bottom:0px; margin-left:0px; margin-right:0px; -qt-block-indent:0; text-indent:0px;&quot;&gt;Clicking and holding the left mouse button you will be able to select a crop area.&lt;/p&gt;&lt;/body&gt;&lt;/html&gt;</source>
        <translation type="unfinished"></translation>
    </message>
    <message>
        <location filename="../src/HdrWizard/EditingTools.ui" line="854"/>
        <source>&lt;html&gt;&lt;head&gt;&lt;meta name=&quot;qrichtext&quot; content=&quot;1&quot; /&gt;&lt;style type=&quot;text/css&quot;&gt;
p, li { white-space: pre-wrap; }
&lt;/style&gt;&lt;/head&gt;&lt;body style=&quot; font-family:&apos;Sans Serif&apos;; font-size:9pt; font-weight:400; font-style:normal; text-decoration:none;&quot;&gt;
&lt;p style=&quot; margin-top:0px; margin-bottom:0px; margin-left:0px; margin-right:0px; -qt-block-indent:0; text-indent:0px;&quot;&gt;Shift values for the currently selected editable image&lt;/p&gt;&lt;/body&gt;&lt;/html&gt;</source>
        <translation type="unfinished"></translation>
    </message>
    <message>
        <location filename="../src/HdrWizard/EditingTools.ui" line="860"/>
        <source>&lt;html&gt;&lt;head&gt;&lt;meta name=&quot;qrichtext&quot; content=&quot;1&quot; /&gt;&lt;style type=&quot;text/css&quot;&gt;
p, li { white-space: pre-wrap; }
&lt;/style&gt;&lt;/head&gt;&lt;body style=&quot; font-family:&apos;Sans Serif&apos;; font-size:9pt; font-weight:400; font-style:normal; text-decoration:none;&quot;&gt;
&lt;p style=&quot; margin-top:0px; margin-bottom:0px; margin-left:0px; margin-right:0px; -qt-block-indent:0; text-indent:0px;&quot;&gt;Here the user can view and set the shift values for the currently selected editable image&lt;/p&gt;&lt;/body&gt;&lt;/html&gt;</source>
        <translation type="unfinished"></translation>
    </message>
    <message>
        <location filename="../src/HdrWizard/EditingTools.ui" line="866"/>
        <source>Shift values for editable image</source>
        <translation type="unfinished"></translation>
    </message>
    <message>
        <location filename="../src/HdrWizard/EditingTools.ui" line="886"/>
        <source>Reset the shift values for the currently selected movable image</source>
        <translation type="unfinished"></translation>
    </message>
    <message>
        <location filename="../src/HdrWizard/EditingTools.ui" line="889"/>
        <source>&amp;Reset</source>
        <translation type="unfinished"></translation>
    </message>
    <message>
        <location filename="../src/HdrWizard/EditingTools.ui" line="896"/>
        <source>Reset the shift values for all the images</source>
        <translation type="unfinished"></translation>
    </message>
    <message>
        <location filename="../src/HdrWizard/EditingTools.ui" line="899"/>
        <source>Reset &amp;All</source>
        <translation type="unfinished"></translation>
    </message>
    <message>
        <location filename="../src/HdrWizard/EditingTools.ui" line="929"/>
        <source>&amp;Horizontal:</source>
        <translation type="unfinished"></translation>
    </message>
    <message>
        <location filename="../src/HdrWizard/EditingTools.ui" line="942"/>
        <source>&amp;Vertical:</source>
        <translation type="unfinished"></translation>
    </message>
    <message>
        <location filename="../src/HdrWizard/EditingTools.ui" line="955"/>
        <source>Insert an horizontal shift value for the currently selected movable image</source>
        <translation type="unfinished"></translation>
    </message>
    <message>
        <location filename="../src/HdrWizard/EditingTools.ui" line="958"/>
        <location filename="../src/HdrWizard/EditingTools.ui" line="974"/>
        <source> px</source>
        <translation type="unfinished"></translation>
    </message>
    <message>
        <location filename="../src/HdrWizard/EditingTools.ui" line="971"/>
        <source>Insert a vertical shift value for the currently selected movable image</source>
        <translation type="unfinished"></translation>
    </message>
    <message>
        <location filename="../src/HdrWizard/EditingTools.ui" line="997"/>
        <source>Move up of 1 pixel the currently selected movable image</source>
        <translation type="unfinished"></translation>
    </message>
    <message>
        <location filename="../src/HdrWizard/EditingTools.ui" line="1010"/>
        <source>Move down of 1 pixel the currently selected movable image</source>
        <translation type="unfinished"></translation>
    </message>
    <message>
        <location filename="../src/HdrWizard/EditingTools.ui" line="1023"/>
        <source>Move right of 1 pixel the currently selected movable image</source>
        <translation type="unfinished"></translation>
    </message>
    <message>
        <location filename="../src/HdrWizard/EditingTools.ui" line="1036"/>
        <source>Move left of 1 pixel the currently selected movable image</source>
        <translation type="unfinished"></translation>
    </message>
    <message>
        <location filename="../src/HdrWizard/EditingTools.ui" line="1060"/>
        <source>Histogram</source>
        <translation type="unfinished"></translation>
    </message>
    <message>
        <location filename="../src/HdrWizard/EditingTools.ui" line="1086"/>
        <source>Get information about the graphical elements</source>
        <translation type="unfinished"></translation>
    </message>
    <message>
        <location filename="../src/HdrWizard/EditingTools.ui" line="1089"/>
        <source>&amp;What&apos;s this?</source>
        <translation type="unfinished"></translation>
    </message>
    <message>
        <location filename="../src/HdrWizard/EditingTools.ui" line="1102"/>
        <source>Shift+F1</source>
        <translation type="unfinished"></translation>
    </message>
    <message>
        <location filename="../src/HdrWizard/EditingTools.ui" line="1122"/>
        <source>&amp;Next &gt;</source>
        <translation type="unfinished"></translation>
    </message>
    <message>
        <location filename="../src/HdrWizard/EditingTools.ui" line="1132"/>
        <source>&amp;Cancel</source>
        <translation type="unfinished"></translation>
    </message>
</context>
<context>
    <name>GenericViewer</name>
    <message>
        <location filename="../src/Viewers/GenericViewer.cpp" line="103"/>
        <source>Pan the image to a region</source>
        <translation type="unfinished"></translation>
    </message>
</context>
<context>
    <name>HdrCreationManager</name>
    <message>
        <location filename="../src/HdrCreation/HdrCreationManager.cpp" line="242"/>
        <source>The image %1 is an 8 bit format (LDR) while the previous ones are not.</source>
        <translation type="unfinished"></translation>
    </message>
    <message>
        <location filename="../src/HdrCreation/HdrCreationManager.cpp" line="250"/>
        <location filename="../src/HdrCreation/HdrCreationManager.cpp" line="292"/>
        <source>The image %1 has an invalid size.</source>
        <translation type="unfinished"></translation>
    </message>
    <message>
        <location filename="../src/HdrCreation/HdrCreationManager.cpp" line="284"/>
        <source>The image %1 is an 16 bit format while the previous ones are not.</source>
        <translation type="unfinished"></translation>
    </message>
</context>
<context>
    <name>HdrInputLoader</name>
    <message>
        <location filename="../src/Threads/HdrInputLoader.cpp" line="76"/>
        <location filename="../src/Threads/HdrInputLoader.cpp" line="93"/>
        <location filename="../src/Threads/HdrInputLoader.cpp" line="105"/>
        <location filename="../src/Threads/HdrInputLoader.cpp" line="120"/>
        <source>ERROR loading %1</source>
        <translation type="unfinished"></translation>
    </message>
    <message>
        <location filename="../src/Threads/HdrInputLoader.cpp" line="112"/>
        <source>ERROR: The file&lt;br&gt;%1&lt;br&gt; is not a 8 bit or 16 bit tiff.</source>
        <translation type="unfinished"></translation>
    </message>
    <message>
        <location filename="../src/Threads/HdrInputLoader.cpp" line="127"/>
        <source>ERROR: %1</source>
        <translation type="unfinished"></translation>
    </message>
    <message>
        <location filename="../src/Threads/HdrInputLoader.cpp" line="142"/>
        <source>ERROR: Failed Loading file: %1</source>
        <translation type="unfinished"></translation>
    </message>
</context>
<context>
    <name>HdrViewer</name>
    <message>
        <location filename="../src/Viewers/HdrViewer.cpp" line="112"/>
        <source>&amp;Mapping:</source>
        <translation type="unfinished"></translation>
    </message>
    <message>
        <location filename="../src/Viewers/HdrViewer.cpp" line="113"/>
        <source>Histogram:</source>
        <translation type="unfinished"></translation>
    </message>
    <message>
        <location filename="../src/Viewers/HdrViewer.cpp" line="119"/>
        <source>Linear</source>
        <translation type="unfinished"></translation>
    </message>
    <message>
        <location filename="../src/Viewers/HdrViewer.cpp" line="120"/>
        <source>Gamma 1.4</source>
        <translation type="unfinished"></translation>
    </message>
    <message>
        <location filename="../src/Viewers/HdrViewer.cpp" line="121"/>
        <source>Gamma 1.8</source>
        <translation type="unfinished"></translation>
    </message>
    <message>
        <location filename="../src/Viewers/HdrViewer.cpp" line="122"/>
        <source>Gamma 2.2</source>
        <translation type="unfinished"></translation>
    </message>
    <message>
        <location filename="../src/Viewers/HdrViewer.cpp" line="123"/>
        <source>Gamma 2.6</source>
        <translation type="unfinished"></translation>
    </message>
    <message>
        <location filename="../src/Viewers/HdrViewer.cpp" line="124"/>
        <source>Logarithmic</source>
        <translation type="unfinished"></translation>
    </message>
</context>
<context>
    <name>HdrWizard</name>
    <message>
        <location filename="../src/HdrWizard/HdrWizard.ui" line="14"/>
        <source>HDR Creation Wizard</source>
        <translation type="unfinished"></translation>
    </message>
    <message>
        <location filename="../src/HdrWizard/HdrWizard.ui" line="122"/>
        <source>&lt;!DOCTYPE HTML PUBLIC &quot;-//W3C//DTD HTML 4.0//EN&quot; &quot;http://www.w3.org/TR/REC-html40/strict.dtd&quot;&gt;
&lt;html&gt;&lt;head&gt;&lt;meta name=&quot;qrichtext&quot; content=&quot;1&quot; /&gt;&lt;style type=&quot;text/css&quot;&gt;
p, li { white-space: pre-wrap; }
&lt;/style&gt;&lt;/head&gt;&lt;body style=&quot; font-family:&apos;Sans Serif&apos;; font-size:10pt; font-weight:400; font-style:normal;&quot;&gt;
&lt;p align=&quot;center&quot; style=&quot;-qt-paragraph-type:empty; margin-top:0px; margin-bottom:0px; margin-left:0px; margin-right:0px; -qt-block-indent:0; text-indent:0px;&quot;&gt;&lt;/p&gt;
&lt;p align=&quot;center&quot; style=&quot; margin-top:0px; margin-bottom:0px; margin-left:0px; margin-right:0px; -qt-block-indent:0; text-indent:0px;&quot;&gt;&lt;span style=&quot; font-size:16pt; font-weight:600;&quot;&gt;HDR Creation Wizard&lt;/span&gt;&lt;/p&gt;
&lt;p align=&quot;center&quot; style=&quot;-qt-paragraph-type:empty; margin-top:0px; margin-bottom:0px; margin-left:0px; margin-right:0px; -qt-block-indent:0; text-indent:0px; font-size:16pt; font-weight:600;&quot;&gt;&lt;/p&gt;
&lt;p align=&quot;center&quot; style=&quot;-qt-paragraph-type:empty; margin-top:0px; margin-bottom:0px; margin-left:0px; margin-right:0px; -qt-block-indent:0; text-indent:0px; font-size:16pt; font-weight:600;&quot;&gt;&lt;/p&gt;
&lt;p align=&quot;justify&quot; style=&quot; margin-top:0px; margin-bottom:0px; margin-left:0px; margin-right:0px; -qt-block-indent:0; text-indent:0px;&quot;&gt;This tool help you in fusing bracketed images taken with different exposures to make an &lt;a href=&quot;http://en.wikipedia.org/wiki/High_Dynamic_Range&quot;&gt;&lt;span style=&quot; text-decoration: underline; color:#0057ae;&quot;&gt;HDR Image&lt;/span&gt;&lt;/a&gt;. &lt;/p&gt;
&lt;p align=&quot;justify&quot; style=&quot;-qt-paragraph-type:empty; margin-top:0px; margin-bottom:0px; margin-left:0px; margin-right:0px; -qt-block-indent:0; text-indent:0px;&quot;&gt;&lt;/p&gt;
&lt;p align=&quot;justify&quot; style=&quot; margin-top:0px; margin-bottom:0px; margin-left:0px; margin-right:0px; -qt-block-indent:0; text-indent:0px;&quot;&gt;The bracketed images must be taken with the same camera in the same conditions and possibly using a tripod.&lt;/p&gt;
&lt;p align=&quot;justify&quot; style=&quot;-qt-paragraph-type:empty; margin-top:0px; margin-bottom:0px; margin-left:0px; margin-right:0px; -qt-block-indent:0; text-indent:0px;&quot;&gt;&lt;/p&gt;
&lt;p align=&quot;justify&quot; style=&quot; margin-top:0px; margin-bottom:0px; margin-left:0px; margin-right:0px; -qt-block-indent:0; text-indent:0px;&quot;&gt;This assistant will help you through all the steps: importing the images,  aligning them, choosing a profile to create an HDR.&lt;/p&gt;
&lt;p align=&quot;justify&quot; style=&quot;-qt-paragraph-type:empty; margin-top:0px; margin-bottom:0px; margin-left:0px; margin-right:0px; -qt-block-indent:0; text-indent:0px;&quot;&gt;&lt;/p&gt;
&lt;p align=&quot;justify&quot; style=&quot; margin-top:0px; margin-bottom:0px; margin-left:0px; margin-right:0px; -qt-block-indent:0; text-indent:0px;&quot;&gt;Constraints:&lt;/p&gt;
&lt;p align=&quot;justify&quot; style=&quot;-qt-paragraph-type:empty; margin-top:0px; margin-bottom:0px; margin-left:0px; margin-right:0px; -qt-block-indent:0; text-indent:0px;&quot;&gt;&lt;/p&gt;
&lt;p align=&quot;justify&quot; style=&quot; margin-top:0px; margin-bottom:0px; margin-left:0px; margin-right:0px; -qt-block-indent:0; text-indent:0px;&quot;&gt;All images must have same dimension&lt;/p&gt;
&lt;p align=&quot;justify&quot; style=&quot; margin-top:0px; margin-bottom:0px; margin-left:0px; margin-right:0px; -qt-block-indent:0; text-indent:0px;&quot;&gt;All images must have same color depth&lt;/p&gt;&lt;/body&gt;&lt;/html&gt;</source>
        <translation type="unfinished"></translation>
    </message>
    <message>
        <location filename="../src/HdrWizard/HdrWizard.ui" line="194"/>
        <source>[1/2] Load Input Images</source>
        <translation type="unfinished"></translation>
    </message>
    <message>
        <location filename="../src/HdrWizard/HdrWizard.ui" line="215"/>
        <source>Currently Loaded &amp;Files</source>
        <translation type="unfinished"></translation>
    </message>
    <message>
        <location filename="../src/HdrWizard/HdrWizard.ui" line="296"/>
        <source>Add Images</source>
        <translation type="unfinished"></translation>
    </message>
    <message>
        <location filename="../src/HdrWizard/HdrWizard.ui" line="299"/>
        <location filename="../src/HdrWizard/HdrWizard.ui" line="322"/>
        <location filename="../src/HdrWizard/HdrWizard.ui" line="345"/>
        <source>...</source>
        <translation type="unfinished"></translation>
    </message>
    <message>
        <location filename="../src/HdrWizard/HdrWizard.ui" line="319"/>
        <source>Remove Selected Image</source>
        <translation type="unfinished"></translation>
    </message>
    <message>
        <location filename="../src/HdrWizard/HdrWizard.ui" line="342"/>
        <source>Clear List</source>
        <translation type="unfinished"></translation>
    </message>
    <message>
        <location filename="../src/HdrWizard/HdrWizard.ui" line="379"/>
        <source>Preview</source>
        <translation type="unfinished"></translation>
    </message>
    <message>
        <location filename="../src/HdrWizard/HdrWizard.ui" line="429"/>
        <source>Selected Image &amp;Exposure</source>
        <translation type="unfinished"></translation>
    </message>
    <message>
        <location filename="../src/HdrWizard/HdrWizard.ui" line="452"/>
        <source>EV:</source>
        <translation type="unfinished"></translation>
    </message>
    <message>
        <location filename="../src/HdrWizard/HdrWizard.ui" line="530"/>
        <source>Alignment</source>
        <translation type="unfinished"></translation>
    </message>
    <message>
        <location filename="../src/HdrWizard/HdrWizard.ui" line="556"/>
        <source>&amp;Autoalign images</source>
        <translation type="unfinished"></translation>
    </message>
    <message>
        <location filename="../src/HdrWizard/HdrWizard.ui" line="563"/>
        <source>Hugin&apos;s align_image_stack</source>
        <translation type="unfinished"></translation>
    </message>
    <message>
        <location filename="../src/HdrWizard/HdrWizard.ui" line="573"/>
        <source>MTB</source>
        <translation type="unfinished"></translation>
    </message>
    <message>
        <location filename="../src/HdrWizard/HdrWizard.ui" line="621"/>
        <source>&lt;!DOCTYPE HTML PUBLIC &quot;-//W3C//DTD HTML 4.0//EN&quot; &quot;http://www.w3.org/TR/REC-html40/strict.dtd&quot;&gt;
&lt;html&gt;&lt;head&gt;&lt;meta name=&quot;qrichtext&quot; content=&quot;1&quot; /&gt;&lt;style type=&quot;text/css&quot;&gt;
p, li { white-space: pre-wrap; }
&lt;/style&gt;&lt;/head&gt;&lt;body style=&quot; font-family:&apos;Sans Serif&apos;; font-size:10pt; font-weight:400; font-style:normal;&quot;&gt;
&lt;p align=&quot;center&quot; style=&quot; margin-top:0px; margin-bottom:0px; margin-left:0px; margin-right:0px; -qt-block-indent:0; text-indent:0px;&quot;&gt;&lt;span style=&quot; font-size:12pt; font-weight:600;&quot;&gt;Start loading a set of images with different exposure&lt;/span&gt;&lt;/p&gt;&lt;/body&gt;&lt;/html&gt;</source>
        <translation type="unfinished"></translation>
    </message>
    <message>
        <location filename="../src/HdrWizard/HdrWizard.ui" line="639"/>
        <source>[2/2] Choose Settings for HDR Creation</source>
        <translation type="unfinished"></translation>
    </message>
    <message>
        <location filename="../src/HdrWizard/HdrWizard.ui" line="661"/>
        <source>Choose one of the predefined profiles:</source>
        <translation type="unfinished"></translation>
    </message>
    <message>
        <location filename="../src/HdrWizard/HdrWizard.ui" line="674"/>
        <source>&lt;!DOCTYPE HTML PUBLIC &quot;-//W3C//DTD HTML 4.0//EN&quot; &quot;http://www.w3.org/TR/REC-html40/strict.dtd&quot;&gt;
&lt;html&gt;&lt;head&gt;&lt;meta name=&quot;qrichtext&quot; content=&quot;1&quot; /&gt;&lt;style type=&quot;text/css&quot;&gt;
p, li { white-space: pre-wrap; }
&lt;/style&gt;&lt;/head&gt;&lt;body style=&quot; font-family:&apos;DejaVu Sans&apos;; font-size:9pt; font-weight:400; font-style:normal;&quot;&gt;
&lt;p style=&quot; margin-top:0px; margin-bottom:0px; margin-left:0px; margin-right:0px; -qt-block-indent:0; text-indent:0px;&quot;&gt;&lt;span style=&quot; font-family:&apos;Sans Serif&apos;;&quot;&gt;The first predefined profile in the list usually leads to best results. Change it only if the resulting HDR image is not good enough.&lt;/span&gt;&lt;/p&gt;&lt;/body&gt;&lt;/html&gt;</source>
        <translation type="unfinished"></translation>
    </message>
    <message>
        <location filename="../src/HdrWizard/HdrWizard.ui" line="682"/>
        <source>Profile 1</source>
        <translation type="unfinished"></translation>
    </message>
    <message>
        <location filename="../src/HdrWizard/HdrWizard.ui" line="687"/>
        <source>Profile 2</source>
        <translation type="unfinished"></translation>
    </message>
    <message>
        <location filename="../src/HdrWizard/HdrWizard.ui" line="692"/>
        <source>Profile 3</source>
        <translation type="unfinished"></translation>
    </message>
    <message>
        <location filename="../src/HdrWizard/HdrWizard.ui" line="697"/>
        <source>Profile 4</source>
        <translation type="unfinished"></translation>
    </message>
    <message>
        <location filename="../src/HdrWizard/HdrWizard.ui" line="702"/>
        <source>Profile 5</source>
        <translation type="unfinished"></translation>
    </message>
    <message>
        <location filename="../src/HdrWizard/HdrWizard.ui" line="707"/>
        <source>Profile 6</source>
        <translation type="unfinished"></translation>
    </message>
    <message>
        <location filename="../src/HdrWizard/HdrWizard.ui" line="725"/>
        <source>Weighting function:</source>
        <translation type="unfinished"></translation>
    </message>
    <message>
        <location filename="../src/HdrWizard/HdrWizard.ui" line="751"/>
        <location filename="../src/HdrWizard/HdrWizard.ui" line="1110"/>
        <location filename="../src/HdrWizard/HdrWizard.cpp" line="636"/>
        <source>Triangular</source>
        <translation type="unfinished"></translation>
    </message>
    <message>
        <location filename="../src/HdrWizard/HdrWizard.ui" line="774"/>
        <location filename="../src/HdrWizard/HdrWizard.ui" line="898"/>
        <source>Response curve:</source>
        <translation type="unfinished"></translation>
    </message>
    <message>
        <location filename="../src/HdrWizard/HdrWizard.ui" line="800"/>
        <location filename="../src/HdrWizard/HdrWizard.ui" line="920"/>
        <location filename="../src/HdrWizard/HdrWizard.ui" line="1199"/>
        <location filename="../src/HdrWizard/HdrWizard.cpp" line="645"/>
        <source>Linear</source>
        <translation type="unfinished"></translation>
    </message>
    <message>
        <location filename="../src/HdrWizard/HdrWizard.ui" line="823"/>
        <source>HDR creation model:</source>
        <translation type="unfinished"></translation>
    </message>
    <message>
        <location filename="../src/HdrWizard/HdrWizard.ui" line="849"/>
        <location filename="../src/HdrWizard/HdrWizard.ui" line="1400"/>
        <location filename="../src/HdrWizard/HdrWizard.cpp" line="658"/>
        <source>Debevec</source>
        <translation type="unfinished"></translation>
    </message>
    <message>
        <location filename="../src/HdrWizard/HdrWizard.ui" line="875"/>
        <source>Anti-ghosting (beta!)</source>
        <translation type="unfinished"></translation>
    </message>
    <message>
        <location filename="../src/HdrWizard/HdrWizard.ui" line="915"/>
        <location filename="../src/HdrWizard/HdrWizard.ui" line="1194"/>
        <location filename="../src/HdrWizard/HdrWizard.cpp" line="647"/>
        <source>Gamma</source>
        <translation type="unfinished"></translation>
    </message>
    <message>
        <location filename="../src/HdrWizard/HdrWizard.ui" line="925"/>
        <location filename="../src/HdrWizard/HdrWizard.ui" line="1204"/>
        <source>Log</source>
        <translation type="unfinished"></translation>
    </message>
    <message>
        <location filename="../src/HdrWizard/HdrWizard.ui" line="930"/>
        <source>Calibration</source>
        <translation type="unfinished"></translation>
    </message>
    <message>
        <location filename="../src/HdrWizard/HdrWizard.ui" line="964"/>
        <source>Amount of iterations:</source>
        <translation type="unfinished"></translation>
    </message>
    <message>
        <location filename="../src/HdrWizard/HdrWizard.ui" line="974"/>
        <source>Keep it small</source>
        <translation type="unfinished"></translation>
    </message>
    <message>
        <location filename="../src/HdrWizard/HdrWizard.ui" line="999"/>
        <source>Use this only if the default profiles above do not yield good results</source>
        <translation type="unfinished"></translation>
    </message>
    <message>
        <location filename="../src/HdrWizard/HdrWizard.ui" line="1002"/>
        <source>Use custom configuration</source>
        <translation type="unfinished"></translation>
    </message>
    <message>
        <location filename="../src/HdrWizard/HdrWizard.ui" line="1022"/>
        <source>&lt;!DOCTYPE HTML PUBLIC &quot;-//W3C//DTD HTML 4.0//EN&quot; &quot;http://www.w3.org/TR/REC-html40/strict.dtd&quot;&gt;
&lt;html&gt;&lt;head&gt;&lt;meta name=&quot;qrichtext&quot; content=&quot;1&quot; /&gt;&lt;style type=&quot;text/css&quot;&gt;
p, li { white-space: pre-wrap; }
&lt;/style&gt;&lt;/head&gt;&lt;body style=&quot; font-family:&apos;Sans Serif&apos;; font-size:10pt; font-weight:400; font-style:normal;&quot;&gt;
&lt;p align=&quot;center&quot; style=&quot; margin-top:0px; margin-bottom:0px; margin-left:0px; margin-right:0px; -qt-block-indent:0; text-indent:0px;&quot;&gt;&lt;span style=&quot; font-size:12pt; font-weight:600;&quot;&gt;Choose one of the predefined profiles or use  a  custom configuration&lt;/span&gt;&lt;/p&gt;&lt;/body&gt;&lt;/html&gt;</source>
        <translation type="unfinished"></translation>
    </message>
    <message>
        <location filename="../src/HdrWizard/HdrWizard.ui" line="1043"/>
        <source>[2/2] Choose Custom Configuration</source>
        <translation type="unfinished"></translation>
    </message>
    <message>
        <location filename="../src/HdrWizard/HdrWizard.ui" line="1063"/>
        <source>Weights:</source>
        <translation type="unfinished"></translation>
    </message>
    <message>
        <location filename="../src/HdrWizard/HdrWizard.ui" line="1083"/>
        <source>Choose confidence function over all the possible pixel values:</source>
        <translation type="unfinished"></translation>
    </message>
    <message>
        <location filename="../src/HdrWizard/HdrWizard.ui" line="1115"/>
        <location filename="../src/HdrWizard/HdrWizard.cpp" line="640"/>
        <source>Gaussian</source>
        <translation type="unfinished"></translation>
    </message>
    <message>
        <location filename="../src/HdrWizard/HdrWizard.ui" line="1120"/>
        <location filename="../src/HdrWizard/HdrWizard.cpp" line="638"/>
        <source>Plateau</source>
        <translation type="unfinished"></translation>
    </message>
    <message>
        <location filename="../src/HdrWizard/HdrWizard.ui" line="1139"/>
        <source>Response Curve:</source>
        <translation type="unfinished"></translation>
    </message>
    <message>
        <location filename="../src/HdrWizard/HdrWizard.ui" line="1161"/>
        <source>Predefined response curves:</source>
        <translation type="unfinished"></translation>
    </message>
    <message>
        <location filename="../src/HdrWizard/HdrWizard.ui" line="1220"/>
        <source>Load response function from file</source>
        <translation type="unfinished"></translation>
    </message>
    <message>
        <location filename="../src/HdrWizard/HdrWizard.ui" line="1238"/>
        <source>Load...</source>
        <translation type="unfinished"></translation>
    </message>
    <message>
        <location filename="../src/HdrWizard/HdrWizard.ui" line="1273"/>
        <source>Use calibration to find response curve (robertson02 algorithm)</source>
        <translation type="unfinished"></translation>
    </message>
    <message>
        <location filename="../src/HdrWizard/HdrWizard.ui" line="1289"/>
        <source>Save response function to file:</source>
        <translation type="unfinished"></translation>
    </message>
    <message>
        <location filename="../src/HdrWizard/HdrWizard.ui" line="1313"/>
        <source>Save As...</source>
        <translation type="unfinished"></translation>
    </message>
    <message>
        <location filename="../src/HdrWizard/HdrWizard.ui" line="1359"/>
        <source>HDR Creation Equation:</source>
        <translation type="unfinished"></translation>
    </message>
    <message>
        <location filename="../src/HdrWizard/HdrWizard.ui" line="1376"/>
        <source>Choose model:</source>
        <translation type="unfinished"></translation>
    </message>
    <message>
        <location filename="../src/HdrWizard/HdrWizard.ui" line="1405"/>
        <location filename="../src/HdrWizard/HdrWizard.cpp" line="660"/>
        <source>Robertson</source>
        <translation type="unfinished"></translation>
    </message>
    <message>
        <location filename="../src/HdrWizard/HdrWizard.ui" line="1444"/>
        <source>&lt;!DOCTYPE HTML PUBLIC &quot;-//W3C//DTD HTML 4.0//EN&quot; &quot;http://www.w3.org/TR/REC-html40/strict.dtd&quot;&gt;
&lt;html&gt;&lt;head&gt;&lt;meta name=&quot;qrichtext&quot; content=&quot;1&quot; /&gt;&lt;style type=&quot;text/css&quot;&gt;
p, li { white-space: pre-wrap; }
&lt;/style&gt;&lt;/head&gt;&lt;body style=&quot; font-family:&apos;Sans Serif&apos;; font-size:10pt; font-weight:400; font-style:normal;&quot;&gt;
&lt;p align=&quot;center&quot; style=&quot; margin-top:0px; margin-bottom:0px; margin-left:0px; margin-right:0px; -qt-block-indent:0; text-indent:0px;&quot;&gt;&lt;span style=&quot; font-size:12pt; font-weight:600;&quot;&gt;Here you can customize the HDR creation process&lt;/span&gt;&lt;/p&gt;&lt;/body&gt;&lt;/html&gt;</source>
        <translation type="unfinished"></translation>
    </message>
    <message>
        <location filename="../src/HdrWizard/HdrWizard.ui" line="1498"/>
        <location filename="../src/HdrWizard/HdrWizard.cpp" line="425"/>
        <source>&amp;Next &gt;</source>
        <translation type="unfinished"></translation>
    </message>
    <message>
        <location filename="../src/HdrWizard/HdrWizard.ui" line="1505"/>
        <source>&amp;Cancel</source>
        <translation type="unfinished"></translation>
    </message>
    <message>
        <location filename="../src/HdrWizard/HdrWizard.cpp" line="67"/>
        <source>Image Filename</source>
        <translation type="unfinished"></translation>
    </message>
    <message>
        <location filename="../src/HdrWizard/HdrWizard.cpp" line="67"/>
        <source>Exposure</source>
        <translation type="unfinished"></translation>
    </message>
    <message>
        <location filename="../src/HdrWizard/HdrWizard.cpp" line="166"/>
        <source>All formats (*.jpeg *.jpg *.tiff *.tif *.crw *.cr2 *.nef *.dng *.mrw *.orf *.kdc *.dcr *.arw *.raf *.ptx *.pef *.x3f *.raw *.sr2 *.rw2 *.3fr *.mef *.mos *.erf *.nrw *.srw</source>
        <translation type="unfinished"></translation>
    </message>
    <message>
        <location filename="../src/HdrWizard/HdrWizard.cpp" line="167"/>
        <source>*.JPEG *.JPG *.TIFF *.TIF *.CRW *.CR2 *.NEF *.DNG *.MRW *.ORF *.KDC *.DCR *.ARW *.RAF *.PTX *.PEF *.X3F *.RAW *.SR2 *.RW2 *.3FR *.MEF *.MOS *.ERF *.NRW *.SRW);;</source>
        <translation type="unfinished"></translation>
    </message>
    <message>
        <location filename="../src/HdrWizard/HdrWizard.cpp" line="168"/>
        <source>JPEG (*.jpeg *.jpg *.JPEG *.JPG);;</source>
        <translation type="unfinished"></translation>
    </message>
    <message>
        <location filename="../src/HdrWizard/HdrWizard.cpp" line="169"/>
        <source>TIFF Images (*.tiff *.tif *.TIFF *.TIF);;</source>
        <translation type="unfinished"></translation>
    </message>
    <message>
        <location filename="../src/HdrWizard/HdrWizard.cpp" line="170"/>
        <source>RAW Images (*.crw *.cr2 *.nef *.dng *.mrw *.orf *.kdc *.dcr *.arw *.raf *.ptx *.pef *.x3f *.raw *.sr2 *.rw2 *.3fr *.mef *.mos *.erf *.nrw *.srw</source>
        <translation type="unfinished"></translation>
    </message>
    <message>
        <location filename="../src/HdrWizard/HdrWizard.cpp" line="171"/>
        <source>*.CRW *.CR2 *.NEF *.DNG *.MRW *.ORF *.KDC *.DCR *.ARW *.RAF *.PTX *.PEF *.X3F *.RAW *.SR2 *.RW2 *.3FR *.MEF *.MOS *.ERF *.NRW *.SRW)</source>
        <translation type="unfinished"></translation>
    </message>
    <message>
        <location filename="../src/HdrWizard/HdrWizard.cpp" line="175"/>
        <source>Select the input images</source>
        <translation type="unfinished"></translation>
    </message>
    <message>
        <location filename="../src/HdrWizard/HdrWizard.cpp" line="186"/>
        <source>Loading...</source>
        <translation type="unfinished"></translation>
    </message>
    <message>
        <location filename="../src/HdrWizard/HdrWizard.cpp" line="245"/>
        <location filename="../src/HdrWizard/HdrWizard.cpp" line="345"/>
        <source>Start loading a set of images with different exposure</source>
        <translation type="unfinished"></translation>
    </message>
    <message>
        <location filename="../src/HdrWizard/HdrWizard.cpp" line="291"/>
        <source>&lt;center&gt;&lt;font color=&quot;#008400&quot;&gt;&lt;h3&gt;&lt;b&gt;Images Loaded.&lt;/b&gt;&lt;/h3&gt;&lt;/font&gt;&lt;/center&gt;</source>
        <translation type="unfinished"></translation>
    </message>
    <message>
        <location filename="../src/HdrWizard/HdrWizard.cpp" line="293"/>
        <source>&lt;font color=&quot;#FF0000&quot;&gt;&lt;h3&gt;&lt;b&gt;WARNING:&lt;/b&gt;&lt;/h3&gt;&lt;/font&gt;		Luminance HDR was not able to find the relevant &lt;i&gt;EXIF&lt;/i&gt; tags
for the following images:
 &lt;ul&gt;		%1&lt;/ul&gt;		&lt;hr&gt;You can still proceed creating an Hdr. To do so you have to insert &lt;b&gt;manually&lt;/b&gt; the EV (exposure values) or stop difference values.		&lt;hr&gt;If you want Luminance HDR to do this &lt;b&gt;automatically&lt;/b&gt;, you have to load images that have at least
the following exif data: 		&lt;ul&gt;&lt;li&gt;Shutter Speed (seconds)&lt;/li&gt;		&lt;li&gt;Aperture (f-number)&lt;/li&gt;&lt;/ul&gt;		&lt;hr&gt;&lt;b&gt;HINT:&lt;/b&gt; Losing EXIF data usually happens when you preprocess your pictures.&lt;br&gt;		You can perform a &lt;b&gt;one-to-one copy of the exif data&lt;/b&gt; between two sets of images via the &lt;i&gt;&lt;b&gt;&quot;Tools-&gt;Copy Exif Data...&quot;&lt;/b&gt;&lt;/i&gt; menu item.</source>
        <translation type="unfinished"></translation>
    </message>
    <message>
        <location filename="../src/HdrWizard/HdrWizard.cpp" line="302"/>
        <source>EXIF data not found</source>
        <translation type="unfinished"></translation>
    </message>
    <message>
        <location filename="../src/HdrWizard/HdrWizard.cpp" line="303"/>
        <location filename="../src/HdrWizard/HdrWizard.cpp" line="676"/>
        <source>&lt;center&gt;&lt;h3&gt;&lt;b&gt;To proceed you need to manually set the exposure values.&lt;br&gt;&lt;font color=&quot;#FF0000&quot;&gt;%1&lt;/font&gt; values still required.&lt;/b&gt;&lt;/h3&gt;&lt;/center&gt;</source>
        <translation type="unfinished"></translation>
    </message>
    <message>
        <location filename="../src/HdrWizard/HdrWizard.cpp" line="342"/>
        <source>Loading Error: </source>
        <translation type="unfinished"></translation>
    </message>
    <message>
        <location filename="../src/HdrWizard/HdrWizard.cpp" line="361"/>
        <source>Unknown</source>
        <translation type="unfinished"></translation>
    </message>
    <message>
        <location filename="../src/HdrWizard/HdrWizard.cpp" line="372"/>
        <location filename="../src/HdrWizard/HdrWizard.cpp" line="381"/>
        <location filename="../src/HdrWizard/HdrWizard.cpp" line="384"/>
        <location filename="../src/HdrWizard/HdrWizard.cpp" line="390"/>
        <source>Error...</source>
        <translation type="unfinished"></translation>
    </message>
    <message>
        <location filename="../src/HdrWizard/HdrWizard.cpp" line="372"/>
        <source>align_image_stack failed to align images.</source>
        <translation type="unfinished"></translation>
    </message>
    <message>
        <location filename="../src/HdrWizard/HdrWizard.cpp" line="381"/>
        <source>Failed to start external application &quot;&lt;em&gt;align_image_stack&lt;/em&gt;&quot;.&lt;br&gt;Please read &quot;Help -&gt; Contents... -&gt; Setting up -&gt; External Tools&quot; for more information.</source>
        <translation type="unfinished"></translation>
    </message>
    <message>
        <location filename="../src/HdrWizard/HdrWizard.cpp" line="384"/>
        <source>The external application &quot;&lt;em&gt;align_image_stack&lt;/em&gt;&quot; crashed...</source>
        <translation type="unfinished"></translation>
    </message>
    <message>
        <location filename="../src/HdrWizard/HdrWizard.cpp" line="390"/>
        <source>An unknown error occurred while executing the &quot;&lt;em&gt;align_image_stack&lt;/em&gt;&quot; application...</source>
        <translation type="unfinished"></translation>
    </message>
    <message>
        <location filename="../src/HdrWizard/HdrWizard.cpp" line="399"/>
        <source>Now click on next button</source>
        <translation type="unfinished"></translation>
    </message>
    <message>
        <location filename="../src/HdrWizard/HdrWizard.cpp" line="423"/>
        <location filename="../src/HdrWizard/HdrWizard.cpp" line="548"/>
        <location filename="../src/HdrWizard/HdrWizard.cpp" line="568"/>
        <source>&amp;Finish</source>
        <translation type="unfinished"></translation>
    </message>
    <message>
        <location filename="../src/HdrWizard/HdrWizard.cpp" line="501"/>
        <source>Aligning...</source>
        <translation type="unfinished"></translation>
    </message>
    <message>
        <location filename="../src/HdrWizard/HdrWizard.cpp" line="532"/>
        <location filename="../src/HdrWizard/HdrWizard.cpp" line="533"/>
        <source>Processing...</source>
        <translation type="unfinished"></translation>
    </message>
    <message>
        <location filename="../src/HdrWizard/HdrWizard.cpp" line="580"/>
        <source>Load a camera response curve file</source>
        <translation type="unfinished"></translation>
    </message>
    <message>
        <location filename="../src/HdrWizard/HdrWizard.cpp" line="582"/>
        <location filename="../src/HdrWizard/HdrWizard.cpp" line="594"/>
        <source>Camera response curve (*.m);;All Files (*)</source>
        <translation type="unfinished"></translation>
    </message>
    <message>
        <location filename="../src/HdrWizard/HdrWizard.cpp" line="592"/>
        <source>Save a camera response curve file</source>
        <translation type="unfinished"></translation>
    </message>
    <message>
        <location filename="../src/HdrWizard/HdrWizard.cpp" line="629"/>
        <source>Weights: </source>
        <translation type="unfinished"></translation>
    </message>
    <message>
        <location filename="../src/HdrWizard/HdrWizard.cpp" line="629"/>
        <source> - Response curve: </source>
        <translation type="unfinished"></translation>
    </message>
    <message>
        <location filename="../src/HdrWizard/HdrWizard.cpp" line="629"/>
        <source> - Model: </source>
        <translation type="unfinished"></translation>
    </message>
    <message>
        <location filename="../src/HdrWizard/HdrWizard.cpp" line="649"/>
        <source>Logarithmic</source>
        <translation type="unfinished"></translation>
    </message>
    <message>
        <location filename="../src/HdrWizard/HdrWizard.cpp" line="651"/>
        <source>From Calibration</source>
        <translation type="unfinished"></translation>
    </message>
    <message>
        <location filename="../src/HdrWizard/HdrWizard.cpp" line="653"/>
        <source>From File</source>
        <translation type="unfinished"></translation>
    </message>
    <message>
        <location filename="../src/HdrWizard/HdrWizard.cpp" line="674"/>
        <source>&lt;center&gt;&lt;font color=&quot;#008400&quot;&gt;&lt;h3&gt;&lt;b&gt;All the EV values have been set.&lt;br&gt;Now click on Next button.&lt;/b&gt;&lt;/h3&gt;&lt;/font&gt;&lt;/center&gt;</source>
        <translation type="unfinished"></translation>
    </message>
</context>
<context>
    <name>HelpBrowser</name>
    <message>
        <location filename="../src/HelpBrowser/HelpBrowser.ui" line="13"/>
        <source>Luminance HDR Help</source>
        <translation type="unfinished"></translation>
    </message>
    <message>
        <location filename="../src/HelpBrowser/HelpBrowser.ui" line="39"/>
        <source>Luminance Help</source>
        <translation type="unfinished"></translation>
    </message>
    <message>
        <location filename="../src/HelpBrowser/HelpBrowser.ui" line="50"/>
        <location filename="../src/HelpBrowser/helpbrowser.cpp" line="322"/>
        <source>&amp;Print...</source>
        <translation type="unfinished"></translation>
    </message>
    <message>
        <location filename="../src/HelpBrowser/HelpBrowser.ui" line="55"/>
        <source>&amp;Exit</source>
        <translation type="unfinished"></translation>
    </message>
    <message>
        <location filename="../src/HelpBrowser/HelpBrowser.ui" line="60"/>
        <location filename="../src/HelpBrowser/helpbrowser.cpp" line="324"/>
        <source>&amp;Find...</source>
        <translation type="unfinished"></translation>
    </message>
    <message>
        <location filename="../src/HelpBrowser/HelpBrowser.ui" line="65"/>
        <source>Find &amp;Next...</source>
        <translation type="unfinished"></translation>
    </message>
    <message>
        <location filename="../src/HelpBrowser/HelpBrowser.ui" line="70"/>
        <source>Find &amp;Previous...</source>
        <translation type="unfinished"></translation>
    </message>
    <message>
        <location filename="../src/HelpBrowser/HelpBrowser.ui" line="75"/>
        <source>&amp;Add</source>
        <translation type="unfinished"></translation>
    </message>
    <message>
        <location filename="../src/HelpBrowser/HelpBrowser.ui" line="80"/>
        <location filename="../src/HelpBrowser/helpbrowser.cpp" line="331"/>
        <source>&amp;Delete</source>
        <translation type="unfinished"></translation>
    </message>
    <message>
        <location filename="../src/HelpBrowser/HelpBrowser.ui" line="85"/>
        <location filename="../src/HelpBrowser/helpbrowser.cpp" line="332"/>
        <source>D&amp;elete All</source>
        <translation type="unfinished"></translation>
    </message>
    <message>
        <location filename="../src/HelpBrowser/helpbrowser.cpp" line="236"/>
        <source>Help SideBar</source>
        <translation type="unfinished"></translation>
    </message>
    <message>
        <location filename="../src/HelpBrowser/helpbrowser.cpp" line="315"/>
        <source>LuminanceHDR Online Help</source>
        <translation type="unfinished"></translation>
    </message>
    <message>
        <location filename="../src/HelpBrowser/helpbrowser.cpp" line="317"/>
        <source>&amp;File</source>
        <translation type="unfinished"></translation>
    </message>
    <message>
        <location filename="../src/HelpBrowser/helpbrowser.cpp" line="318"/>
        <source>&amp;Edit</source>
        <translation type="unfinished"></translation>
    </message>
    <message>
        <location filename="../src/HelpBrowser/helpbrowser.cpp" line="319"/>
        <source>&amp;View</source>
        <translation type="unfinished"></translation>
    </message>
    <message>
        <location filename="../src/HelpBrowser/helpbrowser.cpp" line="320"/>
        <location filename="../src/HelpBrowser/helpbrowser.cpp" line="329"/>
        <source>&amp;Bookmarks</source>
        <translation type="unfinished"></translation>
    </message>
    <message>
        <location filename="../src/HelpBrowser/helpbrowser.cpp" line="323"/>
        <source>&amp;Quit</source>
        <translation type="unfinished"></translation>
    </message>
    <message>
        <location filename="../src/HelpBrowser/helpbrowser.cpp" line="325"/>
        <source>Find &amp;Next</source>
        <translation type="unfinished"></translation>
    </message>
    <message>
        <location filename="../src/HelpBrowser/helpbrowser.cpp" line="326"/>
        <source>Find &amp;Previous</source>
        <translation type="unfinished"></translation>
    </message>
    <message>
        <location filename="../src/HelpBrowser/helpbrowser.cpp" line="327"/>
        <source>&amp;Contents</source>
        <translation type="unfinished"></translation>
    </message>
    <message>
        <location filename="../src/HelpBrowser/helpbrowser.cpp" line="328"/>
        <source>&amp;Search</source>
        <translation type="unfinished"></translation>
    </message>
    <message>
        <location filename="../src/HelpBrowser/helpbrowser.cpp" line="330"/>
        <source>&amp;Add Bookmark</source>
        <translation type="unfinished"></translation>
    </message>
    <message>
        <location filename="../src/HelpBrowser/helpbrowser.cpp" line="410"/>
        <source>Find</source>
        <translation type="unfinished"></translation>
    </message>
    <message>
        <location filename="../src/HelpBrowser/helpbrowser.cpp" line="410"/>
        <source>Search Term:</source>
        <translation type="unfinished"></translation>
    </message>
    <message>
        <location filename="../src/HelpBrowser/helpbrowser.cpp" line="442"/>
        <source>New Bookmark</source>
        <translation type="unfinished"></translation>
    </message>
    <message>
        <location filename="../src/HelpBrowser/helpbrowser.cpp" line="442"/>
        <source>New Bookmark&apos;s Title:</source>
        <translation type="unfinished"></translation>
    </message>
    <message>
        <location filename="../src/HelpBrowser/helpbrowser.cpp" line="719"/>
        <source>&lt;h2&gt;&lt;p&gt;Sorry, no manual is installed!&lt;/p&gt;&lt;p&gt;Please contact your package provider or LuminanceHDR team if you built the application yourself&lt;/p&gt;&lt;/h2&gt;</source>
        <comment>HTML message for no documentation available to show</comment>
        <translation type="unfinished"></translation>
    </message>
    <message>
        <location filename="../src/HelpBrowser/helpbrowser.cpp" line="789"/>
        <source>LuminanceHDR - Help Browser</source>
        <translation type="unfinished"></translation>
    </message>
    <message>
        <location filename="../src/HelpBrowser/helpbrowser.cpp" line="790"/>
        <source>This protocol is not handled by the help browser.
Do you want to open the link with the default application 
associated with the protocol?</source>
        <translation type="unfinished"></translation>
    </message>
</context>
<context>
    <name>HelpSideBar</name>
    <message>
        <location filename="../src/HelpBrowser/HelpSideBar.ui" line="13"/>
        <source>Contents</source>
        <translation type="unfinished"></translation>
    </message>
    <message>
        <location filename="../src/HelpBrowser/HelpSideBar.ui" line="24"/>
        <source>&amp;Contents</source>
        <translation type="unfinished"></translation>
    </message>
    <message>
        <location filename="../src/HelpBrowser/HelpSideBar.ui" line="38"/>
        <source>Se&amp;arch</source>
        <translation type="unfinished"></translation>
    </message>
    <message>
        <location filename="../src/HelpBrowser/HelpSideBar.ui" line="46"/>
        <source>Searching is case insensitive</source>
        <translation type="unfinished"></translation>
    </message>
    <message>
        <location filename="../src/HelpBrowser/HelpSideBar.ui" line="53"/>
        <source>&amp;Search</source>
        <translation type="unfinished"></translation>
    </message>
    <message>
        <location filename="../src/HelpBrowser/HelpSideBar.ui" line="63"/>
        <location filename="../src/HelpBrowser/HelpSideBar.ui" line="79"/>
        <source>1</source>
        <translation type="unfinished"></translation>
    </message>
    <message>
        <location filename="../src/HelpBrowser/HelpSideBar.ui" line="72"/>
        <source>Book&amp;marks</source>
        <translation type="unfinished"></translation>
    </message>
    <message>
        <location filename="../src/HelpBrowser/HelpSideBar.ui" line="89"/>
        <source>&amp;Add</source>
        <translation type="unfinished"></translation>
    </message>
    <message>
        <location filename="../src/HelpBrowser/HelpSideBar.ui" line="100"/>
        <source>&amp;Remove</source>
        <translation type="unfinished"></translation>
    </message>
    <message>
        <location filename="../src/HelpBrowser/HelpSideBar.ui" line="111"/>
        <source>R&amp;emove All</source>
        <translation type="unfinished"></translation>
    </message>
</context>
<context>
    <name>IOWorker</name>
    <message>
        <location filename="../src/Core/IOWorker.cpp" line="275"/>
        <source>ERROR: The following file is not readable: %1</source>
        <translation type="unfinished"></translation>
    </message>
    <message>
        <location filename="../src/Core/IOWorker.cpp" line="335"/>
        <source>ERROR: File %1 has unsupported extension.</source>
        <translation type="unfinished"></translation>
    </message>
    <message>
        <location filename="../src/Core/IOWorker.cpp" line="353"/>
        <source>ERROR: Failed loading file: %1</source>
        <translation type="unfinished"></translation>
    </message>
</context>
<context>
    <name>ImageQualityDialog</name>
    <message>
        <location filename="../src/UI/ImageQualityDialog.cpp" line="89"/>
        <source>Unknown</source>
        <translation type="unfinished"></translation>
    </message>
</context>
<context>
    <name>ImgQualityDialog</name>
    <message>
        <location filename="../src/UI/ImageQualityDialog.ui" line="32"/>
        <source>Save as</source>
        <translation type="unfinished"></translation>
    </message>
    <message>
        <location filename="../src/UI/ImageQualityDialog.ui" line="43"/>
        <source>Saved File Quality</source>
        <translation type="unfinished"></translation>
    </message>
    <message>
        <location filename="../src/UI/ImageQualityDialog.ui" line="66"/>
        <source>Quality:</source>
        <translation type="unfinished"></translation>
    </message>
    <message>
        <location filename="../src/UI/ImageQualityDialog.ui" line="118"/>
        <source>File size:</source>
        <translation type="unfinished"></translation>
    </message>
    <message>
        <location filename="../src/UI/ImageQualityDialog.ui" line="125"/>
        <source>Unknown</source>
        <translation type="unfinished"></translation>
    </message>
    <message>
        <location filename="../src/UI/ImageQualityDialog.ui" line="145"/>
        <source>Ca&amp;lculate</source>
        <translation type="unfinished"></translation>
    </message>
    <message>
        <location filename="../src/UI/ImageQualityDialog.ui" line="172"/>
        <source>&amp;Save</source>
        <translation type="unfinished"></translation>
    </message>
    <message>
        <location filename="../src/UI/ImageQualityDialog.ui" line="179"/>
        <source>&amp;Cancel</source>
        <translation type="unfinished"></translation>
    </message>
</context>
<context>
    <name>LdrViewer</name>
    <message>
        <location filename="../src/Viewers/LdrViewer.cpp" line="194"/>
        <location filename="../src/Viewers/LdrViewer.cpp" line="237"/>
        <source>LDR image [%1 x %2]</source>
        <translation type="unfinished"></translation>
    </message>
</context>
<context>
    <name>LevelsDialog</name>
    <message>
        <location filename="../src/UI/GammaAndLevels.ui" line="16"/>
        <source>Levels and Gamma</source>
        <translation type="unfinished"></translation>
    </message>
    <message>
        <location filename="../src/UI/GammaAndLevels.ui" line="55"/>
        <source>&lt;html&gt;&lt;head&gt;&lt;meta name=&quot;qrichtext&quot; content=&quot;1&quot; /&gt;&lt;style type=&quot;text/css&quot;&gt;
p, li { white-space: pre-wrap; }
&lt;/style&gt;&lt;/head&gt;&lt;body style=&quot; font-family:&apos;Sans Serif&apos;; font-size:9pt; font-weight:400; font-style:normal; text-decoration:none;&quot;&gt;
&lt;p style=&quot; margin-top:0px; margin-bottom:0px; margin-left:0px; margin-right:0px; -qt-block-indent:0; text-indent:0px;&quot;&gt;&lt;span style=&quot; font-weight:600;&quot;&gt;Adjust Color Levels&lt;/span&gt;&lt;/p&gt;&lt;/body&gt;&lt;/html&gt;</source>
        <translation type="unfinished"></translation>
    </message>
    <message>
        <location filename="../src/UI/GammaAndLevels.ui" line="88"/>
        <source>&lt;html&gt;&lt;head&gt;&lt;meta name=&quot;qrichtext&quot; content=&quot;1&quot; /&gt;&lt;style type=&quot;text/css&quot;&gt;
p, li { white-space: pre-wrap; }
&lt;/style&gt;&lt;/head&gt;&lt;body style=&quot; font-family:&apos;Sans Serif&apos;; font-size:9pt; font-weight:400; font-style:normal; text-decoration:none;&quot;&gt;
&lt;p style=&quot; margin-top:0px; margin-bottom:0px; margin-left:0px; margin-right:0px; -qt-block-indent:0; text-indent:0px;&quot;&gt;&lt;span style=&quot; font-weight:600;&quot;&gt;Input Levels&lt;/span&gt;&lt;/p&gt;&lt;/body&gt;&lt;/html&gt;</source>
        <translation type="unfinished"></translation>
    </message>
    <message>
        <location filename="../src/UI/GammaAndLevels.ui" line="145"/>
        <source>Clip black</source>
        <translation type="unfinished"></translation>
    </message>
    <message>
        <location filename="../src/UI/GammaAndLevels.ui" line="172"/>
        <source>Gamma</source>
        <translation type="unfinished"></translation>
    </message>
    <message>
        <location filename="../src/UI/GammaAndLevels.ui" line="208"/>
        <source>Clip White</source>
        <translation type="unfinished"></translation>
    </message>
    <message>
        <location filename="../src/UI/GammaAndLevels.ui" line="237"/>
        <source>&lt;html&gt;&lt;head&gt;&lt;meta name=&quot;qrichtext&quot; content=&quot;1&quot; /&gt;&lt;style type=&quot;text/css&quot;&gt;
p, li { white-space: pre-wrap; }
&lt;/style&gt;&lt;/head&gt;&lt;body style=&quot; font-family:&apos;Sans Serif&apos;; font-size:9pt; font-weight:400; font-style:normal; text-decoration:none;&quot;&gt;
&lt;p style=&quot; margin-top:0px; margin-bottom:0px; margin-left:0px; margin-right:0px; -qt-block-indent:0; text-indent:0px;&quot;&gt;&lt;span style=&quot; font-weight:600;&quot;&gt;Output Levels&lt;/span&gt;&lt;/p&gt;&lt;/body&gt;&lt;/html&gt;</source>
        <translation type="unfinished"></translation>
    </message>
    <message>
        <location filename="../src/UI/GammaAndLevels.ui" line="337"/>
        <source>&amp;Reset</source>
        <translation type="unfinished"></translation>
    </message>
    <message>
        <location filename="../src/UI/GammaAndLevels.ui" line="357"/>
        <source>&amp;Cancel</source>
        <translation type="unfinished"></translation>
    </message>
    <message>
        <location filename="../src/UI/GammaAndLevels.ui" line="364"/>
        <source>&amp;OK</source>
        <translation type="unfinished"></translation>
    </message>
</context>
<context>
    <name>MainWindow</name>
    <message>
        <location filename="../src/MainWindow/MainWindow.ui" line="14"/>
        <location filename="../src/MainWindow/MainWindow.cpp" line="1472"/>
        <source>Luminance HDR</source>
        <translation type="unfinished"></translation>
    </message>
    <message>
        <location filename="../src/MainWindow/MainWindow.ui" line="38"/>
        <source>&amp;Tools</source>
        <translation type="unfinished"></translation>
    </message>
    <message>
        <location filename="../src/MainWindow/MainWindow.ui" line="49"/>
        <source>&amp;Help</source>
        <translation type="unfinished"></translation>
    </message>
    <message>
        <location filename="../src/MainWindow/MainWindow.ui" line="60"/>
        <source>&amp;Windows</source>
        <translation type="unfinished"></translation>
    </message>
    <message>
        <location filename="../src/MainWindow/MainWindow.ui" line="71"/>
        <source>&amp;View</source>
        <translation type="unfinished"></translation>
    </message>
    <message>
        <location filename="../src/MainWindow/MainWindow.ui" line="78"/>
        <source>HDR &amp;Histogram</source>
        <translation type="unfinished"></translation>
    </message>
    <message>
        <location filename="../src/MainWindow/MainWindow.ui" line="89"/>
        <source>&amp;Toolbars</source>
        <translation type="unfinished"></translation>
    </message>
    <message>
        <location filename="../src/MainWindow/MainWindow.ui" line="109"/>
        <source>&amp;File</source>
        <translation type="unfinished"></translation>
    </message>
    <message>
        <location filename="../src/MainWindow/MainWindow.ui" line="120"/>
        <source>&amp;Edit</source>
        <translation type="unfinished"></translation>
    </message>
    <message>
        <location filename="../src/MainWindow/MainWindow.ui" line="144"/>
        <source>Main Toolbar</source>
        <translation type="unfinished"></translation>
    </message>
    <message>
        <location filename="../src/MainWindow/MainWindow.ui" line="178"/>
        <source>&amp;New HDR image...</source>
        <translation type="unfinished"></translation>
    </message>
    <message>
        <location filename="../src/MainWindow/MainWindow.ui" line="181"/>
        <source>New HDR image</source>
        <translation type="unfinished"></translation>
    </message>
    <message>
        <location filename="../src/MainWindow/MainWindow.ui" line="184"/>
        <location filename="../src/MainWindow/MainWindow.ui" line="187"/>
        <source>Create a new HDR image from a set of LDR or Raw images</source>
        <translation type="unfinished"></translation>
    </message>
    <message>
        <location filename="../src/MainWindow/MainWindow.ui" line="190"/>
        <source>Create a new HDR image from a set of JPEG, Raw, or 8/16 bpc TIFF files</source>
        <translation type="unfinished"></translation>
    </message>
    <message>
        <location filename="../src/MainWindow/MainWindow.ui" line="193"/>
        <source>Ctrl+N</source>
        <translation type="unfinished"></translation>
    </message>
    <message>
        <location filename="../src/MainWindow/MainWindow.ui" line="202"/>
        <source>&amp;Open HDR image...</source>
        <translation type="unfinished"></translation>
    </message>
    <message>
        <location filename="../src/MainWindow/MainWindow.ui" line="205"/>
        <source>Open HDR image</source>
        <translation type="unfinished"></translation>
    </message>
    <message>
        <location filename="../src/MainWindow/MainWindow.ui" line="208"/>
        <location filename="../src/MainWindow/MainWindow.ui" line="211"/>
        <location filename="../src/MainWindow/MainWindow.ui" line="214"/>
        <source>Load an existing HDR image file (OpenEXR, Radiance RGBE, PFS stream, RAW or TIFF)</source>
        <translation type="unfinished"></translation>
    </message>
    <message>
        <location filename="../src/MainWindow/MainWindow.ui" line="217"/>
        <source>Ctrl+O</source>
        <translation type="unfinished"></translation>
    </message>
    <message>
        <location filename="../src/MainWindow/MainWindow.ui" line="229"/>
        <source>&amp;Save as...</source>
        <translation type="unfinished"></translation>
    </message>
    <message>
        <location filename="../src/MainWindow/MainWindow.ui" line="232"/>
        <source>Save as...</source>
        <translation type="unfinished"></translation>
    </message>
    <message>
        <location filename="../src/MainWindow/MainWindow.ui" line="235"/>
        <location filename="../src/MainWindow/MainWindow.ui" line="238"/>
        <location filename="../src/MainWindow/MainWindow.ui" line="241"/>
        <source>Save image (HDR or LDR)</source>
        <translation type="unfinished"></translation>
    </message>
    <message>
        <location filename="../src/MainWindow/MainWindow.ui" line="244"/>
        <source>Ctrl+S</source>
        <translation type="unfinished"></translation>
    </message>
    <message>
        <location filename="../src/MainWindow/MainWindow.ui" line="253"/>
        <source>&amp;Quit</source>
        <translation type="unfinished"></translation>
    </message>
    <message>
        <location filename="../src/MainWindow/MainWindow.ui" line="256"/>
        <location filename="../src/MainWindow/MainWindow.ui" line="259"/>
        <source>Quit Luminance HDR</source>
        <translation type="unfinished"></translation>
    </message>
    <message>
        <location filename="../src/MainWindow/MainWindow.ui" line="262"/>
        <source>Exit</source>
        <translation type="unfinished"></translation>
    </message>
    <message>
        <location filename="../src/MainWindow/MainWindow.ui" line="265"/>
        <source>Ctrl+Q</source>
        <translation type="unfinished"></translation>
    </message>
    <message>
        <location filename="../src/MainWindow/MainWindow.ui" line="277"/>
        <source>Rotate c&amp;ounter-clockwise</source>
        <translation type="unfinished"></translation>
    </message>
    <message>
        <location filename="../src/MainWindow/MainWindow.ui" line="280"/>
        <source>Rotate counter-clockwise</source>
        <translation type="unfinished"></translation>
    </message>
    <message>
        <location filename="../src/MainWindow/MainWindow.ui" line="283"/>
        <location filename="../src/MainWindow/MainWindow.ui" line="286"/>
        <location filename="../src/MainWindow/MainWindow.ui" line="289"/>
        <source>Rotate counter-clockwise the HDR image</source>
        <translation type="unfinished"></translation>
    </message>
    <message>
        <location filename="../src/MainWindow/MainWindow.ui" line="292"/>
        <source>&lt;</source>
        <translation type="unfinished"></translation>
    </message>
    <message>
        <location filename="../src/MainWindow/MainWindow.ui" line="304"/>
        <source>Rotate c&amp;lockwise</source>
        <translation type="unfinished"></translation>
    </message>
    <message>
        <location filename="../src/MainWindow/MainWindow.ui" line="307"/>
        <source>Rotate clockwise</source>
        <translation type="unfinished"></translation>
    </message>
    <message>
        <location filename="../src/MainWindow/MainWindow.ui" line="310"/>
        <location filename="../src/MainWindow/MainWindow.ui" line="313"/>
        <location filename="../src/MainWindow/MainWindow.ui" line="316"/>
        <source>Rotate clockwise the HDR image</source>
        <translation type="unfinished"></translation>
    </message>
    <message>
        <location filename="../src/MainWindow/MainWindow.ui" line="319"/>
        <source>&gt;</source>
        <translation type="unfinished"></translation>
    </message>
    <message>
        <location filename="../src/MainWindow/MainWindow.ui" line="327"/>
        <source>Low Dynamic Range</source>
        <translation type="unfinished"></translation>
    </message>
    <message>
        <location filename="../src/MainWindow/MainWindow.ui" line="330"/>
        <location filename="../src/MainWindow/MainWindow.ui" line="839"/>
        <source>L</source>
        <translation type="unfinished"></translation>
    </message>
    <message>
        <location filename="../src/MainWindow/MainWindow.ui" line="338"/>
        <source>Fit to Dynamic Range</source>
        <translation type="unfinished"></translation>
    </message>
    <message>
        <location filename="../src/MainWindow/MainWindow.ui" line="341"/>
        <source>Fit to dynamic range</source>
        <translation type="unfinished"></translation>
    </message>
    <message>
        <location filename="../src/MainWindow/MainWindow.ui" line="344"/>
        <source>\</source>
        <translation type="unfinished"></translation>
    </message>
    <message>
        <location filename="../src/MainWindow/MainWindow.ui" line="352"/>
        <source>Shrink Dynamic Range</source>
        <translation type="unfinished"></translation>
    </message>
    <message>
        <location filename="../src/MainWindow/MainWindow.ui" line="355"/>
        <source>[</source>
        <translation type="unfinished"></translation>
    </message>
    <message>
        <location filename="../src/MainWindow/MainWindow.ui" line="363"/>
        <source>Extend Dynamic Range</source>
        <translation type="unfinished"></translation>
    </message>
    <message>
        <location filename="../src/MainWindow/MainWindow.ui" line="366"/>
        <source>]</source>
        <translation type="unfinished"></translation>
    </message>
    <message>
        <location filename="../src/MainWindow/MainWindow.ui" line="374"/>
        <source>Decrease Exposure</source>
        <translation type="unfinished"></translation>
    </message>
    <message>
        <location filename="../src/MainWindow/MainWindow.ui" line="377"/>
        <source>0</source>
        <translation type="unfinished"></translation>
    </message>
    <message>
        <location filename="../src/MainWindow/MainWindow.ui" line="385"/>
        <source>&amp;Increase Exposure</source>
        <translation type="unfinished"></translation>
    </message>
    <message>
        <location filename="../src/MainWindow/MainWindow.ui" line="388"/>
        <source>9</source>
        <translation type="unfinished"></translation>
    </message>
    <message>
        <location filename="../src/MainWindow/MainWindow.ui" line="397"/>
        <source>&amp;Contents...</source>
        <translation type="unfinished"></translation>
    </message>
    <message>
        <location filename="../src/MainWindow/MainWindow.ui" line="400"/>
        <source>About...</source>
        <translation type="unfinished"></translation>
    </message>
    <message>
        <location filename="../src/MainWindow/MainWindow.ui" line="403"/>
        <location filename="../src/MainWindow/MainWindow.ui" line="406"/>
        <location filename="../src/MainWindow/MainWindow.ui" line="409"/>
        <source>Open user manual for Luminance HDR</source>
        <translation type="unfinished"></translation>
    </message>
    <message>
        <location filename="../src/MainWindow/MainWindow.ui" line="412"/>
        <source>F1</source>
        <translation type="unfinished"></translation>
    </message>
    <message>
        <location filename="../src/MainWindow/MainWindow.ui" line="427"/>
        <source>&amp;Normal Size</source>
        <translation type="unfinished"></translation>
    </message>
    <message>
        <location filename="../src/MainWindow/MainWindow.ui" line="430"/>
        <source>Normal size</source>
        <translation type="unfinished"></translation>
    </message>
    <message>
        <location filename="../src/MainWindow/MainWindow.ui" line="433"/>
        <location filename="../src/MainWindow/MainWindow.ui" line="436"/>
        <location filename="../src/MainWindow/MainWindow.ui" line="439"/>
        <source>View HDR image at its normal size</source>
        <translation type="unfinished"></translation>
    </message>
    <message>
        <location filename="../src/MainWindow/MainWindow.ui" line="442"/>
        <source>O</source>
        <translation type="unfinished"></translation>
    </message>
    <message>
        <location filename="../src/MainWindow/MainWindow.ui" line="454"/>
        <source>Zoom &amp;In</source>
        <translation type="unfinished"></translation>
    </message>
    <message>
        <location filename="../src/MainWindow/MainWindow.ui" line="457"/>
        <location filename="../src/MainWindow/MainWindow.ui" line="460"/>
        <location filename="../src/MainWindow/MainWindow.ui" line="463"/>
        <source>Zoom in</source>
        <translation type="unfinished"></translation>
    </message>
    <message>
        <location filename="../src/MainWindow/MainWindow.ui" line="466"/>
        <source>+</source>
        <translation type="unfinished"></translation>
    </message>
    <message>
        <location filename="../src/MainWindow/MainWindow.ui" line="478"/>
        <source>Zoom &amp;Out</source>
        <translation type="unfinished"></translation>
    </message>
    <message>
        <location filename="../src/MainWindow/MainWindow.ui" line="481"/>
        <location filename="../src/MainWindow/MainWindow.ui" line="484"/>
        <location filename="../src/MainWindow/MainWindow.ui" line="487"/>
        <source>Zoom out</source>
        <translation type="unfinished"></translation>
    </message>
    <message>
        <location filename="../src/MainWindow/MainWindow.ui" line="490"/>
        <source>-</source>
        <translation type="unfinished"></translation>
    </message>
    <message>
        <location filename="../src/MainWindow/MainWindow.ui" line="508"/>
        <source>&amp;Fit in Window</source>
        <translation type="unfinished"></translation>
    </message>
    <message>
        <location filename="../src/MainWindow/MainWindow.ui" line="511"/>
        <location filename="../src/MainWindow/MainWindow.ui" line="514"/>
        <source>Fit in Window</source>
        <translation type="unfinished"></translation>
    </message>
    <message>
        <location filename="../src/MainWindow/MainWindow.ui" line="517"/>
        <location filename="../src/MainWindow/MainWindow.ui" line="520"/>
        <source>Make the HDR image fit its window</source>
        <translation type="unfinished"></translation>
    </message>
    <message>
        <location filename="../src/MainWindow/MainWindow.ui" line="523"/>
        <source>W</source>
        <translation type="unfinished"></translation>
    </message>
    <message>
        <location filename="../src/MainWindow/MainWindow.ui" line="532"/>
        <source>&amp;Preferences...</source>
        <translation type="unfinished"></translation>
    </message>
    <message>
        <location filename="../src/MainWindow/MainWindow.ui" line="535"/>
        <source>Luminance Options</source>
        <translation type="unfinished"></translation>
    </message>
    <message>
        <location filename="../src/MainWindow/MainWindow.ui" line="538"/>
        <location filename="../src/MainWindow/MainWindow.ui" line="541"/>
        <location filename="../src/MainWindow/MainWindow.ui" line="544"/>
        <source>Set various options of Luminance</source>
        <translation type="unfinished"></translation>
    </message>
    <message>
        <location filename="../src/MainWindow/MainWindow.ui" line="547"/>
        <source>Ctrl+P</source>
        <translation type="unfinished"></translation>
    </message>
    <message>
        <location filename="../src/MainWindow/MainWindow.ui" line="559"/>
        <source>&amp;Resize...</source>
        <translation type="unfinished"></translation>
    </message>
    <message>
        <location filename="../src/MainWindow/MainWindow.ui" line="562"/>
        <source>Resize the HDR image</source>
        <translation type="unfinished"></translation>
    </message>
    <message>
        <location filename="../src/MainWindow/MainWindow.ui" line="565"/>
        <location filename="../src/MainWindow/MainWindow.ui" line="568"/>
        <location filename="../src/MainWindow/MainWindow.ui" line="571"/>
        <source>Change size of the HDR image</source>
        <translation type="unfinished"></translation>
    </message>
    <message>
        <location filename="../src/MainWindow/MainWindow.ui" line="574"/>
        <source>Ctrl+R</source>
        <translation type="unfinished"></translation>
    </message>
    <message>
        <location filename="../src/MainWindow/MainWindow.ui" line="583"/>
        <source>Copy &amp;Exif Data...</source>
        <translation type="unfinished"></translation>
    </message>
    <message>
        <location filename="../src/MainWindow/MainWindow.ui" line="586"/>
        <source>Copy Exif Data</source>
        <translation type="unfinished"></translation>
    </message>
    <message>
        <location filename="../src/MainWindow/MainWindow.ui" line="589"/>
        <location filename="../src/MainWindow/MainWindow.ui" line="592"/>
        <location filename="../src/MainWindow/MainWindow.ui" line="595"/>
        <source>Copy Exif data between two sets of files</source>
        <translation type="unfinished"></translation>
    </message>
    <message>
        <location filename="../src/MainWindow/MainWindow.ui" line="598"/>
        <source>Ctrl+E</source>
        <translation type="unfinished"></translation>
    </message>
    <message>
        <location filename="../src/MainWindow/MainWindow.ui" line="606"/>
        <source>&amp;Align Images...</source>
        <translation type="unfinished"></translation>
    </message>
    <message>
        <location filename="../src/MainWindow/MainWindow.ui" line="609"/>
        <location filename="../src/MainWindow/MainWindow.ui" line="612"/>
        <location filename="../src/MainWindow/MainWindow.ui" line="615"/>
        <source>WORK IN PROGRESS</source>
        <translation type="unfinished"></translation>
    </message>
    <message>
        <location filename="../src/MainWindow/MainWindow.ui" line="620"/>
        <source>&amp;About Qt</source>
        <translation type="unfinished"></translation>
    </message>
    <message>
        <location filename="../src/MainWindow/MainWindow.ui" line="623"/>
        <source>Show information about Qt</source>
        <translation type="unfinished"></translation>
    </message>
    <message>
        <location filename="../src/MainWindow/MainWindow.ui" line="626"/>
        <location filename="../src/MainWindow/MainWindow.ui" line="629"/>
        <source>Show information about Qt library that is used by Luminance</source>
        <translation type="unfinished"></translation>
    </message>
    <message>
        <location filename="../src/MainWindow/MainWindow.ui" line="634"/>
        <source>&amp;Tile</source>
        <translation type="unfinished"></translation>
    </message>
    <message>
        <location filename="../src/MainWindow/MainWindow.ui" line="639"/>
        <source>&amp;Cascade</source>
        <translation type="unfinished"></translation>
    </message>
    <message>
        <location filename="../src/MainWindow/MainWindow.ui" line="642"/>
        <location filename="../src/MainWindow/MainWindow.ui" line="645"/>
        <source>Cascade</source>
        <translation type="unfinished"></translation>
    </message>
    <message>
        <location filename="../src/MainWindow/MainWindow.ui" line="650"/>
        <source>Toolbars</source>
        <translation type="unfinished"></translation>
    </message>
    <message>
        <location filename="../src/MainWindow/MainWindow.ui" line="658"/>
        <source>Text &amp;under Icons</source>
        <translation type="unfinished"></translation>
    </message>
    <message>
        <location filename="../src/MainWindow/MainWindow.ui" line="666"/>
        <source>&amp;Icons Only</source>
        <translation type="unfinished"></translation>
    </message>
    <message>
        <location filename="../src/MainWindow/MainWindow.ui" line="674"/>
        <source>&amp;Text Only</source>
        <translation type="unfinished"></translation>
    </message>
    <message>
        <location filename="../src/MainWindow/MainWindow.ui" line="682"/>
        <source>Text &amp;Alongside Icons</source>
        <translation type="unfinished"></translation>
    </message>
    <message>
        <location filename="../src/MainWindow/MainWindow.ui" line="687"/>
        <source>&amp;Batch Tone Mapping...</source>
        <translation type="unfinished"></translation>
    </message>
    <message>
        <location filename="../src/MainWindow/MainWindow.ui" line="690"/>
        <source>Convert multiple HDR images to LDR</source>
        <translation type="unfinished"></translation>
    </message>
    <message>
        <location filename="../src/MainWindow/MainWindow.ui" line="693"/>
        <location filename="../src/MainWindow/MainWindow.ui" line="696"/>
        <source>Convert multiple HDR images to LDR using existing settings files</source>
        <translation type="unfinished"></translation>
    </message>
    <message>
        <location filename="../src/MainWindow/MainWindow.ui" line="699"/>
        <source>Ctrl+B</source>
        <translation type="unfinished"></translation>
    </message>
    <message>
        <location filename="../src/MainWindow/MainWindow.ui" line="708"/>
        <source>&amp;What&apos;s This?</source>
        <translation type="unfinished"></translation>
    </message>
    <message>
        <location filename="../src/MainWindow/MainWindow.ui" line="711"/>
        <location filename="../src/MainWindow/MainWindow.ui" line="714"/>
        <source>Get verbose information about user interface elements</source>
        <translation type="unfinished"></translation>
    </message>
    <message>
        <location filename="../src/MainWindow/MainWindow.ui" line="720"/>
        <source>Shift+F1</source>
        <translation type="unfinished"></translation>
    </message>
    <message>
        <location filename="../src/MainWindow/MainWindow.ui" line="725"/>
        <source>About &amp;Luminance HDR</source>
        <translation type="unfinished"></translation>
    </message>
    <message>
        <location filename="../src/MainWindow/MainWindow.ui" line="728"/>
        <source>Show information about Luminance HDR</source>
        <translation type="unfinished"></translation>
    </message>
    <message>
        <location filename="../src/MainWindow/MainWindow.ui" line="731"/>
        <location filename="../src/MainWindow/MainWindow.ui" line="734"/>
        <source>Show information about Luminance HDR, its authors and contributors</source>
        <translation type="unfinished"></translation>
    </message>
    <message>
        <location filename="../src/MainWindow/MainWindow.ui" line="742"/>
        <source>Save HDR image &amp;preview...</source>
        <translation type="unfinished"></translation>
    </message>
    <message>
        <location filename="../src/MainWindow/MainWindow.ui" line="745"/>
        <location filename="../src/MainWindow/MainWindow.ui" line="748"/>
        <location filename="../src/MainWindow/MainWindow.ui" line="751"/>
        <source>Save the current HDR Preview to an LDR file</source>
        <translation type="unfinished"></translation>
    </message>
    <message>
        <location filename="../src/MainWindow/MainWindow.ui" line="759"/>
        <source>&amp;Projective Transformation...</source>
        <translation type="unfinished"></translation>
    </message>
    <message>
        <location filename="../src/MainWindow/MainWindow.ui" line="762"/>
        <location filename="../src/MainWindow/MainWindow.ui" line="765"/>
        <location filename="../src/MainWindow/MainWindow.ui" line="768"/>
        <source>Apply projective transformation to the current HDR image</source>
        <translation type="unfinished"></translation>
    </message>
    <message>
        <location filename="../src/MainWindow/MainWindow.ui" line="777"/>
        <source>&amp;Crop to Selection</source>
        <translation type="unfinished"></translation>
    </message>
    <message>
        <location filename="../src/MainWindow/MainWindow.ui" line="780"/>
        <source>Crop to Selection</source>
        <translation type="unfinished"></translation>
    </message>
    <message>
        <location filename="../src/MainWindow/MainWindow.ui" line="783"/>
        <location filename="../src/MainWindow/MainWindow.ui" line="786"/>
        <source>Crop the image to selection rectangle</source>
        <translation type="unfinished"></translation>
    </message>
    <message>
        <location filename="../src/MainWindow/MainWindow.ui" line="789"/>
        <source>Click and drag inside image area to create a selection, then use this button to crop to a new HDR image</source>
        <translation type="unfinished"></translation>
    </message>
    <message>
        <location filename="../src/MainWindow/MainWindow.ui" line="797"/>
        <source>Remove &amp;Selection</source>
        <translation type="unfinished"></translation>
    </message>
    <message>
        <location filename="../src/MainWindow/MainWindow.ui" line="800"/>
        <source>Remove selection rectangle</source>
        <translation type="unfinished"></translation>
    </message>
    <message>
        <location filename="../src/MainWindow/MainWindow.ui" line="803"/>
        <location filename="../src/MainWindow/MainWindow.ui" line="806"/>
        <source>Remove selection rectangle from image area</source>
        <translation type="unfinished"></translation>
    </message>
    <message>
        <location filename="../src/MainWindow/MainWindow.ui" line="811"/>
        <source>Make a &amp;Donation</source>
        <translation type="unfinished"></translation>
    </message>
    <message>
        <location filename="../src/MainWindow/MainWindow.ui" line="814"/>
        <source>Ctrl+D</source>
        <translation type="unfinished"></translation>
    </message>
    <message>
        <location filename="../src/MainWindow/MainWindow.ui" line="830"/>
        <source>Lock Viewers</source>
        <translation type="unfinished"></translation>
    </message>
    <message>
        <location filename="../src/MainWindow/MainWindow.ui" line="833"/>
        <source>Synchronize viewers mode (fit, fill or 1:1).</source>
        <translation type="unfinished"></translation>
    </message>
    <message>
        <location filename="../src/MainWindow/MainWindow.ui" line="836"/>
        <source>Lock the images for sync view</source>
        <translation type="unfinished"></translation>
    </message>
    <message>
        <location filename="../src/MainWindow/MainWindow.ui" line="844"/>
        <source>Minimize</source>
        <translation type="unfinished"></translation>
    </message>
    <message>
        <location filename="../src/MainWindow/MainWindow.ui" line="849"/>
        <source>Maximize</source>
        <translation type="unfinished"></translation>
    </message>
    <message>
        <location filename="../src/MainWindow/MainWindow.ui" line="854"/>
        <source>Bring All to Front</source>
        <translation type="unfinished"></translation>
    </message>
    <message>
        <location filename="../src/MainWindow/MainWindow.ui" line="868"/>
        <source>Show Preview Panel</source>
        <translation type="unfinished"></translation>
    </message>
    <message>
        <location filename="../src/MainWindow/MainWindow.ui" line="871"/>
        <source>Show/Hide Preview Panel</source>
        <translation type="unfinished"></translation>
    </message>
    <message>
        <location filename="../src/MainWindow/MainWindow.ui" line="874"/>
        <source>Ctrl+V</source>
        <translation type="unfinished"></translation>
    </message>
    <message>
        <location filename="../src/MainWindow/MainWindow.ui" line="889"/>
        <source>Adjust &amp;Levels</source>
        <translation type="unfinished"></translation>
    </message>
    <message>
        <location filename="../src/MainWindow/MainWindow.ui" line="892"/>
        <location filename="../src/MainWindow/MainWindow.ui" line="895"/>
        <source>Adjust Levels</source>
        <translation type="unfinished"></translation>
    </message>
    <message>
        <location filename="../src/MainWindow/MainWindow.ui" line="898"/>
        <location filename="../src/MainWindow/MainWindow.ui" line="901"/>
        <source>Tune the histogram for the current LDR</source>
        <translation type="unfinished"></translation>
    </message>
    <message>
        <location filename="../src/MainWindow/MainWindow.ui" line="904"/>
        <source>Ctrl+L</source>
        <translation type="unfinished"></translation>
    </message>
    <message>
        <location filename="../src/MainWindow/MainWindow.ui" line="916"/>
        <source>Save All</source>
        <translation type="unfinished"></translation>
    </message>
    <message>
        <location filename="../src/MainWindow/MainWindow.ui" line="919"/>
        <location filename="../src/MainWindow/MainWindow.ui" line="922"/>
        <source>Save All LDR files</source>
        <translation type="unfinished"></translation>
    </message>
    <message>
        <location filename="../src/MainWindow/MainWindow.ui" line="927"/>
        <source>Remove Tab</source>
        <translation type="unfinished"></translation>
    </message>
    <message>
        <location filename="../src/MainWindow/MainWindow.ui" line="930"/>
        <source>Ctrl+W</source>
        <translation type="unfinished"></translation>
    </message>
    <message>
        <location filename="../src/MainWindow/MainWindow.ui" line="945"/>
        <source>Fill Window</source>
        <translation type="unfinished"></translation>
    </message>
    <message>
        <location filename="../src/MainWindow/MainWindow.ui" line="948"/>
        <source>Fill window with the current viewer</source>
        <translation type="unfinished"></translation>
    </message>
    <message>
        <location filename="../src/MainWindow/MainWindow.ui" line="953"/>
        <source>Batch HDR...</source>
        <translation type="unfinished"></translation>
    </message>
    <message>
        <location filename="../src/MainWindow/MainWindow.ui" line="956"/>
        <source>Ctrl+H</source>
        <translation type="unfinished"></translation>
    </message>
    <message>
        <location filename="../src/MainWindow/MainWindow.ui" line="971"/>
        <source>Soft Proofing</source>
        <translation type="unfinished"></translation>
    </message>
    <message>
        <location filename="../src/MainWindow/MainWindow.ui" line="986"/>
        <source>Gamut Check</source>
        <translation type="unfinished"></translation>
    </message>
    <message>
        <location filename="../src/MainWindow/MainWindow.cpp" line="351"/>
        <source>Ready. Now open an existing HDR image or create a new one!</source>
        <translation type="unfinished"></translation>
    </message>
    <message>
        <location filename="../src/MainWindow/MainWindow.cpp" line="408"/>
        <source>All HDR formats </source>
        <translation type="unfinished"></translation>
    </message>
    <message>
        <location filename="../src/MainWindow/MainWindow.cpp" line="419"/>
        <source>Load one or more HDR images...</source>
        <translation type="unfinished"></translation>
    </message>
    <message>
        <location filename="../src/MainWindow/MainWindow.cpp" line="445"/>
        <source>Save files in</source>
        <translation type="unfinished"></translation>
    </message>
    <message>
        <location filename="../src/MainWindow/MainWindow.cpp" line="575"/>
        <source>Failed to save</source>
        <translation type="unfinished"></translation>
    </message>
    <message>
        <location filename="../src/MainWindow/MainWindow.cpp" line="942"/>
        <source>Done!</source>
        <translation type="unfinished"></translation>
    </message>
    <message>
        <location filename="../src/MainWindow/MainWindow.cpp" line="950"/>
        <source>Aborting...</source>
        <translation type="unfinished"></translation>
    </message>
    <message>
        <location filename="../src/MainWindow/MainWindow.cpp" line="1221"/>
        <source>Cropped Image</source>
        <translation type="unfinished"></translation>
    </message>
    <message>
        <location filename="../src/MainWindow/MainWindow.cpp" line="1272"/>
        <source>Unsaved changes...</source>
        <translation type="unfinished"></translation>
    </message>
    <message>
        <location filename="../src/MainWindow/MainWindow.cpp" line="1273"/>
        <source>This HDR image has unsaved changes.&lt;br&gt;Do you want to save it?</source>
        <translation type="unfinished"></translation>
    </message>
    <message>
        <location filename="../src/MainWindow/MainWindow.cpp" line="1450"/>
        <source>Untitled</source>
        <translation type="unfinished"></translation>
    </message>
    <message>
        <location filename="../src/MainWindow/MainWindow.cpp" line="1452"/>
        <source>Untitled %1</source>
        <translation type="unfinished"></translation>
    </message>
    <message>
        <location filename="../src/MainWindow/MainWindow.cpp" line="1472"/>
        <source>Error: %1</source>
        <translation type="unfinished"></translation>
    </message>
</context>
<context>
    <name>PreferencesDialog</name>
    <message>
        <location filename="../src/Preferences/PreferencesDialog.ui" line="20"/>
        <source>Preferences</source>
        <translation type="unfinished"></translation>
    </message>
    <message>
        <location filename="../src/Preferences/PreferencesDialog.ui" line="36"/>
        <source>External Tools</source>
        <translation type="unfinished"></translation>
    </message>
    <message>
        <location filename="../src/Preferences/PreferencesDialog.ui" line="65"/>
        <source>HDR Options</source>
        <translation type="unfinished"></translation>
    </message>
    <message>
        <location filename="../src/Preferences/PreferencesDialog.ui" line="94"/>
        <source>Interface</source>
        <translation type="unfinished"></translation>
    </message>
    <message>
        <location filename="../src/Preferences/PreferencesDialog.ui" line="126"/>
        <source>Tone Mapping</source>
        <translation type="unfinished"></translation>
    </message>
    <message>
        <location filename="../src/Preferences/PreferencesDialog.ui" line="168"/>
        <source>RAW Conversion</source>
        <translation type="unfinished"></translation>
    </message>
    <message>
        <location filename="../src/Preferences/PreferencesDialog.ui" line="213"/>
        <source>Color Management</source>
        <translation type="unfinished"></translation>
    </message>
    <message>
        <location filename="../src/Preferences/PreferencesDialog.ui" line="262"/>
        <source>Language</source>
        <translation type="unfinished"></translation>
    </message>
    <message>
        <location filename="../src/Preferences/PreferencesDialog.ui" line="445"/>
        <source>Default Previews Width</source>
        <translation type="unfinished"></translation>
    </message>
    <message>
        <location filename="../src/Preferences/PreferencesDialog.ui" line="464"/>
        <source>px</source>
        <translation type="unfinished"></translation>
    </message>
    <message>
        <location filename="../src/Preferences/PreferencesDialog.ui" line="480"/>
        <source>Always show Preview Panel</source>
        <translation type="unfinished"></translation>
    </message>
    <message>
        <location filename="../src/Preferences/PreferencesDialog.ui" line="490"/>
        <source>Always show Wizard first page</source>
        <translation type="unfinished"></translation>
    </message>
    <message>
        <location filename="../src/Preferences/PreferencesDialog.ui" line="514"/>
        <source>HDR TIFF Default File Format</source>
        <translation type="unfinished"></translation>
    </message>
    <message>
        <location filename="../src/Preferences/PreferencesDialog.ui" line="526"/>
        <source>Good quality and smaller file size</source>
        <translation type="unfinished"></translation>
    </message>
    <message>
        <location filename="../src/Preferences/PreferencesDialog.ui" line="529"/>
        <source>LogLuv TIFF (float, 16bit per color channel)</source>
        <translation type="unfinished"></translation>
    </message>
    <message>
        <location filename="../src/Preferences/PreferencesDialog.ui" line="539"/>
        <source>Better quality, larger file size, better compatibility with other applications</source>
        <translation type="unfinished"></translation>
    </message>
    <message>
        <location filename="../src/Preferences/PreferencesDialog.ui" line="542"/>
        <source>Float TIFF (float, 32bit per color channel)</source>
        <translation type="unfinished"></translation>
    </message>
    <message>
        <location filename="../src/Preferences/PreferencesDialog.ui" line="551"/>
        <source>Show negative numbers as:</source>
        <translation type="unfinished"></translation>
    </message>
    <message>
        <location filename="../src/Preferences/PreferencesDialog.ui" line="571"/>
        <source>Show nan and +/-Inf values as:</source>
        <translation type="unfinished"></translation>
    </message>
    <message>
        <location filename="../src/Preferences/PreferencesDialog.ui" line="599"/>
        <source>Temporary Working Folder</source>
        <translation type="unfinished"></translation>
    </message>
    <message>
        <location filename="../src/Preferences/PreferencesDialog.ui" line="642"/>
        <source>&amp;Browse...</source>
        <translation type="unfinished"></translation>
    </message>
    <message>
        <location filename="../src/Preferences/PreferencesDialog.ui" line="668"/>
        <location filename="../src/Preferences/PreferencesDialog.ui" line="702"/>
        <source>Which LDR image format to save to</source>
        <translation type="unfinished"></translation>
    </message>
    <message>
        <location filename="../src/Preferences/PreferencesDialog.ui" line="671"/>
        <source>Batch Tonemapping Default Output Format</source>
        <translation type="unfinished"></translation>
    </message>
    <message>
        <location filename="../src/Preferences/PreferencesDialog.ui" line="706"/>
        <source>JPEG</source>
        <translation type="unfinished"></translation>
    </message>
    <message>
        <location filename="../src/Preferences/PreferencesDialog.ui" line="711"/>
        <source>PNG</source>
        <translation type="unfinished"></translation>
    </message>
    <message>
        <location filename="../src/Preferences/PreferencesDialog.ui" line="716"/>
        <source>PPM</source>
        <translation type="unfinished"></translation>
    </message>
    <message>
        <location filename="../src/Preferences/PreferencesDialog.ui" line="721"/>
        <source>PBM</source>
        <translation type="unfinished"></translation>
    </message>
    <message>
        <location filename="../src/Preferences/PreferencesDialog.ui" line="726"/>
        <source>BMP</source>
        <translation type="unfinished"></translation>
    </message>
    <message>
        <location filename="../src/Preferences/PreferencesDialog.ui" line="731"/>
        <source>TIFF</source>
        <translation type="unfinished"></translation>
    </message>
    <message>
        <location filename="../src/Preferences/PreferencesDialog.ui" line="739"/>
        <location filename="../src/Preferences/PreferencesDialog.ui" line="761"/>
        <source>Amount of threads to use on multicore/SMP machines</source>
        <translation type="unfinished"></translation>
    </message>
    <message>
        <location filename="../src/Preferences/PreferencesDialog.ui" line="742"/>
        <source>Batch Tonemapping Number of Threads</source>
        <translation type="unfinished"></translation>
    </message>
    <message>
        <location filename="../src/Preferences/PreferencesDialog.ui" line="787"/>
        <source>General</source>
        <translation type="unfinished"></translation>
    </message>
    <message>
        <location filename="../src/Preferences/PreferencesDialog.ui" line="795"/>
        <source>Quality:</source>
        <translation type="unfinished"></translation>
    </message>
    <message>
        <location filename="../src/Preferences/PreferencesDialog.ui" line="816"/>
        <source>&lt;!DOCTYPE HTML PUBLIC &quot;-//W3C//DTD HTML 4.0//EN&quot; &quot;http://www.w3.org/TR/REC-html40/strict.dtd&quot;&gt;
&lt;html&gt;&lt;head&gt;&lt;meta name=&quot;qrichtext&quot; content=&quot;1&quot; /&gt;&lt;style type=&quot;text/css&quot;&gt;
p, li { white-space: pre-wrap; }
&lt;/style&gt;&lt;/head&gt;&lt;body style=&quot; font-family:&apos;Sans Serif&apos;; font-size:10pt; font-weight:400; font-style:normal;&quot;&gt;
&lt;p style=&quot; margin-top:0px; margin-bottom:0px; margin-left:0px; margin-right:0px; -qt-block-indent:0; text-indent:0px;&quot;&gt;&lt;span style=&quot; font-weight:600;&quot;&gt;Quality (interpolation)&lt;/span&gt;&lt;/p&gt;
&lt;p style=&quot; margin-top:0px; margin-bottom:0px; margin-left:0px; margin-right:0px; -qt-block-indent:0; text-indent:0px;&quot;&gt;Select here the demosaicing RAW images decoding interpolation method. A demosaicing algorithm is a digital image process used to interpolate a complete image from the partial raw data received from the color-filtered image sensor internal to many digital cameras in form of a matrix of colored pixels. Also known as CFA interpolation or color reconstruction, another common spelling is demosaicing. There are 4 methods to demosaicing RAW images:&lt;/p&gt;
&lt;p style=&quot; margin-top:0px; margin-bottom:0px; margin-left:0px; margin-right:0px; -qt-block-indent:0; text-indent:0px;&quot;&gt;&lt;span style=&quot; font-weight:600;&quot;&gt;Bilinear&lt;/span&gt;: use high-speed but low-quality bilinear interpolation (default - for slow computer). In this method, the red value of a non-red pixel is computed as the average of the adjacent red pixels, and similar for blue and green.&lt;/p&gt;
&lt;p style=&quot; margin-top:0px; margin-bottom:0px; margin-left:0px; margin-right:0px; -qt-block-indent:0; text-indent:0px;&quot;&gt;&lt;span style=&quot; font-weight:600;&quot;&gt;VNG&lt;/span&gt;: use Variable Number of Gradients interpolation. This method computes gradients near the pixel of interest and uses the lower gradients (representing smoother and more similar parts of the image) to make an estimate.&lt;/p&gt;
&lt;p style=&quot; margin-top:0px; margin-bottom:0px; margin-left:0px; margin-right:0px; -qt-block-indent:0; text-indent:0px;&quot;&gt;&lt;span style=&quot; font-weight:600;&quot;&gt;PPG&lt;/span&gt;: use Patterned Pixel Grouping interpolation. Pixel Grouping uses assumptions about natural scenery in making estimates. It has fewer color artifacts on natural images than the Variable Number of Gradients method.&lt;/p&gt;
&lt;p style=&quot; margin-top:0px; margin-bottom:0px; margin-left:0px; margin-right:0px; -qt-block-indent:0; text-indent:0px;&quot;&gt;&lt;span style=&quot; font-weight:600;&quot;&gt;AHD&lt;/span&gt;: use Adaptive Homogeneity-Directed interpolation. This method selects the direction of interpolation so as to maximize a homogeneity metric, thus typically minimizing color artifacts.&lt;/p&gt;&lt;/body&gt;&lt;/html&gt;</source>
        <translation type="unfinished"></translation>
    </message>
    <message>
        <location filename="../src/Preferences/PreferencesDialog.ui" line="829"/>
        <source>Bilinear</source>
        <translation type="unfinished"></translation>
    </message>
    <message>
        <location filename="../src/Preferences/PreferencesDialog.ui" line="834"/>
        <source>VNG</source>
        <translation type="unfinished"></translation>
    </message>
    <message>
        <location filename="../src/Preferences/PreferencesDialog.ui" line="839"/>
        <source>PPG</source>
        <translation type="unfinished"></translation>
    </message>
    <message>
        <location filename="../src/Preferences/PreferencesDialog.ui" line="844"/>
        <source>AHD</source>
        <translation type="unfinished"></translation>
    </message>
    <message>
        <location filename="../src/Preferences/PreferencesDialog.ui" line="855"/>
        <location filename="../src/Preferences/PreferencesDialog.ui" line="944"/>
        <location filename="../src/Preferences/PreferencesDialog.ui" line="1075"/>
        <location filename="../src/Preferences/PreferencesDialog.ui" line="1194"/>
        <location filename="../src/Preferences/PreferencesDialog.ui" line="1293"/>
        <location filename="../src/Preferences/PreferencesDialog.ui" line="1366"/>
        <location filename="../src/Preferences/PreferencesDialog.ui" line="1449"/>
        <location filename="../src/Preferences/PreferencesDialog.ui" line="1561"/>
        <location filename="../src/Preferences/PreferencesDialog.ui" line="1658"/>
        <location filename="../src/Preferences/PreferencesDialog.ui" line="1755"/>
        <location filename="../src/Preferences/PreferencesDialog.ui" line="1897"/>
        <location filename="../src/Preferences/PreferencesDialog.ui" line="2025"/>
        <location filename="../src/Preferences/PreferencesDialog.ui" line="2128"/>
        <source>...</source>
        <translation type="unfinished"></translation>
    </message>
    <message>
        <location filename="../src/Preferences/PreferencesDialog.ui" line="868"/>
        <source>Median:</source>
        <translation type="unfinished"></translation>
    </message>
    <message>
        <location filename="../src/Preferences/PreferencesDialog.ui" line="926"/>
        <source>&lt;!DOCTYPE HTML PUBLIC &quot;-//W3C//DTD HTML 4.0//EN&quot; &quot;http://www.w3.org/TR/REC-html40/strict.dtd&quot;&gt;
&lt;html&gt;&lt;head&gt;&lt;meta name=&quot;qrichtext&quot; content=&quot;1&quot; /&gt;&lt;style type=&quot;text/css&quot;&gt;
p, li { white-space: pre-wrap; }
&lt;/style&gt;&lt;/head&gt;&lt;body style=&quot; font-family:&apos;Sans Serif&apos;; font-size:10pt; font-weight:400; font-style:normal;&quot;&gt;
&lt;p style=&quot; margin-top:0px; margin-bottom:0px; margin-left:0px; margin-right:0px; -qt-block-indent:0; text-indent:0px;&quot;&gt;&lt;span style=&quot; font-weight:600;&quot;&gt;Median Filter&lt;/span&gt;&lt;/p&gt;
&lt;p style=&quot; margin-top:0px; margin-bottom:0px; margin-left:0px; margin-right:0px; -qt-block-indent:0; text-indent:0px;&quot;&gt;Set here the passes used by median filter applied after interpolation to Red-Green and Blue-Green channels.&lt;/p&gt;&lt;/body&gt;&lt;/html&gt;</source>
        <translation type="unfinished"></translation>
    </message>
    <message>
        <location filename="../src/Preferences/PreferencesDialog.ui" line="957"/>
        <source>&lt;!DOCTYPE HTML PUBLIC &quot;-//W3C//DTD HTML 4.0//EN&quot; &quot;http://www.w3.org/TR/REC-html40/strict.dtd&quot;&gt;
&lt;html&gt;&lt;head&gt;&lt;meta name=&quot;qrichtext&quot; content=&quot;1&quot; /&gt;&lt;style type=&quot;text/css&quot;&gt;
p, li { white-space: pre-wrap; }
&lt;/style&gt;&lt;/head&gt;&lt;body style=&quot; font-family:&apos;Sans Serif&apos;; font-size:10pt; font-weight:400; font-style:normal;&quot;&gt;
&lt;p style=&quot; margin-top:0px; margin-bottom:0px; margin-left:0px; margin-right:0px; -qt-block-indent:0; text-indent:0px;&quot;&gt;&lt;span style=&quot; font-weight:600;&quot;&gt;Do not stretch or rotate pixels&lt;/span&gt;&lt;/p&gt;
&lt;p style=&quot; margin-top:0px; margin-bottom:0px; margin-left:0px; margin-right:0px; -qt-block-indent:0; text-indent:0px;&quot;&gt;For Fuji Super CCD cameras, show the image tilted 45 degrees. For cameras with non-square pixels, do not stretch the image to its correct aspect ratio. In any case,                                              this option guarantees that each output pixel corresponds to one RAW pixel.&lt;/p&gt;&lt;/body&gt;&lt;/html&gt;</source>
        <translation type="unfinished"></translation>
    </message>
    <message>
        <location filename="../src/Preferences/PreferencesDialog.ui" line="965"/>
        <source>Do not stretch or rotate pixels</source>
        <translation type="unfinished"></translation>
    </message>
    <message>
        <location filename="../src/Preferences/PreferencesDialog.ui" line="972"/>
        <source>&lt;!DOCTYPE HTML PUBLIC &quot;-//W3C//DTD HTML 4.0//EN&quot; &quot;http://www.w3.org/TR/REC-html40/strict.dtd&quot;&gt;
&lt;html&gt;&lt;head&gt;&lt;meta name=&quot;qrichtext&quot; content=&quot;1&quot; /&gt;&lt;style type=&quot;text/css&quot;&gt;
p, li { white-space: pre-wrap; }
&lt;/style&gt;&lt;/head&gt;&lt;body style=&quot; font-family:&apos;Sans Serif&apos;; font-size:10pt; font-weight:400; font-style:normal;&quot;&gt;
&lt;p style=&quot; margin-top:0px; margin-bottom:0px; margin-left:0px; margin-right:0px; -qt-block-indent:0; text-indent:0px;&quot;&gt;&lt;span style=&quot; font-weight:600;&quot;&gt;Interpolate RGB as four colors&lt;/span&gt;&lt;/p&gt;
&lt;p style=&quot; margin-top:0px; margin-bottom:0px; margin-left:0px; margin-right:0px; -qt-block-indent:0; text-indent:0px;&quot;&gt;The default is to assume that all green pixels are the same. If even-row green pixels are more sensitive to ultraviolet light than odd-row this difference causes a mesh                             pattern in the output; using this option solves this problem with minimal loss of detail.&lt;/p&gt;
&lt;p style=&quot; margin-top:0px; margin-bottom:0px; margin-left:0px; margin-right:0px; -qt-block-indent:0; text-indent:0px;&quot;&gt;To resume, this option blurs the image a little, but it eliminates false 2x2 mesh patterns with VNG quality method or mazes with AHD quality method.&lt;/p&gt;&lt;/body&gt;&lt;/html&gt;</source>
        <translation type="unfinished"></translation>
    </message>
    <message>
        <location filename="../src/Preferences/PreferencesDialog.ui" line="981"/>
        <source>Interpolate RGB using 4 colours</source>
        <translation type="unfinished"></translation>
    </message>
    <message>
        <location filename="../src/Preferences/PreferencesDialog.ui" line="991"/>
        <source>White Balance</source>
        <translation type="unfinished"></translation>
    </message>
    <message>
        <location filename="../src/Preferences/PreferencesDialog.ui" line="1012"/>
        <source>Method</source>
        <translation type="unfinished"></translation>
    </message>
    <message>
        <location filename="../src/Preferences/PreferencesDialog.ui" line="1033"/>
        <source>&lt;!DOCTYPE HTML PUBLIC &quot;-//W3C//DTD HTML 4.0//EN&quot; &quot;http://www.w3.org/TR/REC-html40/strict.dtd&quot;&gt;
&lt;html&gt;&lt;head&gt;&lt;meta name=&quot;qrichtext&quot; content=&quot;1&quot; /&gt;&lt;style type=&quot;text/css&quot;&gt;
p, li { white-space: pre-wrap; }
&lt;/style&gt;&lt;/head&gt;&lt;body style=&quot; font-family:&apos;Sans Serif&apos;; font-size:10pt; font-weight:400; font-style:normal;&quot;&gt;
&lt;p style=&quot; margin-top:0px; margin-bottom:0px; margin-left:0px; margin-right:0px; -qt-block-indent:0; text-indent:0px;&quot;&gt;&lt;span style=&quot; font-weight:600;&quot;&gt;White Balance Method&lt;/span&gt;&lt;/p&gt;
&lt;p style=&quot; margin-top:0px; margin-bottom:0px; margin-left:0px; margin-right:0px; -qt-block-indent:0; text-indent:0px;&quot;&gt;Configure the raw white balance :&lt;/p&gt;
&lt;p style=&quot; margin-top:0px; margin-bottom:0px; margin-left:0px; margin-right:0px; -qt-block-indent:0; text-indent:0px;&quot;&gt;&lt;span style=&quot; font-weight:600;&quot;&gt;Default D65&lt;/span&gt;: Use a standard daylight D65 white balance (dcraw defaults)&lt;/p&gt;
&lt;p style=&quot; margin-top:0px; margin-bottom:0px; margin-left:0px; margin-right:0px; -qt-block-indent:0; text-indent:0px;&quot;&gt;&lt;span style=&quot; font-weight:600;&quot;&gt;Camera&lt;/span&gt;: Use the white balance specified by the camera. If not available, reverts to default neutral white balance&lt;/p&gt;
&lt;p style=&quot; margin-top:0px; margin-bottom:0px; margin-left:0px; margin-right:0px; -qt-block-indent:0; text-indent:0px;&quot;&gt;&lt;span style=&quot; font-weight:600;&quot;&gt;Automatic&lt;/span&gt;: Calculates an automatic white balance averaging the entire image&lt;/p&gt;
&lt;p style=&quot; margin-top:0px; margin-bottom:0px; margin-left:0px; margin-right:0px; -qt-block-indent:0; text-indent:0px;&quot;&gt;&lt;span style=&quot; font-weight:600;&quot;&gt;Manual&lt;/span&gt;: Set a custom temperature and green level values&lt;/p&gt;&lt;/body&gt;&lt;/html&gt;</source>
        <translation type="unfinished"></translation>
    </message>
    <message>
        <location filename="../src/Preferences/PreferencesDialog.ui" line="1049"/>
        <source>Predefined D65</source>
        <translation type="unfinished"></translation>
    </message>
    <message>
        <location filename="../src/Preferences/PreferencesDialog.ui" line="1054"/>
        <location filename="../src/Preferences/PreferencesDialog.ui" line="2237"/>
        <source>Camera</source>
        <translation type="unfinished"></translation>
    </message>
    <message>
        <location filename="../src/Preferences/PreferencesDialog.ui" line="1059"/>
        <source>Auto</source>
        <translation type="unfinished"></translation>
    </message>
    <message>
        <location filename="../src/Preferences/PreferencesDialog.ui" line="1064"/>
        <source>Manual</source>
        <translation type="unfinished"></translation>
    </message>
    <message>
        <location filename="../src/Preferences/PreferencesDialog.ui" line="1091"/>
        <source>Temperature (Kelvin)</source>
        <translation type="unfinished"></translation>
    </message>
    <message>
        <location filename="../src/Preferences/PreferencesDialog.ui" line="1167"/>
        <source>&lt;!DOCTYPE HTML PUBLIC &quot;-//W3C//DTD HTML 4.0//EN&quot; &quot;http://www.w3.org/TR/REC-html40/strict.dtd&quot;&gt;
&lt;html&gt;&lt;head&gt;&lt;meta name=&quot;qrichtext&quot; content=&quot;1&quot; /&gt;&lt;style type=&quot;text/css&quot;&gt;
p, li { white-space: pre-wrap; }
&lt;/style&gt;&lt;/head&gt;&lt;body style=&quot; font-family:&apos;Sans Serif&apos;; font-size:10pt; font-weight:400; font-style:normal;&quot;&gt;
&lt;p style=&quot; margin-top:0px; margin-bottom:0px; margin-left:0px; margin-right:0px; -qt-block-indent:0; text-indent:0px;&quot;&gt;&lt;span style=&quot; font-weight:600;&quot;&gt;Temperature&lt;/span&gt;&lt;/p&gt;
&lt;p style=&quot; margin-top:0px; margin-bottom:0px; margin-left:0px; margin-right:0px; -qt-block-indent:0; text-indent:0px;&quot;&gt;Set here the color temperature in Kelvin.&lt;/p&gt;&lt;/body&gt;&lt;/html&gt;</source>
        <translation type="unfinished"></translation>
    </message>
    <message>
        <location filename="../src/Preferences/PreferencesDialog.ui" line="1210"/>
        <source>Green</source>
        <translation type="unfinished"></translation>
    </message>
    <message>
        <location filename="../src/Preferences/PreferencesDialog.ui" line="1271"/>
        <source>Set here the green component to set magenta color cast removal level</source>
        <translation type="unfinished"></translation>
    </message>
    <message>
        <location filename="../src/Preferences/PreferencesDialog.ui" line="1306"/>
        <source>Highlights</source>
        <translation type="unfinished"></translation>
    </message>
    <message>
        <location filename="../src/Preferences/PreferencesDialog.ui" line="1327"/>
        <source>&lt;!DOCTYPE HTML PUBLIC &quot;-//W3C//DTD HTML 4.0//EN&quot; &quot;http://www.w3.org/TR/REC-html40/strict.dtd&quot;&gt;
&lt;html&gt;&lt;head&gt;&lt;meta name=&quot;qrichtext&quot; content=&quot;1&quot; /&gt;&lt;style type=&quot;text/css&quot;&gt;
p, li { white-space: pre-wrap; }
&lt;/style&gt;&lt;/head&gt;&lt;body style=&quot; font-family:&apos;Sans Serif&apos;; font-size:10pt; font-weight:400; font-style:normal;&quot;&gt;
&lt;p style=&quot; margin-top:0px; margin-bottom:0px; margin-left:0px; margin-right:0px; -qt-block-indent:0; text-indent:0px;&quot;&gt;&lt;span style=&quot; font-weight:600;&quot;&gt;Highlights&lt;/span&gt;&lt;/p&gt;
&lt;p style=&quot; margin-top:0px; margin-bottom:0px; margin-left:0px; margin-right:0px; -qt-block-indent:0; text-indent:0px;&quot;&gt;Select here the highlight clipping method:&lt;/p&gt;
&lt;p style=&quot; margin-top:0px; margin-bottom:0px; margin-left:0px; margin-right:0px; -qt-block-indent:0; text-indent:0px;&quot;&gt;&lt;span style=&quot; font-weight:600;&quot;&gt;Solid white&lt;/span&gt;: clip all highlights to solid white&lt;/p&gt;
&lt;p style=&quot; margin-top:0px; margin-bottom:0px; margin-left:0px; margin-right:0px; -qt-block-indent:0; text-indent:0px;&quot;&gt;&lt;span style=&quot; font-weight:600;&quot;&gt;Unclip&lt;/span&gt;: leave highlights unclipped in various shades of pink&lt;/p&gt;
&lt;p style=&quot; margin-top:0px; margin-bottom:0px; margin-left:0px; margin-right:0px; -qt-block-indent:0; text-indent:0px;&quot;&gt;&lt;span style=&quot; font-weight:600;&quot;&gt;Blend&lt;/span&gt;: Blend clipped and unclipped values together for a gradual fade to white&lt;/p&gt;
&lt;p style=&quot; margin-top:0px; margin-bottom:0px; margin-left:0px; margin-right:0px; -qt-block-indent:0; text-indent:0px;&quot;&gt;&lt;span style=&quot; font-weight:600;&quot;&gt;Rebuild&lt;/span&gt;: reconstruct highlights using a level value&lt;/p&gt;&lt;/body&gt;&lt;/html&gt;</source>
        <translation type="unfinished"></translation>
    </message>
    <message>
        <location filename="../src/Preferences/PreferencesDialog.ui" line="1340"/>
        <source>Solid White</source>
        <translation type="unfinished"></translation>
    </message>
    <message>
        <location filename="../src/Preferences/PreferencesDialog.ui" line="1345"/>
        <source>Do not transform</source>
        <translation type="unfinished"></translation>
    </message>
    <message>
        <location filename="../src/Preferences/PreferencesDialog.ui" line="1350"/>
        <source>Blend</source>
        <translation type="unfinished"></translation>
    </message>
    <message>
        <location filename="../src/Preferences/PreferencesDialog.ui" line="1355"/>
        <source>Reconstruct</source>
        <translation type="unfinished"></translation>
    </message>
    <message>
        <location filename="../src/Preferences/PreferencesDialog.ui" line="1379"/>
        <source>Level</source>
        <translation type="unfinished"></translation>
    </message>
    <message>
        <location filename="../src/Preferences/PreferencesDialog.ui" line="1431"/>
        <source>&lt;!DOCTYPE HTML PUBLIC &quot;-//W3C//DTD HTML 4.0//EN&quot; &quot;http://www.w3.org/TR/REC-html40/strict.dtd&quot;&gt;
&lt;html&gt;&lt;head&gt;&lt;meta name=&quot;qrichtext&quot; content=&quot;1&quot; /&gt;&lt;style type=&quot;text/css&quot;&gt;
p, li { white-space: pre-wrap; }
&lt;/style&gt;&lt;/head&gt;&lt;body style=&quot; font-family:&apos;Sans Serif&apos;; font-size:10pt; font-weight:400; font-style:normal;&quot;&gt;
&lt;p style=&quot; margin-top:0px; margin-bottom:0px; margin-left:0px; margin-right:0px; -qt-block-indent:0; text-indent:0px;&quot;&gt;&lt;span style=&quot; font-weight:600;&quot;&gt;Level&lt;/span&gt;&lt;/p&gt;
&lt;p style=&quot; margin-top:0px; margin-bottom:0px; margin-left:0px; margin-right:0px; -qt-block-indent:0; text-indent:0px;&quot;&gt;Specify the reconstruct highlight level. Low values favor whites and high values favor colors.&lt;/p&gt;&lt;/body&gt;&lt;/html&gt;</source>
        <translation type="unfinished"></translation>
    </message>
    <message>
        <location filename="../src/Preferences/PreferencesDialog.ui" line="1465"/>
        <source>Correct false colors in highlights</source>
        <translation type="unfinished"></translation>
    </message>
    <message>
        <location filename="../src/Preferences/PreferencesDialog.ui" line="1472"/>
        <source>Auto Brightness</source>
        <translation type="unfinished"></translation>
    </message>
    <message>
        <location filename="../src/Preferences/PreferencesDialog.ui" line="1482"/>
        <source>Brightness</source>
        <translation type="unfinished"></translation>
    </message>
    <message>
        <location filename="../src/Preferences/PreferencesDialog.ui" line="1537"/>
        <source>&lt;!DOCTYPE HTML PUBLIC &quot;-//W3C//DTD HTML 4.0//EN&quot; &quot;http://www.w3.org/TR/REC-html40/strict.dtd&quot;&gt;
&lt;html&gt;&lt;head&gt;&lt;meta name=&quot;qrichtext&quot; content=&quot;1&quot; /&gt;&lt;style type=&quot;text/css&quot;&gt;
p, li { white-space: pre-wrap; }
&lt;/style&gt;&lt;/head&gt;&lt;body style=&quot; font-family:&apos;Sans Serif&apos;; font-size:10pt; font-weight:400; font-style:normal;&quot;&gt;
&lt;p style=&quot; margin-top:0px; margin-bottom:0px; margin-left:0px; margin-right:0px; -qt-block-indent:0; text-indent:0px;&quot;&gt;&lt;span style=&quot; font-weight:600;&quot;&gt;Brighness&lt;/span&gt;&lt;/p&gt;
&lt;p style=&quot; margin-top:0px; margin-bottom:0px; margin-left:0px; margin-right:0px; -qt-block-indent:0; text-indent:0px;&quot;&gt;Specify the brightness level of output image. The default value is 1.0&lt;/p&gt;&lt;/body&gt;&lt;/html&gt;</source>
        <translation type="unfinished"></translation>
    </message>
    <message>
        <location filename="../src/Preferences/PreferencesDialog.ui" line="1574"/>
        <source>&lt;!DOCTYPE HTML PUBLIC &quot;-//W3C//DTD HTML 4.0//EN&quot; &quot;http://www.w3.org/TR/REC-html40/strict.dtd&quot;&gt;
&lt;html&gt;&lt;head&gt;&lt;meta name=&quot;qrichtext&quot; content=&quot;1&quot; /&gt;&lt;style type=&quot;text/css&quot;&gt;
p, li { white-space: pre-wrap; }
&lt;/style&gt;&lt;/head&gt;&lt;body style=&quot; font-family:&apos;Sans Serif&apos;; font-size:10pt; font-weight:400; font-style:normal;&quot;&gt;
&lt;p style=&quot; margin-top:0px; margin-bottom:0px; margin-left:0px; margin-right:0px; -qt-block-indent:0; text-indent:0px;&quot;&gt;&lt;span style=&quot; font-weight:600;&quot;&gt;Black point&lt;/span&gt;&lt;/p&gt;
&lt;p style=&quot; margin-top:0px; margin-bottom:0px; margin-left:0px; margin-right:0px; -qt-block-indent:0; text-indent:0px;&quot;&gt;Use a specific black point value to decode RAW pictures. If you set this option to off, the Black Point value will be automatically computed.&lt;/p&gt;&lt;/body&gt;&lt;/html&gt;</source>
        <translation type="unfinished"></translation>
    </message>
    <message>
        <location filename="../src/Preferences/PreferencesDialog.ui" line="1582"/>
        <source>Black</source>
        <translation type="unfinished"></translation>
    </message>
    <message>
        <location filename="../src/Preferences/PreferencesDialog.ui" line="1640"/>
        <source>&lt;!DOCTYPE HTML PUBLIC &quot;-//W3C//DTD HTML 4.0//EN&quot; &quot;http://www.w3.org/TR/REC-html40/strict.dtd&quot;&gt;
&lt;html&gt;&lt;head&gt;&lt;meta name=&quot;qrichtext&quot; content=&quot;1&quot; /&gt;&lt;style type=&quot;text/css&quot;&gt;
p, li { white-space: pre-wrap; }
&lt;/style&gt;&lt;/head&gt;&lt;body style=&quot; font-family:&apos;Sans Serif&apos;; font-size:10pt; font-weight:400; font-style:normal;&quot;&gt;
&lt;p style=&quot; margin-top:0px; margin-bottom:0px; margin-left:0px; margin-right:0px; -qt-block-indent:0; text-indent:0px;&quot;&gt;&lt;span style=&quot; font-weight:600;&quot;&gt;Black point value&lt;/span&gt;&lt;/p&gt;
&lt;p style=&quot; margin-top:0px; margin-bottom:0px; margin-left:0px; margin-right:0px; -qt-block-indent:0; text-indent:0px;&quot;&gt;Specify specific black point value of the output image.&lt;/p&gt;&lt;/body&gt;&lt;/html&gt;</source>
        <translation type="unfinished"></translation>
    </message>
    <message>
        <location filename="../src/Preferences/PreferencesDialog.ui" line="1671"/>
        <source>&lt;!DOCTYPE HTML PUBLIC &quot;-//W3C//DTD HTML 4.0//EN&quot; &quot;http://www.w3.org/TR/REC-html40/strict.dtd&quot;&gt;
&lt;html&gt;&lt;head&gt;&lt;meta name=&quot;qrichtext&quot; content=&quot;1&quot; /&gt;&lt;style type=&quot;text/css&quot;&gt;
p, li { white-space: pre-wrap; }
&lt;/style&gt;&lt;/head&gt;&lt;body style=&quot; font-family:&apos;Sans Serif&apos;; font-size:10pt; font-weight:400; font-style:normal;&quot;&gt;
&lt;p style=&quot; margin-top:0px; margin-bottom:0px; margin-left:0px; margin-right:0px; -qt-block-indent:0; text-indent:0px;&quot;&gt;&lt;span style=&quot; font-weight:600;&quot;&gt;White point&lt;/span&gt;&lt;/p&gt;
&lt;p style=&quot; margin-top:0px; margin-bottom:0px; margin-left:0px; margin-right:0px; -qt-block-indent:0; text-indent:0px;&quot;&gt;Use a specific white point value to decode RAW pictures. If you set this option to off, the White Point value will be automatically computed.&lt;/p&gt;&lt;/body&gt;&lt;/html&gt;</source>
        <translation type="unfinished"></translation>
    </message>
    <message>
        <location filename="../src/Preferences/PreferencesDialog.ui" line="1679"/>
        <source>Saturation</source>
        <translation type="unfinished"></translation>
    </message>
    <message>
        <location filename="../src/Preferences/PreferencesDialog.ui" line="1731"/>
        <source>&lt;!DOCTYPE HTML PUBLIC &quot;-//W3C//DTD HTML 4.0//EN&quot; &quot;http://www.w3.org/TR/REC-html40/strict.dtd&quot;&gt;
&lt;html&gt;&lt;head&gt;&lt;meta name=&quot;qrichtext&quot; content=&quot;1&quot; /&gt;&lt;style type=&quot;text/css&quot;&gt;
p, li { white-space: pre-wrap; }
&lt;/style&gt;&lt;/head&gt;&lt;body style=&quot; font-family:&apos;Sans Serif&apos;; font-size:10pt; font-weight:400; font-style:normal;&quot;&gt;
&lt;p style=&quot; margin-top:0px; margin-bottom:0px; margin-left:0px; margin-right:0px; -qt-block-indent:0; text-indent:0px;&quot;&gt;&lt;span style=&quot; font-weight:600;&quot;&gt;White point value&lt;/span&gt;&lt;/p&gt;
&lt;p style=&quot; margin-top:0px; margin-bottom:0px; margin-left:0px; margin-right:0px; -qt-block-indent:0; text-indent:0px;&quot;&gt;Specify specific white point value of the output image.&lt;/p&gt;&lt;/body&gt;&lt;/html&gt;</source>
        <translation type="unfinished"></translation>
    </message>
    <message>
        <location filename="../src/Preferences/PreferencesDialog.ui" line="1771"/>
        <source>NR and CA Correction</source>
        <translation type="unfinished"></translation>
    </message>
    <message>
        <location filename="../src/Preferences/PreferencesDialog.ui" line="1792"/>
        <source>&lt;!DOCTYPE HTML PUBLIC &quot;-//W3C//DTD HTML 4.0//EN&quot; &quot;http://www.w3.org/TR/REC-html40/strict.dtd&quot;&gt;
&lt;html&gt;&lt;head&gt;&lt;meta name=&quot;qrichtext&quot; content=&quot;1&quot; /&gt;&lt;style type=&quot;text/css&quot;&gt;
p, li { white-space: pre-wrap; }
&lt;/style&gt;&lt;/head&gt;&lt;body style=&quot; font-family:&apos;Sans Serif&apos;; font-size:10pt; font-weight:400; font-style:normal;&quot;&gt;
&lt;p style=&quot; margin-top:0px; margin-bottom:0px; margin-left:0px; margin-right:0px; -qt-block-indent:0; text-indent:0px;&quot;&gt;&lt;span style=&quot; font-weight:600;&quot;&gt;Enable Noise Reduction&lt;/span&gt;&lt;/p&gt;
&lt;p style=&quot; margin-top:0px; margin-bottom:0px; margin-left:0px; margin-right:0px; -qt-block-indent:0; text-indent:0px;&quot;&gt;Use wavelets to erase noise while preserving real detail.&lt;/p&gt;&lt;/body&gt;&lt;/html&gt;</source>
        <translation type="unfinished"></translation>
    </message>
    <message>
        <location filename="../src/Preferences/PreferencesDialog.ui" line="1800"/>
        <source>Enable noise reduction</source>
        <translation type="unfinished"></translation>
    </message>
    <message>
        <location filename="../src/Preferences/PreferencesDialog.ui" line="1870"/>
        <source>&lt;!DOCTYPE HTML PUBLIC &quot;-//W3C//DTD HTML 4.0//EN&quot; &quot;http://www.w3.org/TR/REC-html40/strict.dtd&quot;&gt;
&lt;html&gt;&lt;head&gt;&lt;meta name=&quot;qrichtext&quot; content=&quot;1&quot; /&gt;&lt;style type=&quot;text/css&quot;&gt;
p, li { white-space: pre-wrap; }
&lt;/style&gt;&lt;/head&gt;&lt;body style=&quot; font-family:&apos;Sans Serif&apos;; font-size:10pt; font-weight:400; font-style:normal;&quot;&gt;
&lt;p style=&quot; margin-top:0px; margin-bottom:0px; margin-left:0px; margin-right:0px; -qt-block-indent:0; text-indent:0px;&quot;&gt;&lt;span style=&quot; font-weight:600;&quot;&gt;Threshold&lt;/span&gt;&lt;/p&gt;
&lt;p style=&quot; margin-top:0px; margin-bottom:0px; margin-left:0px; margin-right:0px; -qt-block-indent:0; text-indent:0px;&quot;&gt;Set here the noise reduction threshold value to use.&lt;/p&gt;&lt;/body&gt;&lt;/html&gt;</source>
        <translation type="unfinished"></translation>
    </message>
    <message>
        <location filename="../src/Preferences/PreferencesDialog.ui" line="1913"/>
        <source>Threshold:</source>
        <translation type="unfinished"></translation>
    </message>
    <message>
        <location filename="../src/Preferences/PreferencesDialog.ui" line="1920"/>
        <source>&lt;!DOCTYPE HTML PUBLIC &quot;-//W3C//DTD HTML 4.0//EN&quot; &quot;http://www.w3.org/TR/REC-html40/strict.dtd&quot;&gt;
&lt;html&gt;&lt;head&gt;&lt;meta name=&quot;qrichtext&quot; content=&quot;1&quot; /&gt;&lt;style type=&quot;text/css&quot;&gt;
p, li { white-space: pre-wrap; }
&lt;/style&gt;&lt;/head&gt;&lt;body style=&quot; font-family:&apos;Sans Serif&apos;; font-size:10pt; font-weight:400; font-style:normal;&quot;&gt;
&lt;p style=&quot; margin-top:0px; margin-bottom:0px; margin-left:0px; margin-right:0px; -qt-block-indent:0; text-indent:0px;&quot;&gt;&lt;span style=&quot; font-weight:600;&quot;&gt;Enable Chromatic Aberration correction&lt;/span&gt;&lt;/p&gt;
&lt;p style=&quot; margin-top:0px; margin-bottom:0px; margin-left:0px; margin-right:0px; -qt-block-indent:0; text-indent:0px;&quot;&gt;Enlarge the raw red and blue layers by the given factors, typically 0.999 to 1.001, to correct chromatic aberration.&lt;/p&gt;&lt;/body&gt;&lt;/html&gt;</source>
        <translation type="unfinished"></translation>
    </message>
    <message>
        <location filename="../src/Preferences/PreferencesDialog.ui" line="1928"/>
        <source>Enable Chromatic Aberration correction</source>
        <translation type="unfinished"></translation>
    </message>
    <message>
        <location filename="../src/Preferences/PreferencesDialog.ui" line="1995"/>
        <source>&lt;!DOCTYPE HTML PUBLIC &quot;-//W3C//DTD HTML 4.0//EN&quot; &quot;http://www.w3.org/TR/REC-html40/strict.dtd&quot;&gt;
&lt;html&gt;&lt;head&gt;&lt;meta name=&quot;qrichtext&quot; content=&quot;1&quot; /&gt;&lt;style type=&quot;text/css&quot;&gt;
p, li { white-space: pre-wrap; }
&lt;/style&gt;&lt;/head&gt;&lt;body style=&quot; font-family:&apos;Sans Serif&apos;; font-size:10pt; font-weight:400; font-style:normal;&quot;&gt;
&lt;p style=&quot; margin-top:0px; margin-bottom:0px; margin-left:0px; margin-right:0px; -qt-block-indent:0; text-indent:0px;&quot;&gt;&lt;span style=&quot; font-weight:600;&quot;&gt;Red multiplier&lt;/span&gt;&lt;/p&gt;
&lt;p style=&quot; margin-top:0px; margin-bottom:0px; margin-left:0px; margin-right:0px; -qt-block-indent:0; text-indent:0px;&quot;&gt;Set here the magnification factor of the red layer&lt;/p&gt;&lt;/body&gt;&lt;/html&gt;</source>
        <translation type="unfinished"></translation>
    </message>
    <message>
        <location filename="../src/Preferences/PreferencesDialog.ui" line="2098"/>
        <source>&lt;!DOCTYPE HTML PUBLIC &quot;-//W3C//DTD HTML 4.0//EN&quot; &quot;http://www.w3.org/TR/REC-html40/strict.dtd&quot;&gt;
&lt;html&gt;&lt;head&gt;&lt;meta name=&quot;qrichtext&quot; content=&quot;1&quot; /&gt;&lt;style type=&quot;text/css&quot;&gt;
p, li { white-space: pre-wrap; }
&lt;/style&gt;&lt;/head&gt;&lt;body style=&quot; font-family:&apos;Sans Serif&apos;; font-size:10pt; font-weight:400; font-style:normal;&quot;&gt;
&lt;p style=&quot; margin-top:0px; margin-bottom:0px; margin-left:0px; margin-right:0px; -qt-block-indent:0; text-indent:0px;&quot;&gt;&lt;span style=&quot; font-weight:600;&quot;&gt;Blue multiplier&lt;/span&gt;&lt;/p&gt;
&lt;p style=&quot; margin-top:0px; margin-bottom:0px; margin-left:0px; margin-right:0px; -qt-block-indent:0; text-indent:0px;&quot;&gt;Set here the magnification factor of the blue layer&lt;/p&gt;&lt;/body&gt;&lt;/html&gt;</source>
        <translation type="unfinished"></translation>
    </message>
    <message>
        <location filename="../src/Preferences/PreferencesDialog.ui" line="2144"/>
        <source>Red Component</source>
        <translation type="unfinished"></translation>
    </message>
    <message>
        <location filename="../src/Preferences/PreferencesDialog.ui" line="2154"/>
        <source>Blue Component</source>
        <translation type="unfinished"></translation>
    </message>
    <message>
        <location filename="../src/Preferences/PreferencesDialog.ui" line="2173"/>
        <source>Monitor</source>
        <translation type="unfinished"></translation>
    </message>
    <message>
        <location filename="../src/Preferences/PreferencesDialog.ui" line="2191"/>
        <source>Monitor Profile</source>
        <translation type="unfinished"></translation>
    </message>
    <message>
        <location filename="../src/Preferences/PreferencesDialog.ui" line="2218"/>
        <location filename="../src/Preferences/PreferencesDialog.ui" line="2304"/>
        <location filename="../src/Preferences/PreferencesDialog.ui" line="2368"/>
        <source>Browse...</source>
        <translation type="unfinished"></translation>
    </message>
    <message>
        <location filename="../src/Preferences/PreferencesDialog.ui" line="2258"/>
        <source>Camera profile</source>
        <translation type="unfinished"></translation>
    </message>
    <message>
        <location filename="../src/Preferences/PreferencesDialog.ui" line="2323"/>
        <source>Printer</source>
        <translation type="unfinished"></translation>
    </message>
    <message>
        <location filename="../src/Preferences/PreferencesDialog.ui" line="2341"/>
        <source>Printer profile</source>
        <translation type="unfinished"></translation>
    </message>
    <message>
        <location filename="../src/Preferences/PreferencesDialog.ui" line="2411"/>
        <source>align_image_stack command line arguments</source>
        <translation type="unfinished"></translation>
    </message>
    <message>
        <location filename="../src/Preferences/PreferencesDialog.ui" line="2436"/>
        <source>&lt;!DOCTYPE HTML PUBLIC &quot;-//W3C//DTD HTML 4.0//EN&quot; &quot;http://www.w3.org/TR/REC-html40/strict.dtd&quot;&gt;
&lt;html&gt;&lt;head&gt;&lt;meta name=&quot;qrichtext&quot; content=&quot;1&quot; /&gt;&lt;style type=&quot;text/css&quot;&gt;
p, li { white-space: pre-wrap; }
&lt;/style&gt;&lt;/head&gt;&lt;body style=&quot; font-family:&apos;DejaVu Sans&apos;; font-size:9pt; font-weight:400; font-style:normal;&quot;&gt;
&lt;p style=&quot; margin-top:0px; margin-bottom:0px; margin-left:0px; margin-right:0px; -qt-block-indent:0; text-indent:0px;&quot;&gt;&lt;span style=&quot; font-family:&apos;Sans Serif&apos;;&quot;&gt;Read &lt;/span&gt;&lt;span style=&quot; font-family:&apos;Sans Serif&apos;; font-style:italic;&quot;&gt;Help &amp;gt; Contents &amp;gt; Setting up Luminance &amp;gt; External tools&lt;/span&gt;&lt;span style=&quot; font-family:&apos;Sans Serif&apos;;&quot;&gt; to find out more about align_image_stack command line arguments&lt;/span&gt;&lt;/p&gt;&lt;/body&gt;&lt;/html&gt;</source>
        <translation type="unfinished"></translation>
    </message>
    <message>
        <location filename="../src/Preferences/PreferencesDialog.ui" line="2468"/>
        <source>&amp;Cancel</source>
        <translation type="unfinished"></translation>
    </message>
    <message>
        <location filename="../src/Preferences/PreferencesDialog.ui" line="2475"/>
        <source>&amp;OK</source>
        <translation type="unfinished"></translation>
    </message>
    <message>
        <location filename="../src/Preferences/PreferencesDialog.cpp" line="683"/>
        <source>Choose a directory</source>
        <translation type="unfinished"></translation>
    </message>
    <message>
        <location filename="../src/Preferences/PreferencesDialog.cpp" line="700"/>
        <location filename="../src/Preferences/PreferencesDialog.cpp" line="711"/>
        <location filename="../src/Preferences/PreferencesDialog.cpp" line="722"/>
        <source>Open ICC Profile</source>
        <translation type="unfinished"></translation>
    </message>
    <message>
        <location filename="../src/Preferences/PreferencesDialog.cpp" line="702"/>
        <source>Color profile (*.icc *.ICC *.icm *.ICM)</source>
        <translation type="unfinished"></translation>
    </message>
    <message>
        <location filename="../src/Preferences/PreferencesDialog.cpp" line="713"/>
        <location filename="../src/Preferences/PreferencesDialog.cpp" line="724"/>
        <source>Color profile (*.icc)</source>
        <translation type="unfinished"></translation>
    </message>
</context>
<context>
    <name>PreviewPanel</name>
    <message>
        <location filename="../src/PreviewPanel/PreviewPanel.ui" line="20"/>
        <source>Preview</source>
        <translation type="unfinished"></translation>
    </message>
    <message>
        <location filename="../src/PreviewPanel/PreviewPanel.ui" line="103"/>
        <source>Mantiuk &apos;06</source>
        <translation type="unfinished"></translation>
    </message>
    <message>
        <location filename="../src/PreviewPanel/PreviewPanel.ui" line="128"/>
        <source>Mantiuk &apos;08</source>
        <translation type="unfinished"></translation>
    </message>
    <message>
        <location filename="../src/PreviewPanel/PreviewPanel.ui" line="153"/>
        <source>Fattal</source>
        <translation type="unfinished"></translation>
    </message>
    <message>
        <location filename="../src/PreviewPanel/PreviewPanel.ui" line="178"/>
        <source>Drago</source>
        <translation type="unfinished"></translation>
    </message>
    <message>
        <location filename="../src/PreviewPanel/PreviewPanel.ui" line="203"/>
        <source>Durand</source>
        <translation type="unfinished"></translation>
    </message>
    <message>
        <location filename="../src/PreviewPanel/PreviewPanel.ui" line="228"/>
        <source>Reinhard &apos;02</source>
        <translation type="unfinished"></translation>
    </message>
    <message>
        <location filename="../src/PreviewPanel/PreviewPanel.ui" line="253"/>
        <source>Reinhard &apos;05</source>
        <translation type="unfinished"></translation>
    </message>
    <message>
        <location filename="../src/PreviewPanel/PreviewPanel.ui" line="278"/>
        <source>Ashikhmin</source>
        <translation type="unfinished"></translation>
    </message>
    <message>
        <location filename="../src/PreviewPanel/PreviewPanel.ui" line="303"/>
        <source>Pattanaik</source>
        <translation type="unfinished"></translation>
    </message>
</context>
<context>
    <name>ProjectionsDialog</name>
    <message>
        <location filename="../src/Projection/ProjectionsDialog.ui" line="13"/>
        <source>Projective Transformation</source>
        <translation type="unfinished"></translation>
    </message>
    <message>
        <location filename="../src/Projection/ProjectionsDialog.ui" line="25"/>
        <source>Projections</source>
        <translation type="unfinished"></translation>
    </message>
    <message>
        <location filename="../src/Projection/ProjectionsDialog.ui" line="53"/>
        <source>Source Projection:</source>
        <translation type="unfinished"></translation>
    </message>
    <message>
        <location filename="../src/Projection/ProjectionsDialog.ui" line="61"/>
        <location filename="../src/Projection/ProjectionsDialog.ui" line="102"/>
        <source>Polar</source>
        <translation type="unfinished"></translation>
    </message>
    <message>
        <location filename="../src/Projection/ProjectionsDialog.ui" line="66"/>
        <location filename="../src/Projection/ProjectionsDialog.ui" line="107"/>
        <source>Angular</source>
        <translation type="unfinished"></translation>
    </message>
    <message>
        <location filename="../src/Projection/ProjectionsDialog.ui" line="71"/>
        <location filename="../src/Projection/ProjectionsDialog.ui" line="112"/>
        <source>Cylindrical</source>
        <translation type="unfinished"></translation>
    </message>
    <message>
        <location filename="../src/Projection/ProjectionsDialog.ui" line="76"/>
        <location filename="../src/Projection/ProjectionsDialog.ui" line="117"/>
        <source>Mirror Ball</source>
        <translation type="unfinished"></translation>
    </message>
    <message>
        <location filename="../src/Projection/ProjectionsDialog.ui" line="94"/>
        <source>Destination Projection:</source>
        <translation type="unfinished"></translation>
    </message>
    <message>
        <location filename="../src/Projection/ProjectionsDialog.ui" line="153"/>
        <source>Angles:</source>
        <translation type="unfinished"></translation>
    </message>
    <message utf8="true">
        <location filename="../src/Projection/ProjectionsDialog.ui" line="163"/>
        <location filename="../src/Projection/ProjectionsDialog.ui" line="286"/>
        <location filename="../src/Projection/ProjectionsDialog.ui" line="375"/>
        <location filename="../src/Projection/ProjectionsDialog.ui" line="464"/>
        <source>°</source>
        <translation type="unfinished"></translation>
    </message>
    <message>
        <location filename="../src/Projection/ProjectionsDialog.ui" line="193"/>
        <source>Bilinear Interpolation</source>
        <translation type="unfinished"></translation>
    </message>
    <message>
        <location filename="../src/Projection/ProjectionsDialog.ui" line="216"/>
        <source>Oversample factor:</source>
        <translation type="unfinished"></translation>
    </message>
    <message>
        <location filename="../src/Projection/ProjectionsDialog.ui" line="238"/>
        <source>Rotation (degrees)</source>
        <translation type="unfinished"></translation>
    </message>
    <message>
        <location filename="../src/Projection/ProjectionsDialog.ui" line="258"/>
        <source>Yaw:</source>
        <translation type="unfinished"></translation>
    </message>
    <message>
        <location filename="../src/Projection/ProjectionsDialog.ui" line="347"/>
        <source>Pitch:</source>
        <translation type="unfinished"></translation>
    </message>
    <message>
        <location filename="../src/Projection/ProjectionsDialog.ui" line="436"/>
        <source>Roll:</source>
        <translation type="unfinished"></translation>
    </message>
    <message>
        <location filename="../src/Projection/ProjectionsDialog.ui" line="541"/>
        <source>&amp;Cancel</source>
        <translation type="unfinished"></translation>
    </message>
    <message>
        <location filename="../src/Projection/ProjectionsDialog.ui" line="548"/>
        <source>&amp;OK</source>
        <translation type="unfinished"></translation>
    </message>
</context>
<context>
    <name>QApplication</name>
    <message>
        <location filename="../src/Core/TonemappingOptions.cpp" line="118"/>
        <source>ERROR: cannot load Tone Mapping Setting file: </source>
        <translation type="unfinished"></translation>
    </message>
    <message>
        <location filename="../src/Core/TonemappingOptions.cpp" line="139"/>
        <source>ERROR: File too old, cannot parse Tone Mapping Setting file: </source>
        <translation type="unfinished"></translation>
    </message>
    <message>
        <location filename="../src/Core/TonemappingOptions.cpp" line="238"/>
        <source>ERROR: cannot parse Tone Mapping Setting file: </source>
        <translation type="unfinished"></translation>
    </message>
</context>
<context>
    <name>QObject</name>
    <message>
        <location filename="../src/Fileformat/pfsinraw.cpp" line="134"/>
        <location filename="../src/Fileformat/pfsinraw.cpp" line="221"/>
        <source>Error Opening RAW File</source>
        <translation type="unfinished"></translation>
    </message>
    <message>
        <location filename="../src/Fileformat/pfsinraw.cpp" line="228"/>
        <source>Error Unpacking RAW File</source>
        <translation type="unfinished"></translation>
    </message>
    <message>
        <location filename="../src/Fileformat/pfsinraw.cpp" line="235"/>
        <source>Error Processing RAW File</source>
        <translation type="unfinished"></translation>
    </message>
    <message>
        <location filename="../src/Fileformat/pfsinraw.cpp" line="253"/>
        <source>Memory Error in processing RAW File</source>
        <translation type="unfinished"></translation>
    </message>
    <message>
        <location filename="../src/Fileformat/pfsinraw.cpp" line="265"/>
        <source>Error Creating PFS Frame</source>
        <translation type="unfinished"></translation>
    </message>
    <message>
        <location filename="../src/MainCli/commandline.cpp" line="87"/>
        <source>Cannot convert %1 to a float</source>
        <translation type="unfinished"></translation>
    </message>
    <message>
        <location filename="../src/MainCli/commandline.cpp" line="98"/>
        <source>Cannot convert %1 to an integer</source>
        <translation type="unfinished"></translation>
    </message>
    <message>
        <location filename="../src/MainCli/commandline.cpp" line="423"/>
        <source>Input file %1</source>
        <translation type="unfinished"></translation>
    </message>
    <message>
        <location filename="../src/MainCli/commandline.cpp" line="443"/>
        <source>Running in HDR-creation mode.</source>
        <translation type="unfinished"></translation>
    </message>
    <message>
        <location filename="../src/MainCli/commandline.cpp" line="449"/>
        <source>Running in Load-HDR mode.</source>
        <translation type="unfinished"></translation>
    </message>
    <message>
        <location filename="../src/MainCli/commandline.cpp" line="463"/>
        <source>Temporary directory: %1</source>
        <translation type="unfinished"></translation>
    </message>
    <message>
        <location filename="../src/MainCli/commandline.cpp" line="464"/>
        <source>Using %1 threads.</source>
        <translation type="unfinished"></translation>
    </message>
    <message>
        <location filename="../src/MainCli/commandline.cpp" line="482"/>
        <source>Loading file %1</source>
        <translation type="unfinished"></translation>
    </message>
    <message>
        <location filename="../src/MainCli/commandline.cpp" line="488"/>
        <source>Successfully loaded file %1.</source>
        <translation type="unfinished"></translation>
    </message>
    <message>
        <location filename="../src/MainGui/main.cpp" line="104"/>
        <source>Aborting...</source>
        <translation type="unfinished"></translation>
    </message>
    <message>
        <location filename="../src/MainGui/main.cpp" line="105"/>
        <source>Cannot find Qt&apos;s JPEG Plugin...&lt;br&gt;Please unzip the DLL package with the option &quot;use folder names&quot; activated.</source>
        <translation type="unfinished"></translation>
    </message>
    <message>
        <location filename="../src/MainWindow/MainWindow.cpp" line="91"/>
        <source>All LDR formats</source>
        <translation type="unfinished"></translation>
    </message>
    <message>
        <location filename="../src/MainWindow/MainWindow.cpp" line="100"/>
        <source>Save the LDR image as...</source>
        <translation type="unfinished"></translation>
    </message>
    <message>
        <location filename="../src/MainWindow/MainWindow.cpp" line="107"/>
        <source>All HDR formats </source>
        <translation type="unfinished"></translation>
    </message>
    <message>
        <location filename="../src/MainWindow/MainWindow.cpp" line="115"/>
        <source>Save the HDR image as...</source>
        <translation type="unfinished"></translation>
    </message>
    <message>
        <location filename="../src/MainWindow/MainWindow.cpp" line="529"/>
        <source>Save as...</source>
        <translation type="unfinished"></translation>
    </message>
    <message>
        <location filename="../src/Preferences/PreferencesDialog.cpp" line="127"/>
        <source>Option -v -a...</source>
        <translation type="unfinished"></translation>
    </message>
    <message>
        <location filename="../src/Preferences/PreferencesDialog.cpp" line="128"/>
        <source>LuminanceHDR requires align_image_stack to be executed with the &quot;-v -a aligned_&quot; options. Command line options have been corrected.</source>
        <translation type="unfinished"></translation>
    </message>
    <message>
        <location filename="../src/Viewers/LdrViewer.cpp" line="88"/>
        <location filename="../src/Viewers/LdrViewer.cpp" line="103"/>
        <location filename="../src/Viewers/LdrViewer.cpp" line="112"/>
        <location filename="../src/Viewers/LdrViewer.cpp" line="138"/>
        <source>Warning</source>
        <translation type="unfinished"></translation>
    </message>
    <message>
        <location filename="../src/Viewers/LdrViewer.cpp" line="89"/>
        <source>I cannot open monitor profile. Please select a different one.</source>
        <translation type="unfinished"></translation>
    </message>
    <message>
        <location filename="../src/Viewers/LdrViewer.cpp" line="104"/>
        <source>I cannot open printer profile. Please select a different one.</source>
        <translation type="unfinished"></translation>
    </message>
    <message>
        <location filename="../src/Viewers/LdrViewer.cpp" line="113"/>
        <source>Please select a printer profile .</source>
        <translation type="unfinished"></translation>
    </message>
    <message>
        <location filename="../src/Viewers/LdrViewer.cpp" line="139"/>
        <source>I cannot perform the color transform. Please select a different monitor profile.</source>
        <translation type="unfinished"></translation>
    </message>
</context>
<context>
    <name>ResizeDialog</name>
    <message>
        <location filename="../src/Resize/ResizeDialog.ui" line="13"/>
        <source>Scale Image</source>
        <translation type="unfinished"></translation>
    </message>
    <message>
        <location filename="../src/Resize/ResizeDialog.ui" line="31"/>
        <source>Hdr Image Size</source>
        <translation type="unfinished"></translation>
    </message>
    <message>
        <location filename="../src/Resize/ResizeDialog.ui" line="65"/>
        <source>Width:</source>
        <translation type="unfinished"></translation>
    </message>
    <message>
        <location filename="../src/Resize/ResizeDialog.ui" line="98"/>
        <source>Switch between pixels or percentage</source>
        <translation type="unfinished"></translation>
    </message>
    <message>
        <location filename="../src/Resize/ResizeDialog.ui" line="102"/>
        <source>Pixels</source>
        <translation type="unfinished"></translation>
    </message>
    <message>
        <location filename="../src/Resize/ResizeDialog.ui" line="107"/>
        <source>Percent</source>
        <translation type="unfinished"></translation>
    </message>
    <message>
        <location filename="../src/Resize/ResizeDialog.ui" line="147"/>
        <source>Height:</source>
        <translation type="unfinished"></translation>
    </message>
    <message>
        <location filename="../src/Resize/ResizeDialog.ui" line="180"/>
        <source>Result size</source>
        <translation type="unfinished"></translation>
    </message>
    <message>
        <location filename="../src/Resize/ResizeDialog.ui" line="193"/>
        <source>Restore original size</source>
        <translation type="unfinished"></translation>
    </message>
    <message>
        <location filename="../src/Resize/ResizeDialog.ui" line="196"/>
        <source>&amp;Reset</source>
        <translation type="unfinished"></translation>
    </message>
    <message>
        <location filename="../src/Resize/ResizeDialog.ui" line="235"/>
        <source>&amp;Cancel</source>
        <translation type="unfinished"></translation>
    </message>
    <message>
        <location filename="../src/Resize/ResizeDialog.ui" line="242"/>
        <source>&amp;Scale</source>
        <translation type="unfinished"></translation>
    </message>
</context>
<context>
    <name>SavedParametersDialog</name>
    <message>
        <location filename="../src/Common/SavedParametersDialog.ui" line="17"/>
        <source>Saved Parameters</source>
        <translation type="unfinished"></translation>
    </message>
    <message>
        <location filename="../src/Common/SavedParametersDialog.cpp" line="55"/>
        <location filename="../src/Common/SavedParametersDialog.cpp" line="148"/>
        <source>Comment</source>
        <translation type="unfinished"></translation>
    </message>
    <message>
        <location filename="../src/Common/SavedParametersDialog.cpp" line="56"/>
        <source>TM Operator</source>
        <translation type="unfinished"></translation>
    </message>
    <message>
        <location filename="../src/Common/SavedParametersDialog.cpp" line="79"/>
        <source>Simple</source>
        <translation type="unfinished"></translation>
    </message>
    <message>
        <location filename="../src/Common/SavedParametersDialog.cpp" line="80"/>
        <source>Equation 2</source>
        <translation type="unfinished"></translation>
    </message>
    <message>
        <location filename="../src/Common/SavedParametersDialog.cpp" line="81"/>
        <source>Local Contrast Threshold</source>
        <translation type="unfinished"></translation>
    </message>
    <message>
        <location filename="../src/Common/SavedParametersDialog.cpp" line="86"/>
        <source>Bias</source>
        <translation type="unfinished"></translation>
    </message>
    <message>
        <location filename="../src/Common/SavedParametersDialog.cpp" line="91"/>
        <source>Spatial Kernel Sigma</source>
        <translation type="unfinished"></translation>
    </message>
    <message>
        <location filename="../src/Common/SavedParametersDialog.cpp" line="92"/>
        <source>Range Kernel Sigma</source>
        <translation type="unfinished"></translation>
    </message>
    <message>
        <location filename="../src/Common/SavedParametersDialog.cpp" line="93"/>
        <source>Base Contrast</source>
        <translation type="unfinished"></translation>
    </message>
    <message>
        <location filename="../src/Common/SavedParametersDialog.cpp" line="98"/>
        <source>Alpha</source>
        <translation type="unfinished"></translation>
    </message>
    <message>
        <location filename="../src/Common/SavedParametersDialog.cpp" line="99"/>
        <source>Beta</source>
        <translation type="unfinished"></translation>
    </message>
    <message>
        <location filename="../src/Common/SavedParametersDialog.cpp" line="100"/>
        <location filename="../src/Common/SavedParametersDialog.cpp" line="115"/>
        <source>Color Saturation</source>
        <translation type="unfinished"></translation>
    </message>
    <message>
        <location filename="../src/Common/SavedParametersDialog.cpp" line="101"/>
        <source>Noise Reduction</source>
        <translation type="unfinished"></translation>
    </message>
    <message>
        <location filename="../src/Common/SavedParametersDialog.cpp" line="102"/>
        <source>Old Fattal</source>
        <translation type="unfinished"></translation>
    </message>
    <message>
        <location filename="../src/Common/SavedParametersDialog.cpp" line="107"/>
        <source>Contrast Equalization</source>
        <translation type="unfinished"></translation>
    </message>
    <message>
        <location filename="../src/Common/SavedParametersDialog.cpp" line="108"/>
        <source>Contrast Factor</source>
        <translation type="unfinished"></translation>
    </message>
    <message>
        <location filename="../src/Common/SavedParametersDialog.cpp" line="109"/>
        <source>Saturation Factor</source>
        <translation type="unfinished"></translation>
    </message>
    <message>
        <location filename="../src/Common/SavedParametersDialog.cpp" line="110"/>
        <source>Detail Factor</source>
        <translation type="unfinished"></translation>
    </message>
    <message>
        <location filename="../src/Common/SavedParametersDialog.cpp" line="116"/>
        <source>Contrast Enhancement</source>
        <translation type="unfinished"></translation>
    </message>
    <message>
        <location filename="../src/Common/SavedParametersDialog.cpp" line="117"/>
        <source>Luminance Level</source>
        <translation type="unfinished"></translation>
    </message>
    <message>
        <location filename="../src/Common/SavedParametersDialog.cpp" line="118"/>
        <source>Manual Luminance Level</source>
        <translation type="unfinished"></translation>
    </message>
    <message>
        <location filename="../src/Common/SavedParametersDialog.cpp" line="123"/>
        <source>Cone and Rod based on Luminance</source>
        <translation type="unfinished"></translation>
    </message>
    <message>
        <location filename="../src/Common/SavedParametersDialog.cpp" line="124"/>
        <source>Local Tonemapping</source>
        <translation type="unfinished"></translation>
    </message>
    <message>
        <location filename="../src/Common/SavedParametersDialog.cpp" line="125"/>
        <source>Cone Level</source>
        <translation type="unfinished"></translation>
    </message>
    <message>
        <location filename="../src/Common/SavedParametersDialog.cpp" line="126"/>
        <source>Rod Level</source>
        <translation type="unfinished"></translation>
    </message>
    <message>
        <location filename="../src/Common/SavedParametersDialog.cpp" line="127"/>
        <source>Multiplier</source>
        <translation type="unfinished"></translation>
    </message>
    <message>
        <location filename="../src/Common/SavedParametersDialog.cpp" line="132"/>
        <source>Use Scales</source>
        <translation type="unfinished"></translation>
    </message>
    <message>
        <location filename="../src/Common/SavedParametersDialog.cpp" line="133"/>
        <source>Key Value</source>
        <translation type="unfinished"></translation>
    </message>
    <message>
        <location filename="../src/Common/SavedParametersDialog.cpp" line="134"/>
        <source>Phi Value</source>
        <translation type="unfinished"></translation>
    </message>
    <message>
        <location filename="../src/Common/SavedParametersDialog.cpp" line="135"/>
        <source>Range</source>
        <translation type="unfinished"></translation>
    </message>
    <message>
        <location filename="../src/Common/SavedParametersDialog.cpp" line="136"/>
        <source>Lower Scale</source>
        <translation type="unfinished"></translation>
    </message>
    <message>
        <location filename="../src/Common/SavedParametersDialog.cpp" line="137"/>
        <source>Upper Scale</source>
        <translation type="unfinished"></translation>
    </message>
    <message>
        <location filename="../src/Common/SavedParametersDialog.cpp" line="142"/>
        <source>Brightness</source>
        <translation type="unfinished"></translation>
    </message>
    <message>
        <location filename="../src/Common/SavedParametersDialog.cpp" line="143"/>
        <source>Chromatic Adaptation</source>
        <translation type="unfinished"></translation>
    </message>
    <message>
        <location filename="../src/Common/SavedParametersDialog.cpp" line="144"/>
        <source>Light Adaptation</source>
        <translation type="unfinished"></translation>
    </message>
    <message>
        <location filename="../src/Common/SavedParametersDialog.cpp" line="147"/>
        <source>Pre-gamma</source>
        <translation type="unfinished"></translation>
    </message>
</context>
<context>
    <name>SavingParameters</name>
    <message>
        <location filename="../src/TonemappingPanel/SavingParametersDialog.ui" line="35"/>
        <source>Saving Parameters</source>
        <translation type="unfinished"></translation>
    </message>
    <message>
        <location filename="../src/TonemappingPanel/SavingParametersDialog.ui" line="43"/>
        <source>Enter a short comment for the saved parameters:</source>
        <translation type="unfinished"></translation>
    </message>
</context>
<context>
    <name>SplashLuminance</name>
    <message>
        <location filename="../src/MainWindow/Splash.ui" line="26"/>
        <source>Luminance HDR - Make a Donation</source>
        <translation type="unfinished"></translation>
    </message>
    <message>
        <location filename="../src/MainWindow/Splash.ui" line="34"/>
        <source>&lt;!DOCTYPE HTML PUBLIC &quot;-//W3C//DTD HTML 4.0//EN&quot; &quot;http://www.w3.org/TR/REC-html40/strict.dtd&quot;&gt;
&lt;html&gt;&lt;head&gt;&lt;meta name=&quot;qrichtext&quot; content=&quot;1&quot; /&gt;&lt;style type=&quot;text/css&quot;&gt;
p, li { white-space: pre-wrap; }
&lt;/style&gt;&lt;/head&gt;&lt;body style=&quot; font-family:&apos;Droid Sans&apos;; font-size:8pt; font-weight:400; font-style:normal;&quot;&gt;
&lt;p style=&quot; margin-top:0px; margin-bottom:0px; margin-left:0px; margin-right:0px; -qt-block-indent:0; text-indent:0px;&quot;&gt;&lt;span style=&quot; font-family:&apos;Sans Serif&apos;; font-weight:600; color:#000000;&quot;&gt;Luminance HDR&lt;/span&gt;&lt;span style=&quot; font-family:&apos;Sans Serif&apos;; color:#000000;&quot;&gt; is open-source software and its development required hundreds of hours of work.&lt;br /&gt;&lt;br /&gt;If you like it, if you use it in your work and you would like to see it gradually improved,&lt;br /&gt;please support its authors by making a donation.&lt;br /&gt;&lt;br /&gt;Would you like to make a donation for Luminance HDR now?&lt;/span&gt;&lt;/p&gt;&lt;/body&gt;&lt;/html&gt;</source>
        <translation type="unfinished"></translation>
    </message>
    <message>
        <location filename="../src/MainWindow/Splash.ui" line="47"/>
        <source>Yes, I&apos;d love to!</source>
        <translation type="unfinished"></translation>
    </message>
    <message>
        <location filename="../src/MainWindow/Splash.ui" line="54"/>
        <source>Ask me again later</source>
        <translation type="unfinished"></translation>
    </message>
    <message>
        <location filename="../src/MainWindow/Splash.ui" line="67"/>
        <source>No, Stop bothering me!</source>
        <translation type="unfinished"></translation>
    </message>
</context>
<context>
    <name>TMOProgressIndicator</name>
    <message>
        <location filename="../src/TonemappingPanel/TMOProgressIndicator.cpp" line="48"/>
        <source>Abort computation</source>
        <translation type="unfinished"></translation>
    </message>
</context>
<context>
    <name>TonemappingPanel</name>
    <message>
        <location filename="../src/TonemappingPanel/TonemappingPanel.ui" line="36"/>
        <source>Tone mapping operators and their options</source>
        <translation type="unfinished"></translation>
    </message>
    <message>
        <location filename="../src/TonemappingPanel/TonemappingPanel.ui" line="56"/>
        <source>Start tonemapping (CTRL+T)</source>
        <translation type="unfinished"></translation>
    </message>
    <message>
        <location filename="../src/TonemappingPanel/TonemappingPanel.ui" line="59"/>
        <source>Use current parameters above (pregamma and tone mapping operator) to compute an LDR image</source>
        <translation type="unfinished"></translation>
    </message>
    <message>
        <location filename="../src/TonemappingPanel/TonemappingPanel.ui" line="62"/>
        <source>&amp;Tonemap</source>
        <translation type="unfinished"></translation>
    </message>
    <message>
        <location filename="../src/TonemappingPanel/TonemappingPanel.ui" line="65"/>
        <source>Ctrl+T</source>
        <translation type="unfinished"></translation>
    </message>
    <message>
        <location filename="../src/TonemappingPanel/TonemappingPanel.ui" line="81"/>
        <source>Update current LDR</source>
        <translation type="unfinished"></translation>
    </message>
    <message>
        <location filename="../src/TonemappingPanel/TonemappingPanel.ui" line="104"/>
        <source>Tonemap</source>
        <translation type="unfinished"></translation>
    </message>
    <message>
        <location filename="../src/TonemappingPanel/TonemappingPanel.ui" line="122"/>
        <source>Mantiuk &apos;06</source>
        <translation type="unfinished"></translation>
    </message>
    <message>
        <location filename="../src/TonemappingPanel/TonemappingPanel.ui" line="127"/>
        <source>Mantiuk &apos;08</source>
        <translation type="unfinished"></translation>
    </message>
    <message>
        <location filename="../src/TonemappingPanel/TonemappingPanel.ui" line="132"/>
        <source>Fattal</source>
        <translation type="unfinished"></translation>
    </message>
    <message>
        <location filename="../src/TonemappingPanel/TonemappingPanel.ui" line="137"/>
        <source>Drago</source>
        <translation type="unfinished"></translation>
    </message>
    <message>
        <location filename="../src/TonemappingPanel/TonemappingPanel.ui" line="142"/>
        <source>Durand</source>
        <translation type="unfinished"></translation>
    </message>
    <message>
        <location filename="../src/TonemappingPanel/TonemappingPanel.ui" line="147"/>
        <source>Reinhard &apos;02</source>
        <translation type="unfinished"></translation>
    </message>
    <message>
        <location filename="../src/TonemappingPanel/TonemappingPanel.ui" line="152"/>
        <source>Reinhard &apos;05</source>
        <translation type="unfinished"></translation>
    </message>
    <message>
        <location filename="../src/TonemappingPanel/TonemappingPanel.ui" line="157"/>
        <source>Ashikhmin</source>
        <translation type="unfinished"></translation>
    </message>
    <message>
        <location filename="../src/TonemappingPanel/TonemappingPanel.ui" line="162"/>
        <source>Pattanaik</source>
        <translation type="unfinished"></translation>
    </message>
    <message>
        <location filename="../src/TonemappingPanel/TonemappingPanel.ui" line="182"/>
        <source>Operator</source>
        <translation type="unfinished"></translation>
    </message>
    <message>
        <location filename="../src/TonemappingPanel/TonemappingPanel.ui" line="254"/>
        <source>Contrast Factor</source>
        <translation type="unfinished"></translation>
    </message>
    <message>
        <location filename="../src/TonemappingPanel/TonemappingPanel.ui" line="282"/>
        <source>Saturation Factor</source>
        <translation type="unfinished"></translation>
    </message>
    <message>
        <location filename="../src/TonemappingPanel/TonemappingPanel.ui" line="428"/>
        <source>Detail Factor</source>
        <translation type="unfinished"></translation>
    </message>
    <message>
        <location filename="../src/TonemappingPanel/TonemappingPanel.ui" line="515"/>
        <source>Contrast Equalization</source>
        <translation type="unfinished"></translation>
    </message>
    <message>
        <location filename="../src/TonemappingPanel/TonemappingPanel.ui" line="564"/>
        <source>Predefined Display</source>
        <translation type="unfinished"></translation>
    </message>
    <message>
        <location filename="../src/TonemappingPanel/TonemappingPanel.ui" line="584"/>
        <source>Lcd Office</source>
        <translation type="unfinished"></translation>
    </message>
    <message>
        <location filename="../src/TonemappingPanel/TonemappingPanel.ui" line="589"/>
        <source>Lcd</source>
        <translation type="unfinished"></translation>
    </message>
    <message>
        <location filename="../src/TonemappingPanel/TonemappingPanel.ui" line="594"/>
        <source>Lcd Bright</source>
        <translation type="unfinished"></translation>
    </message>
    <message>
        <location filename="../src/TonemappingPanel/TonemappingPanel.ui" line="599"/>
        <source>CRT</source>
        <translation type="unfinished"></translation>
    </message>
    <message>
        <location filename="../src/TonemappingPanel/TonemappingPanel.ui" line="619"/>
        <location filename="../src/TonemappingPanel/TonemappingPanel.ui" line="1032"/>
        <source>Color Saturation</source>
        <translation type="unfinished"></translation>
    </message>
    <message>
        <location filename="../src/TonemappingPanel/TonemappingPanel.ui" line="644"/>
        <source>Contrast Enhancement</source>
        <translation type="unfinished"></translation>
    </message>
    <message>
        <location filename="../src/TonemappingPanel/TonemappingPanel.ui" line="675"/>
        <source>Enable
Luminace Level</source>
        <translation type="unfinished"></translation>
    </message>
    <message>
        <location filename="../src/TonemappingPanel/TonemappingPanel.ui" line="698"/>
        <source>Luminance Level</source>
        <translation type="unfinished"></translation>
    </message>
    <message>
        <location filename="../src/TonemappingPanel/TonemappingPanel.ui" line="876"/>
        <source>Alpha</source>
        <translation type="unfinished"></translation>
    </message>
    <message>
        <location filename="../src/TonemappingPanel/TonemappingPanel.ui" line="957"/>
        <source>Beta</source>
        <translation type="unfinished"></translation>
    </message>
    <message>
        <location filename="../src/TonemappingPanel/TonemappingPanel.ui" line="1104"/>
        <source>Noise Reduction</source>
        <translation type="unfinished"></translation>
    </message>
    <message>
        <location filename="../src/TonemappingPanel/TonemappingPanel.ui" line="1183"/>
        <source>Version 2.3.0</source>
        <translation type="unfinished"></translation>
    </message>
    <message>
        <location filename="../src/TonemappingPanel/TonemappingPanel.ui" line="1222"/>
        <source>Bias</source>
        <translation type="unfinished"></translation>
    </message>
    <message>
        <location filename="../src/TonemappingPanel/TonemappingPanel.ui" line="1330"/>
        <source>Spatial Kernel Sigma</source>
        <translation type="unfinished"></translation>
    </message>
    <message>
        <location filename="../src/TonemappingPanel/TonemappingPanel.ui" line="1414"/>
        <source>Range Kernel Sigma</source>
        <translation type="unfinished"></translation>
    </message>
    <message>
        <location filename="../src/TonemappingPanel/TonemappingPanel.ui" line="1511"/>
        <source>Base Contrast</source>
        <translation type="unfinished"></translation>
    </message>
    <message>
        <location filename="../src/TonemappingPanel/TonemappingPanel.ui" line="1600"/>
        <source>Key Value</source>
        <translation type="unfinished"></translation>
    </message>
    <message>
        <location filename="../src/TonemappingPanel/TonemappingPanel.ui" line="1675"/>
        <source>Phi</source>
        <translation type="unfinished"></translation>
    </message>
    <message>
        <location filename="../src/TonemappingPanel/TonemappingPanel.ui" line="1756"/>
        <source>Use Scales</source>
        <translation type="unfinished"></translation>
    </message>
    <message>
        <location filename="../src/TonemappingPanel/TonemappingPanel.ui" line="1846"/>
        <source>Range</source>
        <translation type="unfinished"></translation>
    </message>
    <message>
        <location filename="../src/TonemappingPanel/TonemappingPanel.ui" line="1874"/>
        <source>Lower Scale</source>
        <translation type="unfinished"></translation>
    </message>
    <message>
        <location filename="../src/TonemappingPanel/TonemappingPanel.ui" line="1964"/>
        <source>Upper Scale</source>
        <translation type="unfinished"></translation>
    </message>
    <message>
        <location filename="../src/TonemappingPanel/TonemappingPanel.ui" line="2081"/>
        <source>Brightness</source>
        <translation type="unfinished"></translation>
    </message>
    <message>
        <location filename="../src/TonemappingPanel/TonemappingPanel.ui" line="2165"/>
        <source>Chromatic Adaptation</source>
        <translation type="unfinished"></translation>
    </message>
    <message>
        <location filename="../src/TonemappingPanel/TonemappingPanel.ui" line="2246"/>
        <source>Light Adaptation</source>
        <translation type="unfinished"></translation>
    </message>
    <message>
        <location filename="../src/TonemappingPanel/TonemappingPanel.ui" line="2357"/>
        <source>Local Contrast Threshold</source>
        <translation type="unfinished"></translation>
    </message>
    <message>
        <location filename="../src/TonemappingPanel/TonemappingPanel.ui" line="2441"/>
        <source>Simple</source>
        <translation type="unfinished"></translation>
    </message>
    <message>
        <location filename="../src/TonemappingPanel/TonemappingPanel.ui" line="2460"/>
        <source>Equation Number</source>
        <translation type="unfinished"></translation>
    </message>
    <message>
        <location filename="../src/TonemappingPanel/TonemappingPanel.ui" line="2481"/>
        <source>Eqn 2</source>
        <translation type="unfinished"></translation>
    </message>
    <message>
        <location filename="../src/TonemappingPanel/TonemappingPanel.ui" line="2497"/>
        <source>Eqn 4</source>
        <translation type="unfinished"></translation>
    </message>
    <message>
        <location filename="../src/TonemappingPanel/TonemappingPanel.ui" line="2554"/>
        <source>Multiplier</source>
        <translation type="unfinished"></translation>
    </message>
    <message>
        <location filename="../src/TonemappingPanel/TonemappingPanel.ui" line="2638"/>
        <source>Local Tone Mapping</source>
        <translation type="unfinished"></translation>
    </message>
    <message>
        <location filename="../src/TonemappingPanel/TonemappingPanel.ui" line="2663"/>
        <source>Auto Cone/Rod</source>
        <translation type="unfinished"></translation>
    </message>
    <message>
        <location filename="../src/TonemappingPanel/TonemappingPanel.ui" line="2716"/>
        <source>Cone Level</source>
        <translation type="unfinished"></translation>
    </message>
    <message>
        <location filename="../src/TonemappingPanel/TonemappingPanel.ui" line="2784"/>
        <source>Rod Level</source>
        <translation type="unfinished"></translation>
    </message>
    <message>
        <location filename="../src/TonemappingPanel/TonemappingPanel.ui" line="2887"/>
        <source>Restore operator&apos;s default values</source>
        <translation type="unfinished"></translation>
    </message>
    <message>
        <location filename="../src/TonemappingPanel/TonemappingPanel.ui" line="2890"/>
        <source>Restore</source>
        <translation type="unfinished"></translation>
    </message>
    <message>
        <location filename="../src/TonemappingPanel/TonemappingPanel.ui" line="2923"/>
        <source>Previous applied settings</source>
        <translation type="unfinished"></translation>
    </message>
    <message>
        <location filename="../src/TonemappingPanel/TonemappingPanel.ui" line="2926"/>
        <source>Previous</source>
        <translation type="unfinished"></translation>
    </message>
    <message>
        <location filename="../src/TonemappingPanel/TonemappingPanel.ui" line="2946"/>
        <source>Next applied settings</source>
        <translation type="unfinished"></translation>
    </message>
    <message>
        <location filename="../src/TonemappingPanel/TonemappingPanel.ui" line="2952"/>
        <source>Next</source>
        <translation type="unfinished"></translation>
    </message>
    <message>
        <location filename="../src/TonemappingPanel/TonemappingPanel.ui" line="2983"/>
        <source>Here you can load and save a tone mapping settings file.&lt;br&gt;You can also apply the contents of the currently loaded settings file.</source>
        <translation type="unfinished"></translation>
    </message>
    <message>
        <location filename="../src/TonemappingPanel/TonemappingPanel.ui" line="2986"/>
        <source>Tone Mapping Settings</source>
        <translation type="unfinished"></translation>
    </message>
    <message>
        <location filename="../src/TonemappingPanel/TonemappingPanel.ui" line="3003"/>
        <source>Save current parameters to a text file</source>
        <translation type="unfinished"></translation>
    </message>
    <message>
        <location filename="../src/TonemappingPanel/TonemappingPanel.ui" line="3006"/>
        <source>Save current parameters (pregamma and TMO) to a text file.</source>
        <translation type="unfinished"></translation>
    </message>
    <message>
        <location filename="../src/TonemappingPanel/TonemappingPanel.ui" line="3009"/>
        <source>&amp;Save to File</source>
        <translation type="unfinished"></translation>
    </message>
    <message>
        <location filename="../src/TonemappingPanel/TonemappingPanel.ui" line="3032"/>
        <source>Load an existing text file containing pregamma and TMO settings</source>
        <translation type="unfinished"></translation>
    </message>
    <message>
        <location filename="../src/TonemappingPanel/TonemappingPanel.ui" line="3035"/>
        <source>Load an existing text file containing pregamma and TMO settings.</source>
        <translation type="unfinished"></translation>
    </message>
    <message>
        <location filename="../src/TonemappingPanel/TonemappingPanel.ui" line="3038"/>
        <source>&amp;Load from File</source>
        <translation type="unfinished"></translation>
    </message>
    <message>
        <location filename="../src/TonemappingPanel/TonemappingPanel.ui" line="3055"/>
        <source>Save current parameters</source>
        <translation type="unfinished"></translation>
    </message>
    <message>
        <location filename="../src/TonemappingPanel/TonemappingPanel.ui" line="3058"/>
        <location filename="../src/TonemappingPanel/TonemappingPanel.ui" line="3078"/>
        <location filename="../src/TonemappingPanel/TonemappingPanel.ui" line="3098"/>
        <source>...</source>
        <translation type="unfinished"></translation>
    </message>
    <message>
        <location filename="../src/TonemappingPanel/TonemappingPanel.ui" line="3075"/>
        <source>Load saved parameters</source>
        <translation type="unfinished"></translation>
    </message>
    <message>
        <location filename="../src/TonemappingPanel/TonemappingPanel.ui" line="3095"/>
        <source>Load parameters by comment</source>
        <translation type="unfinished"></translation>
    </message>
    <message>
        <location filename="../src/TonemappingPanel/TonemappingPanel.ui" line="3136"/>
        <source>Here you can apply a gamma correction to the HDR.&lt;br&gt;The gamma correction will applied before tone mapping.</source>
        <translation type="unfinished"></translation>
    </message>
    <message>
        <location filename="../src/TonemappingPanel/TonemappingPanel.ui" line="3139"/>
        <source>Process</source>
        <translation type="unfinished"></translation>
    </message>
    <message>
        <location filename="../src/TonemappingPanel/TonemappingPanel.ui" line="3162"/>
        <source>&amp;Result Size</source>
        <translation type="unfinished"></translation>
    </message>
    <message>
        <location filename="../src/TonemappingPanel/TonemappingPanel.ui" line="3193"/>
        <location filename="../src/TonemappingPanel/TonemappingPanel.ui" line="3230"/>
        <source>Gamma applied before tonemapping</source>
        <translation type="unfinished"></translation>
    </message>
    <message>
        <location filename="../src/TonemappingPanel/TonemappingPanel.ui" line="3233"/>
        <source>Pre-gamma</source>
        <translation type="unfinished"></translation>
    </message>
    <message>
        <location filename="../src/TonemappingPanel/TonemappingPanel.ui" line="3282"/>
        <source>Restore pregamma&apos;s default value (1)</source>
        <translation type="unfinished"></translation>
    </message>
    <message>
        <location filename="../src/TonemappingPanel/TonemappingPanel.ui" line="3312"/>
        <source>Size of the resulting LDR image</source>
        <translation type="unfinished"></translation>
    </message>
    <message>
        <location filename="../src/TonemappingPanel/TonemappingPanel.ui" line="3315"/>
        <source>Here you can choose the size of the resulting LDR image.</source>
        <translation type="unfinished"></translation>
    </message>
    <message>
        <location filename="../src/TonemappingPanel/TonemappingPanel.ui" line="3346"/>
        <source>Set Custom Output Size</source>
        <translation type="unfinished"></translation>
    </message>
    <message>
        <location filename="../src/TonemappingPanel/TonemappingPanel.ui" line="3349"/>
        <source>Clicking this button you will be able to insert a &lt;i&gt;width&lt;/i&gt; value for the size of the resulting LDR image.&lt;br&gt;After pressing Enter (or Return) a height value will be automatically computed and the new size added to the list.</source>
        <translation type="unfinished"></translation>
    </message>
    <message>
<<<<<<< HEAD
        <location filename="../src/TonemappingPanel/TonemappingPanel.cpp" line="235"/>
=======
        <location filename="../src/TonemappingPanel/TonemappingPanel.cpp" line="233"/>
>>>>>>> 3e96ae27
        <source>TM Database Problem</source>
        <translation type="unfinished"></translation>
    </message>
    <message>
<<<<<<< HEAD
        <location filename="../src/TonemappingPanel/TonemappingPanel.cpp" line="236"/>
=======
        <location filename="../src/TonemappingPanel/TonemappingPanel.cpp" line="234"/>
>>>>>>> 3e96ae27
        <source>The database used for saving TM parameters cannot be opened.
Error: %1</source>
        <translation type="unfinished"></translation>
    </message>
    <message>
<<<<<<< HEAD
        <location filename="../src/TonemappingPanel/TonemappingPanel.cpp" line="666"/>
=======
        <location filename="../src/TonemappingPanel/TonemappingPanel.cpp" line="664"/>
>>>>>>> 3e96ae27
        <source>Load a tonemapping settings text file...</source>
        <translation type="unfinished"></translation>
    </message>
    <message>
<<<<<<< HEAD
        <location filename="../src/TonemappingPanel/TonemappingPanel.cpp" line="668"/>
        <location filename="../src/TonemappingPanel/TonemappingPanel.cpp" line="695"/>
=======
        <location filename="../src/TonemappingPanel/TonemappingPanel.cpp" line="666"/>
        <location filename="../src/TonemappingPanel/TonemappingPanel.cpp" line="693"/>
>>>>>>> 3e96ae27
        <source>LuminanceHDR tonemapping settings text file (*.txt)</source>
        <translation type="unfinished"></translation>
    </message>
    <message>
<<<<<<< HEAD
        <location filename="../src/TonemappingPanel/TonemappingPanel.cpp" line="674"/>
        <location filename="../src/TonemappingPanel/TonemappingPanel.cpp" line="716"/>
        <location filename="../src/TonemappingPanel/TonemappingPanel.cpp" line="807"/>
        <location filename="../src/TonemappingPanel/TonemappingPanel.cpp" line="827"/>
=======
        <location filename="../src/TonemappingPanel/TonemappingPanel.cpp" line="672"/>
        <location filename="../src/TonemappingPanel/TonemappingPanel.cpp" line="714"/>
        <location filename="../src/TonemappingPanel/TonemappingPanel.cpp" line="805"/>
        <location filename="../src/TonemappingPanel/TonemappingPanel.cpp" line="825"/>
>>>>>>> 3e96ae27
        <source>Aborting...</source>
        <translation type="unfinished"></translation>
    </message>
    <message>
<<<<<<< HEAD
        <location filename="../src/TonemappingPanel/TonemappingPanel.cpp" line="675"/>
=======
        <location filename="../src/TonemappingPanel/TonemappingPanel.cpp" line="673"/>
>>>>>>> 3e96ae27
        <source>File is not readable (check existence, permissions,...)</source>
        <translation type="unfinished"></translation>
    </message>
    <message>
<<<<<<< HEAD
        <location filename="../src/TonemappingPanel/TonemappingPanel.cpp" line="693"/>
=======
        <location filename="../src/TonemappingPanel/TonemappingPanel.cpp" line="691"/>
>>>>>>> 3e96ae27
        <source>Save tonemapping settings text file to...</source>
        <translation type="unfinished"></translation>
    </message>
    <message>
<<<<<<< HEAD
        <location filename="../src/TonemappingPanel/TonemappingPanel.cpp" line="716"/>
=======
        <location filename="../src/TonemappingPanel/TonemappingPanel.cpp" line="714"/>
>>>>>>> 3e96ae27
        <source>File is not writable (check permissions, path...)</source>
        <translation type="unfinished"></translation>
    </message>
    <message>
<<<<<<< HEAD
        <location filename="../src/TonemappingPanel/TonemappingPanel.cpp" line="807"/>
=======
        <location filename="../src/TonemappingPanel/TonemappingPanel.cpp" line="805"/>
>>>>>>> 3e96ae27
        <source>File is not readable (check permissions, path...)</source>
        <translation type="unfinished"></translation>
    </message>
    <message>
<<<<<<< HEAD
        <location filename="../src/TonemappingPanel/TonemappingPanel.cpp" line="827"/>
=======
        <location filename="../src/TonemappingPanel/TonemappingPanel.cpp" line="825"/>
>>>>>>> 3e96ae27
        <source>Error: The tone mapping settings file format has changed. This (old) file cannot be used with this version of LuminanceHDR. Create a new one.</source>
        <translation type="unfinished"></translation>
    </message>
    <message>
<<<<<<< HEAD
        <location filename="../src/TonemappingPanel/TonemappingPanel.cpp" line="952"/>
=======
        <location filename="../src/TonemappingPanel/TonemappingPanel.cpp" line="950"/>
>>>>>>> 3e96ae27
        <source>Custom LDR size</source>
        <translation type="unfinished"></translation>
    </message>
    <message>
<<<<<<< HEAD
        <location filename="../src/TonemappingPanel/TonemappingPanel.cpp" line="953"/>
=======
        <location filename="../src/TonemappingPanel/TonemappingPanel.cpp" line="951"/>
>>>>>>> 3e96ae27
        <source>Enter the width of the new size:</source>
        <translation type="unfinished"></translation>
    </message>
</context>
<context>
    <name>TonemappingWarningDialog</name>
    <message>
        <location filename="../src/TonemappingPanel/TonemappingWarnDialog.cpp" line="36"/>
        <source>Fattal Warning</source>
        <translation type="unfinished"></translation>
    </message>
    <message>
        <location filename="../src/TonemappingPanel/TonemappingWarnDialog.cpp" line="37"/>
        <source>This tonemapping operator depends on the size of the input  image. Applying this operator on the full size image will most probably result in a different image. 

Do you want to continue?</source>
        <translation type="unfinished"></translation>
    </message>
</context>
<context>
    <name>TransplantExifDialog</name>
    <message>
        <location filename="../src/TransplantExif/TransplantExifDialog.ui" line="15"/>
        <source>Copy Exif data</source>
        <translation type="unfinished"></translation>
    </message>
    <message>
        <location filename="../src/TransplantExif/TransplantExifDialog.ui" line="39"/>
        <source>From</source>
        <translation type="unfinished"></translation>
    </message>
    <message>
        <location filename="../src/TransplantExif/TransplantExifDialog.ui" line="76"/>
        <location filename="../src/TransplantExif/TransplantExifDialog.ui" line="196"/>
        <source>Append files to the list</source>
        <translation type="unfinished"></translation>
    </message>
    <message>
        <location filename="../src/TransplantExif/TransplantExifDialog.ui" line="93"/>
        <location filename="../src/TransplantExif/TransplantExifDialog.ui" line="213"/>
        <source>Remove selected file(s) from the list</source>
        <translation type="unfinished"></translation>
    </message>
    <message>
        <location filename="../src/TransplantExif/TransplantExifDialog.ui" line="110"/>
        <location filename="../src/TransplantExif/TransplantExifDialog.ui" line="230"/>
        <source>Move up selected file(s)</source>
        <translation type="unfinished"></translation>
    </message>
    <message>
        <location filename="../src/TransplantExif/TransplantExifDialog.ui" line="127"/>
        <location filename="../src/TransplantExif/TransplantExifDialog.ui" line="247"/>
        <source>Move down selected file(s)</source>
        <translation type="unfinished"></translation>
    </message>
    <message>
        <location filename="../src/TransplantExif/TransplantExifDialog.ui" line="162"/>
        <source>To</source>
        <translation type="unfinished"></translation>
    </message>
    <message>
        <location filename="../src/TransplantExif/TransplantExifDialog.ui" line="284"/>
        <source>Log</source>
        <translation type="unfinished"></translation>
    </message>
    <message>
        <location filename="../src/TransplantExif/TransplantExifDialog.ui" line="308"/>
        <source>Exif operations report</source>
        <translation type="unfinished"></translation>
    </message>
    <message>
        <location filename="../src/TransplantExif/TransplantExifDialog.ui" line="332"/>
        <source>&amp;Show only:</source>
        <translation type="unfinished"></translation>
    </message>
    <message>
        <location filename="../src/TransplantExif/TransplantExifDialog.ui" line="342"/>
        <source>Filter messages based on severity</source>
        <translation type="unfinished"></translation>
    </message>
    <message>
        <location filename="../src/TransplantExif/TransplantExifDialog.ui" line="346"/>
        <source>All messages</source>
        <translation type="unfinished"></translation>
    </message>
    <message>
        <location filename="../src/TransplantExif/TransplantExifDialog.ui" line="351"/>
        <source>Errors only</source>
        <translation type="unfinished"></translation>
    </message>
    <message>
        <location filename="../src/TransplantExif/TransplantExifDialog.ui" line="366"/>
        <source>&amp;Filter log messages:</source>
        <translation type="unfinished"></translation>
    </message>
    <message>
        <location filename="../src/TransplantExif/TransplantExifDialog.ui" line="382"/>
        <source>Clear filter text</source>
        <translation type="unfinished"></translation>
    </message>
    <message>
        <location filename="../src/TransplantExif/TransplantExifDialog.ui" line="411"/>
        <source>Keep existing Exif tags in destination file</source>
        <translation type="unfinished"></translation>
    </message>
    <message>
        <location filename="../src/TransplantExif/TransplantExifDialog.ui" line="442"/>
        <source>&amp;Cancel</source>
        <translation type="unfinished"></translation>
    </message>
    <message>
        <location filename="../src/TransplantExif/TransplantExifDialog.ui" line="452"/>
        <source>&amp;Start</source>
        <translation type="unfinished"></translation>
    </message>
    <message>
        <location filename="../src/TransplantExif/TransplantExifDialog.cpp" line="209"/>
        <location filename="../src/TransplantExif/TransplantExifDialog.cpp" line="235"/>
        <source>All Supported formats</source>
        <translation type="unfinished"></translation>
    </message>
    <message>
        <location filename="../src/TransplantExif/TransplantExifDialog.cpp" line="212"/>
        <location filename="../src/TransplantExif/TransplantExifDialog.cpp" line="241"/>
        <source>Select the input images</source>
        <translation type="unfinished"></translation>
    </message>
    <message>
        <location filename="../src/TransplantExif/TransplantExifDialog.cpp" line="291"/>
        <source>&amp;Done</source>
        <translation type="unfinished"></translation>
    </message>
</context>
<context>
    <name>UMessageBox</name>
    <message>
        <location filename="../src/UI/UMessageBox.cpp" line="124"/>
        <source>%1 License document not found, you can find it online: %2here%3</source>
        <comment>%2 and %3 are html tags</comment>
        <translation type="unfinished"></translation>
    </message>
    <message>
        <location filename="../src/UI/UMessageBox.cpp" line="157"/>
        <source>Donation</source>
        <translation type="unfinished"></translation>
    </message>
    <message>
        <location filename="../src/UI/UMessageBox.cpp" line="158"/>
        <source>Would you like to donate?</source>
        <translation type="unfinished"></translation>
    </message>
    <message>
        <location filename="../src/UI/UMessageBox.cpp" line="161"/>
        <source>Yes, I&apos;d love to!</source>
        <translation type="unfinished"></translation>
    </message>
    <message>
        <location filename="../src/UI/UMessageBox.cpp" line="162"/>
        <source>Stop Bothering Me</source>
        <translation type="unfinished"></translation>
    </message>
    <message>
        <location filename="../src/UI/UMessageBox.cpp" line="163"/>
        <source>Remind me later</source>
        <translation type="unfinished"></translation>
    </message>
</context>
</TS><|MERGE_RESOLUTION|>--- conflicted
+++ resolved
@@ -4802,119 +4802,67 @@
         <translation type="unfinished"></translation>
     </message>
     <message>
-<<<<<<< HEAD
-        <location filename="../src/TonemappingPanel/TonemappingPanel.cpp" line="235"/>
-=======
         <location filename="../src/TonemappingPanel/TonemappingPanel.cpp" line="233"/>
->>>>>>> 3e96ae27
         <source>TM Database Problem</source>
         <translation type="unfinished"></translation>
     </message>
     <message>
-<<<<<<< HEAD
-        <location filename="../src/TonemappingPanel/TonemappingPanel.cpp" line="236"/>
-=======
         <location filename="../src/TonemappingPanel/TonemappingPanel.cpp" line="234"/>
->>>>>>> 3e96ae27
         <source>The database used for saving TM parameters cannot be opened.
 Error: %1</source>
         <translation type="unfinished"></translation>
     </message>
     <message>
-<<<<<<< HEAD
-        <location filename="../src/TonemappingPanel/TonemappingPanel.cpp" line="666"/>
-=======
         <location filename="../src/TonemappingPanel/TonemappingPanel.cpp" line="664"/>
->>>>>>> 3e96ae27
         <source>Load a tonemapping settings text file...</source>
         <translation type="unfinished"></translation>
     </message>
     <message>
-<<<<<<< HEAD
-        <location filename="../src/TonemappingPanel/TonemappingPanel.cpp" line="668"/>
-        <location filename="../src/TonemappingPanel/TonemappingPanel.cpp" line="695"/>
-=======
         <location filename="../src/TonemappingPanel/TonemappingPanel.cpp" line="666"/>
         <location filename="../src/TonemappingPanel/TonemappingPanel.cpp" line="693"/>
->>>>>>> 3e96ae27
         <source>LuminanceHDR tonemapping settings text file (*.txt)</source>
         <translation type="unfinished"></translation>
     </message>
     <message>
-<<<<<<< HEAD
-        <location filename="../src/TonemappingPanel/TonemappingPanel.cpp" line="674"/>
-        <location filename="../src/TonemappingPanel/TonemappingPanel.cpp" line="716"/>
-        <location filename="../src/TonemappingPanel/TonemappingPanel.cpp" line="807"/>
-        <location filename="../src/TonemappingPanel/TonemappingPanel.cpp" line="827"/>
-=======
         <location filename="../src/TonemappingPanel/TonemappingPanel.cpp" line="672"/>
         <location filename="../src/TonemappingPanel/TonemappingPanel.cpp" line="714"/>
         <location filename="../src/TonemappingPanel/TonemappingPanel.cpp" line="805"/>
         <location filename="../src/TonemappingPanel/TonemappingPanel.cpp" line="825"/>
->>>>>>> 3e96ae27
         <source>Aborting...</source>
         <translation type="unfinished"></translation>
     </message>
     <message>
-<<<<<<< HEAD
-        <location filename="../src/TonemappingPanel/TonemappingPanel.cpp" line="675"/>
-=======
         <location filename="../src/TonemappingPanel/TonemappingPanel.cpp" line="673"/>
->>>>>>> 3e96ae27
         <source>File is not readable (check existence, permissions,...)</source>
         <translation type="unfinished"></translation>
     </message>
     <message>
-<<<<<<< HEAD
-        <location filename="../src/TonemappingPanel/TonemappingPanel.cpp" line="693"/>
-=======
         <location filename="../src/TonemappingPanel/TonemappingPanel.cpp" line="691"/>
->>>>>>> 3e96ae27
         <source>Save tonemapping settings text file to...</source>
         <translation type="unfinished"></translation>
     </message>
     <message>
-<<<<<<< HEAD
-        <location filename="../src/TonemappingPanel/TonemappingPanel.cpp" line="716"/>
-=======
         <location filename="../src/TonemappingPanel/TonemappingPanel.cpp" line="714"/>
->>>>>>> 3e96ae27
         <source>File is not writable (check permissions, path...)</source>
         <translation type="unfinished"></translation>
     </message>
     <message>
-<<<<<<< HEAD
-        <location filename="../src/TonemappingPanel/TonemappingPanel.cpp" line="807"/>
-=======
         <location filename="../src/TonemappingPanel/TonemappingPanel.cpp" line="805"/>
->>>>>>> 3e96ae27
         <source>File is not readable (check permissions, path...)</source>
         <translation type="unfinished"></translation>
     </message>
     <message>
-<<<<<<< HEAD
-        <location filename="../src/TonemappingPanel/TonemappingPanel.cpp" line="827"/>
-=======
         <location filename="../src/TonemappingPanel/TonemappingPanel.cpp" line="825"/>
->>>>>>> 3e96ae27
         <source>Error: The tone mapping settings file format has changed. This (old) file cannot be used with this version of LuminanceHDR. Create a new one.</source>
         <translation type="unfinished"></translation>
     </message>
     <message>
-<<<<<<< HEAD
-        <location filename="../src/TonemappingPanel/TonemappingPanel.cpp" line="952"/>
-=======
         <location filename="../src/TonemappingPanel/TonemappingPanel.cpp" line="950"/>
->>>>>>> 3e96ae27
         <source>Custom LDR size</source>
         <translation type="unfinished"></translation>
     </message>
     <message>
-<<<<<<< HEAD
-        <location filename="../src/TonemappingPanel/TonemappingPanel.cpp" line="953"/>
-=======
         <location filename="../src/TonemappingPanel/TonemappingPanel.cpp" line="951"/>
->>>>>>> 3e96ae27
         <source>Enter the width of the new size:</source>
         <translation type="unfinished"></translation>
     </message>
