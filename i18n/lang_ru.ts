<?xml version="1.0" encoding="utf-8"?>
<!DOCTYPE TS>
<TS version="2.0" language="ru">
<context>
    <name>AboutLuminance</name>
    <message>
        <source>About Luminance</source>
        <translation type="unfinished">О Luminance</translation>
    </message>
    <message>
        <source>&lt;!DOCTYPE HTML PUBLIC &quot;-//W3C//DTD HTML 4.0//EN&quot; &quot;http://www.w3.org/TR/REC-html40/strict.dtd&quot;&gt;
&lt;html&gt;&lt;head&gt;&lt;meta name=&quot;qrichtext&quot; content=&quot;1&quot; /&gt;&lt;style type=&quot;text/css&quot;&gt;
p, li { white-space: pre-wrap; }
&lt;/style&gt;&lt;/head&gt;&lt;body style=&quot; font-family:&apos;Sans Serif&apos;; font-size:13pt; font-weight:400; font-style:normal;&quot;&gt;
&lt;p style=&quot; margin-top:0px; margin-bottom:0px; margin-left:0px; margin-right:0px; -qt-block-indent:0; text-indent:0px;&quot;&gt;&lt;span style=&quot; font-weight:600; color:#00007f;&quot;&gt;Luminance HDR&lt;/span&gt;&lt;/p&gt;&lt;/body&gt;&lt;/html&gt;</source>
        <translation type="unfinished">&lt;!DOCTYPE HTML PUBLIC &quot;-//W3C//DTD HTML 4.0//EN&quot; &quot;http://www.w3.org/TR/REC-html40/strict.dtd&quot;&gt;
&lt;html&gt;&lt;head&gt;&lt;meta name=&quot;qrichtext&quot; content=&quot;1&quot; /&gt;&lt;style type=&quot;text/css&quot;&gt;
p, li { white-space: pre-wrap; }
&lt;/style&gt;&lt;/head&gt;&lt;body style=&quot; font-family:&apos;Sans Serif&apos;; font-size:13pt; font-weight:400; font-style:normal;&quot;&gt;
&lt;p style=&quot; margin-top:0px; margin-bottom:0px; margin-left:0px; margin-right:0px; -qt-block-indent:0; text-indent:0px;&quot;&gt;&lt;span style=&quot; font-weight:600; color:#00007f;&quot;&gt;Luminance HDR&lt;/span&gt;&lt;/p&gt;&lt;/body&gt;&lt;/html&gt;</translation>
    </message>
    <message>
        <source>&lt;!DOCTYPE HTML PUBLIC &quot;-//W3C//DTD HTML 4.0//EN&quot; &quot;http://www.w3.org/TR/REC-html40/strict.dtd&quot;&gt;
&lt;html&gt;&lt;head&gt;&lt;meta name=&quot;qrichtext&quot; content=&quot;1&quot; /&gt;&lt;style type=&quot;text/css&quot;&gt;
p, li { white-space: pre-wrap; }
&lt;/style&gt;&lt;/head&gt;&lt;body style=&quot; font-family:&apos;Sans Serif&apos;; font-size:10pt; font-weight:400; font-style:normal;&quot;&gt;
&lt;p align=&quot;justify&quot; style=&quot;-qt-paragraph-type:empty; margin-top:0px; margin-bottom:0px; margin-left:0px; margin-right:0px; -qt-block-indent:0; text-indent:0px;&quot;&gt;&lt;/p&gt;&lt;/body&gt;&lt;/html&gt;</source>
        <translation type="unfinished">&lt;!DOCTYPE HTML PUBLIC &quot;-//W3C//DTD HTML 4.0//EN&quot; &quot;http://www.w3.org/TR/REC-html40/strict.dtd&quot;&gt;
&lt;html&gt;&lt;head&gt;&lt;meta name=&quot;qrichtext&quot; content=&quot;1&quot; /&gt;&lt;style type=&quot;text/css&quot;&gt;
p, li { white-space: pre-wrap; }
&lt;/style&gt;&lt;/head&gt;&lt;body style=&quot; font-family:&apos;DejaVu Sans&apos;; font-size:10pt; font-weight:400; font-style:normal;&quot;&gt;
&lt;p style=&quot; margin-top:0px; margin-bottom:0px; margin-left:0px; margin-right:0px; -qt-block-indent:0; text-indent:0px;&quot;&gt;&lt;span style=&quot; font-weight:600;&quot;&gt;Интерфейс&lt;/span&gt;&lt;/p&gt;&lt;/body&gt;&lt;/html&gt;</translation>
    </message>
    <message>
        <source>&amp;About</source>
        <translation type="unfinished">О &amp;программе</translation>
    </message>
    <message>
        <source>A&amp;uthors</source>
        <translation type="unfinished">&amp;Авторы</translation>
    </message>
    <message>
        <source>&amp;Thanks To</source>
        <translation type="unfinished">&amp;Благодарности</translation>
    </message>
    <message>
        <source>&amp;License Agreement</source>
        <translation type="unfinished">&amp;Лицензионное соглашение</translation>
    </message>
    <message>
        <source>&amp;OK</source>
        <translation type="unfinished">&amp;ОК</translation>
    </message>
    <message>
        <source>&lt;!DOCTYPE HTML PUBLIC &quot;-//W3C//DTD HTML 4.0//EN&quot; &quot;http://www.w3.org/TR/REC-html40/strict.dtd&quot;&gt;
&lt;html&gt;&lt;head&gt;&lt;meta name=&quot;qrichtext&quot; content=&quot;1&quot; /&gt;&lt;style type=&quot;text/css&quot;&gt;
p, li { white-space: pre-wrap; }
&lt;/style&gt;&lt;/head&gt;&lt;body style=&quot; font-family:&apos;Sans Serif&apos;; font-size:10pt; font-weight:400; font-style:normal;&quot;&gt;
&lt;p style=&quot; margin-top:0px; margin-bottom:0px; margin-left:0px; margin-right:0px; -qt-block-indent:0; text-indent:0px;&quot;&gt;&lt;span style=&quot; font-size:9pt;&quot;&gt;Please &lt;/span&gt;&lt;a href=&quot;mailto:grota@users.sourceforge.net&quot;&gt;&lt;span style=&quot; font-size:9pt; text-decoration: underline; color:#0000ff;&quot;&gt;let me know&lt;/span&gt;&lt;/a&gt;&lt;span style=&quot; font-size:9pt;&quot;&gt;, if I forgot to add someone to this list.&lt;br /&gt;&lt;br /&gt;&lt;/span&gt;&lt;span style=&quot; font-size:9pt; font-weight:600;&quot;&gt;All the community on &lt;/span&gt;&lt;a href=&quot;http://www.flickr.com/groups/qtpfsgui&quot;&gt;&lt;span style=&quot; text-decoration: underline; color:#0057ae;&quot;&gt;Flickr&lt;/span&gt;&lt;/a&gt;&lt;span style=&quot; font-size:9pt;&quot;&gt;&lt;br /&gt;&lt;/span&gt;&lt;/p&gt;
&lt;p style=&quot; margin-top:0px; margin-bottom:0px; margin-left:0px; margin-right:0px; -qt-block-indent:0; text-indent:0px;&quot;&gt;&lt;span style=&quot; font-size:9pt; font-weight:600;&quot;&gt;Hugin&apos;s &lt;/span&gt;&lt;span style=&quot; font-size:9pt; font-weight:600; font-style:italic;&quot;&gt;align_image_stack&lt;/span&gt;&lt;span style=&quot; font-size:9pt; font-weight:600;&quot;&gt; and more&lt;/span&gt;&lt;span style=&quot; font-size:9pt;&quot;&gt;&lt;br /&gt;  Pablo D&apos;Angelo&lt;br /&gt;  &lt;br /&gt;&lt;/span&gt;&lt;span style=&quot; font-size:9pt; font-weight:600;&quot;&gt;Opensuse 10.2 and 10.3 packager&lt;/span&gt;&lt;span style=&quot; font-size:9pt;&quot;&gt;&lt;br /&gt;  Peter Linnell&lt;br /&gt;   &lt;br /&gt;&lt;/span&gt;&lt;span style=&quot; font-size:9pt; font-weight:600;&quot;&gt;Fedora packager and bug reports&lt;/span&gt;&lt;span style=&quot; font-size:9pt;&quot;&gt;&lt;br /&gt;  Douglas E. Warner&lt;br /&gt;&lt;br /&gt;&lt;/span&gt;&lt;span style=&quot; font-size:9pt; font-weight:600;&quot;&gt;openSUSE 10.2 packager&lt;/span&gt;&lt;span style=&quot; font-size:9pt;&quot;&gt;&lt;br /&gt;  Rauch Christian&lt;br /&gt;&lt;/span&gt;&lt;/p&gt;
&lt;p style=&quot; margin-top:0px; margin-bottom:0px; margin-left:0px; margin-right:0px; -qt-block-indent:0; text-indent:0px;&quot;&gt;&lt;span style=&quot; font-size:9pt; font-weight:600;&quot;&gt;Gentoo Linux Ebuild&lt;/span&gt;&lt;span style=&quot; font-size:9pt;&quot;&gt;&lt;br /&gt;  Rene Zbinden&lt;br /&gt;&lt;/span&gt;&lt;/p&gt;
&lt;p style=&quot; margin-top:0px; margin-bottom:0px; margin-left:0px; margin-right:0px; -qt-block-indent:0; text-indent:0px;&quot;&gt;&lt;span style=&quot; font-size:9pt; font-weight:600;&quot;&gt;Various suggestions&lt;/span&gt;&lt;span style=&quot; font-size:9pt;&quot;&gt;&lt;br /&gt;  Arne Hagenah&lt;br /&gt;&lt;/span&gt;&lt;/p&gt;
&lt;p style=&quot; margin-top:0px; margin-bottom:0px; margin-left:0px; margin-right:0px; -qt-block-indent:0; text-indent:0px;&quot;&gt;&lt;span style=&quot; font-size:9pt; font-weight:600;&quot;&gt;Tiff LDR bugfixes and suggestion&lt;/span&gt;&lt;span style=&quot; font-size:9pt;&quot;&gt;&lt;br /&gt;  Ignacy Gawedzki&lt;br /&gt; &lt;/span&gt;&lt;/p&gt;
&lt;p style=&quot; margin-top:0px; margin-bottom:0px; margin-left:0px; margin-right:0px; -qt-block-indent:0; text-indent:0px;&quot;&gt;&lt;span style=&quot; font-size:9pt; font-weight:600;&quot;&gt;DCRaw&lt;/span&gt;&lt;span style=&quot; font-size:9pt;&quot;&gt;&lt;br /&gt;  Dave Coffin&lt;br /&gt;&lt;/span&gt;&lt;/p&gt;
&lt;p style=&quot; margin-top:0px; margin-bottom:0px; margin-left:0px; margin-right:0px; -qt-block-indent:0; text-indent:0px;&quot;&gt;&lt;span style=&quot; font-size:9pt; font-weight:600;&quot;&gt;And also&lt;/span&gt;&lt;span style=&quot; font-size:9pt;&quot;&gt;&lt;br /&gt;  Erik Ouchterlony&lt;br /&gt;  Antoine Latter&lt;br /&gt;  Frank Boehme&lt;br /&gt;  Sloan Poe&lt;br /&gt;  Elizabeth Oldham &lt;/span&gt;&lt;/p&gt;&lt;/body&gt;&lt;/html&gt;</source>
        <translation type="unfinished"></translation>
    </message>
    <message utf8="true">
        <source>&lt;!DOCTYPE HTML PUBLIC &quot;-//W3C//DTD HTML 4.0//EN&quot; &quot;http://www.w3.org/TR/REC-html40/strict.dtd&quot;&gt;
&lt;html&gt;&lt;head&gt;&lt;meta name=&quot;qrichtext&quot; content=&quot;1&quot; /&gt;&lt;style type=&quot;text/css&quot;&gt;
p, li { white-space: pre-wrap; }
&lt;/style&gt;&lt;/head&gt;&lt;body style=&quot; font-family:&apos;Sans Serif&apos;; font-size:11pt; font-weight:400; font-style:normal;&quot;&gt;
&lt;p align=&quot;center&quot; style=&quot; margin-top:0px; margin-bottom:0px; margin-left:0px; margin-right:0px; -qt-block-indent:0; text-indent:0px;&quot;&gt;&lt;span style=&quot; font-size:12pt; font-weight:600; color:#00007f;&quot;&gt;Luminance HDR&lt;/span&gt; — HDR imaging workflow application&lt;br /&gt;(c) 2006-2009, Giuseppe Rota&lt;/p&gt;
&lt;p align=&quot;center&quot; style=&quot; margin-top:0px; margin-bottom:0px; margin-left:0px; margin-right:0px; -qt-block-indent:0; text-indent:0px;&quot;&gt;(c) 2010, 2011, Franco Comida, Davide Anastasia&lt;br /&gt;&lt;a href=&quot;http://qtpfsgui.sourceforge.net&quot;&gt;&lt;span style=&quot; text-decoration: underline; color:#0000ff;&quot;&gt;http://qtpfsgui.sourceforge.net&lt;/span&gt;&lt;/a&gt;&lt;/p&gt;&lt;/body&gt;&lt;/html&gt;</source>
        <translation type="unfinished"></translation>
    </message>
    <message utf8="true">
        <source>&lt;!DOCTYPE HTML PUBLIC &quot;-//W3C//DTD HTML 4.0//EN&quot; &quot;http://www.w3.org/TR/REC-html40/strict.dtd&quot;&gt;
&lt;html&gt;&lt;head&gt;&lt;meta name=&quot;qrichtext&quot; content=&quot;1&quot; /&gt;&lt;style type=&quot;text/css&quot;&gt;
p, li { white-space: pre-wrap; }
&lt;/style&gt;&lt;/head&gt;&lt;body style=&quot; font-family:&apos;Sans Serif&apos;; font-size:10pt; font-weight:400; font-style:normal;&quot;&gt;
&lt;p style=&quot; margin-top:0px; margin-bottom:0px; margin-left:0px; margin-right:0px; -qt-block-indent:0; text-indent:0px;&quot;&gt;&lt;span style=&quot; font-size:9pt;&quot;&gt;Please &lt;/span&gt;&lt;a href=&quot;mailto:davideanastasia@users.sourceforge.net&quot;&gt;&lt;span style=&quot; font-size:9pt; text-decoration: underline; color:#0000ff;&quot;&gt;let me know&lt;/span&gt;&lt;/a&gt;&lt;span style=&quot; font-size:9pt;&quot;&gt;, if I forgot to add someone to this list.&lt;/span&gt;&lt;/p&gt;
&lt;p style=&quot; margin-top:0px; margin-bottom:0px; margin-left:0px; margin-right:0px; -qt-block-indent:0; text-indent:0px;&quot;&gt;&lt;span style=&quot; font-size:9pt;&quot;&gt;&lt;br /&gt;&lt;/span&gt;&lt;span style=&quot; font-size:9pt; font-weight:600;&quot;&gt;Main developer QtPfsGui&lt;/span&gt;&lt;/p&gt;
&lt;p style=&quot; margin-top:0px; margin-bottom:0px; margin-left:0px; margin-right:0px; -qt-block-indent:0; text-indent:0px;&quot;&gt;&lt;span style=&quot; font-size:9pt;&quot;&gt;   Giuseppe Rota&lt;br /&gt;   &lt;/span&gt;&lt;a href=&quot;mailto:grota@users.sourceforge.net&quot;&gt;&lt;span style=&quot; font-size:9pt; text-decoration: underline; color:#0000ff;&quot;&gt;grota@users.sourceforge.net&lt;/span&gt;&lt;/a&gt;&lt;span style=&quot; font-size:9pt;&quot;&gt;&lt;br /&gt;&lt;/span&gt;&lt;/p&gt;
&lt;p style=&quot; margin-top:0px; margin-bottom:0px; margin-left:0px; margin-right:0px; -qt-block-indent:0; text-indent:0px;&quot;&gt;&lt;span style=&quot; font-size:9pt; font-weight:600;&quot;&gt;Main Developers Luminance HDR&lt;/span&gt;&lt;/p&gt;
&lt;p style=&quot; margin-top:0px; margin-bottom:0px; margin-left:0px; margin-right:0px; -qt-block-indent:0; text-indent:0px;&quot;&gt;&lt;span style=&quot; font-size:9pt;&quot;&gt;    Franco Comida&lt;/span&gt;&lt;/p&gt;
&lt;p style=&quot; margin-top:0px; margin-bottom:0px; margin-left:0px; margin-right:0px; -qt-block-indent:0; text-indent:0px;&quot;&gt;&lt;span style=&quot; font-size:9pt;&quot;&gt;    &lt;/span&gt;&lt;a href=&quot;mailto:fcomida@users.sourceforge.net&quot;&gt;&lt;span style=&quot; font-size:9pt; text-decoration: underline; color:#0000ff;&quot;&gt;fcomida@users.sourceforge.net&lt;/span&gt;&lt;/a&gt;&lt;/p&gt;
&lt;p style=&quot;-qt-paragraph-type:empty; margin-top:0px; margin-bottom:0px; margin-left:0px; margin-right:0px; -qt-block-indent:0; text-indent:0px;&quot;&gt;&lt;/p&gt;
&lt;p style=&quot; margin-top:0px; margin-bottom:0px; margin-left:0px; margin-right:0px; -qt-block-indent:0; text-indent:0px;&quot;&gt;&lt;span style=&quot; font-size:9pt;&quot;&gt;    Davide Anastasia&lt;/span&gt;&lt;/p&gt;
&lt;p style=&quot; margin-top:0px; margin-bottom:0px; margin-left:0px; margin-right:0px; -qt-block-indent:0; text-indent:0px;&quot;&gt;&lt;span style=&quot; font-size:9pt;&quot;&gt;    &lt;/span&gt;&lt;a href=&quot;mailto:davideanastasia@users.sourceforge.net&quot;&gt;&lt;span style=&quot; font-size:9pt; text-decoration: underline; color:#0000ff;&quot;&gt;davideanastasia@users.sourceforge.net&lt;/span&gt;&lt;/a&gt;&lt;/p&gt;
&lt;p style=&quot; margin-top:0px; margin-bottom:0px; margin-left:0px; margin-right:0px; -qt-block-indent:0; text-indent:0px;&quot;&gt;&lt;span style=&quot; font-size:9pt;&quot;&gt;    &lt;/span&gt;&lt;/p&gt;
&lt;p style=&quot; margin-top:0px; margin-bottom:0px; margin-left:0px; margin-right:0px; -qt-block-indent:0; text-indent:0px;&quot;&gt;&lt;span style=&quot; font-size:9pt;&quot;&gt;&lt;br /&gt;&lt;/span&gt;&lt;span style=&quot; font-size:9pt; font-weight:600;&quot;&gt;Improvements, bugfixing&lt;/span&gt;&lt;/p&gt;
&lt;p style=&quot; margin-top:0px; margin-bottom:0px; margin-left:0px; margin-right:0px; -qt-block-indent:0; text-indent:0px;&quot;&gt;&lt;span style=&quot; font-size:9pt;&quot;&gt;    Daniel Kaneider&lt;/span&gt;&lt;/p&gt;
&lt;p style=&quot; margin-top:0px; margin-bottom:0px; margin-left:0px; margin-right:0px; -qt-block-indent:0; text-indent:0px;&quot;&gt;&lt;span style=&quot; font-size:9pt;&quot;&gt;    &lt;/span&gt;&lt;a href=&quot;mailto:danielkaneider@users.sourceforge.net&quot;&gt;&lt;span style=&quot; font-size:9pt; text-decoration: underline; color:#0000ff;&quot;&gt;danielkaneider@users.sourceforge.net&lt;/span&gt;&lt;/a&gt;&lt;/p&gt;
&lt;p style=&quot;-qt-paragraph-type:empty; margin-top:0px; margin-bottom:0px; margin-left:0px; margin-right:0px; -qt-block-indent:0; text-indent:0px; font-size:9pt; text-decoration: underline; color:#0000ff;&quot;&gt;&lt;/p&gt;
&lt;p style=&quot; margin-top:0px; margin-bottom:0px; margin-left:0px; margin-right:0px; -qt-block-indent:0; text-indent:0px;&quot;&gt;&lt;span style=&quot; font-size:9pt; font-weight:600;&quot;&gt;pfs{tools|calibration|tmo} codebase&lt;/span&gt;&lt;span style=&quot; font-size:9pt;&quot;&gt;&lt;br /&gt;   Grzegorz Krawczyk&lt;br /&gt;   &lt;/span&gt;&lt;a href=&quot;mailto:krawczyk@mpi-sb.mpg.de&quot;&gt;&lt;span style=&quot; font-size:9pt; text-decoration: underline; color:#0000ff;&quot;&gt;krawczyk@mpi-sb.mpg.de&lt;/span&gt;&lt;/a&gt;&lt;span style=&quot; font-size:9pt;&quot;&gt;&lt;br /&gt;   &lt;br /&gt;   Rafal Mantiuk&lt;br /&gt;   &lt;/span&gt;&lt;a href=&quot;mailto:mantiuk@mpi-sb.mpg.de&quot;&gt;&lt;span style=&quot; font-size:9pt; text-decoration: underline; color:#0000ff;&quot;&gt;mantiuk@mpi-sb.mpg.de &lt;/span&gt;&lt;/a&gt;&lt;/p&gt;
&lt;p style=&quot; margin-top:0px; margin-bottom:0px; margin-left:0px; margin-right:0px; -qt-block-indent:0; text-indent:0px;&quot;&gt;&lt;span style=&quot; font-size:9pt; text-decoration: underline; color:#0000ff;&quot;&gt;&lt;br /&gt;&lt;/span&gt;&lt;span style=&quot; font-size:9pt; font-weight:600; color:#000000;&quot;&gt;G.Ward&apos;s Mean Threshold Bitmap (MTB) algorithm &lt;/span&gt;&lt;span style=&quot; font-size:9pt; color:#000000;&quot;&gt;&lt;br /&gt;   Nicholas Phillips&lt;br /&gt;   &lt;/span&gt;&lt;a href=&quot;ngphillips@gmail.com&quot;&gt;&lt;span style=&quot; font-size:9pt; text-decoration: underline; color:#0000ff;&quot;&gt;ngphillips@gmail.com&lt;/span&gt;&lt;/a&gt;&lt;span style=&quot; font-size:9pt; color:#000000;&quot;&gt;&lt;br /&gt;  &lt;br /&gt;&lt;/span&gt;&lt;span style=&quot; font-size:9pt; font-weight:600; color:#000000;&quot;&gt;Russian translator, usability fixes, user manual, .desktop file&lt;/span&gt;&lt;span style=&quot; font-size:9pt; color:#000000;&quot;&gt;&lt;br /&gt;   Alexandre Prokoudine&lt;br /&gt;   &lt;/span&gt;&lt;a href=&quot;alexandre.prokoudine@gmail.com&quot;&gt;&lt;span style=&quot; font-size:9pt; text-decoration: underline; color:#0000ff;&quot;&gt;alexandre.prokoudine@gmail.com&lt;/span&gt;&lt;/a&gt;&lt;span style=&quot; font-size:9pt; color:#000000;&quot;&gt;&lt;br /&gt;   &lt;br /&gt;&lt;/span&gt;&lt;span style=&quot; font-size:9pt; font-weight:600; color:#000000;&quot;&gt;Norwegian translator&lt;/span&gt;&lt;span style=&quot; font-size:9pt; color:#000000;&quot;&gt;&lt;br /&gt;   Åsmund Ødegård&lt;br /&gt;   &lt;/span&gt;&lt;a href=&quot;mandus@users.sourceforge.net&quot;&gt;&lt;span style=&quot; font-size:9pt; text-decoration: underline; color:#0000ff;&quot;&gt;mandus@users.sourceforge.net&lt;/span&gt;&lt;/a&gt;&lt;span style=&quot; font-size:9pt; color:#000000;&quot;&gt;&lt;br /&gt;   &lt;br /&gt;&lt;/span&gt;&lt;span style=&quot; font-size:9pt; font-weight:600; color:#000000;&quot;&gt;Turkish translato&lt;/span&gt;&lt;span style=&quot; font-size:9pt; color:#000000;&quot;&gt;r&lt;br /&gt;   Mustafa GÜNAY&lt;br /&gt;&lt;br /&gt;&lt;/span&gt;&lt;span style=&quot; font-size:9pt; font-weight:600; color:#000000;&quot;&gt;French translator&lt;/span&gt;&lt;span style=&quot; font-size:9pt; color:#000000;&quot;&gt;&lt;br /&gt;   Cyril Lavier&lt;br /&gt;   &lt;br /&gt;&lt;/span&gt;&lt;span style=&quot; font-size:9pt; font-weight:600; color:#000000;&quot;&gt;Spanish translator&lt;/span&gt;&lt;span style=&quot; font-size:9pt; color:#000000;&quot;&gt;&lt;br /&gt;   Alberto Garcia&lt;br /&gt;   &lt;br /&gt;&lt;/span&gt;&lt;span style=&quot; font-size:9pt; font-weight:600; color:#000000;&quot;&gt;German translator&lt;/span&gt;&lt;span style=&quot; font-size:9pt; color:#000000;&quot;&gt;&lt;br /&gt;   Christian Raue&lt;br /&gt;&lt;br /&gt;&lt;/span&gt;&lt;span style=&quot; font-size:9pt; font-weight:600; color:#000000;&quot;&gt;Czech translator&lt;/span&gt;&lt;span style=&quot; font-size:9pt; color:#000000;&quot;&gt;&lt;br /&gt;   Jan Gemela&lt;br /&gt;   &lt;br /&gt;&lt;/span&gt;&lt;span style=&quot; font-size:9pt; font-weight:600; color:#000000;&quot;&gt;Polish translator&lt;/span&gt;&lt;span style=&quot; font-size:9pt; color:#000000;&quot;&gt;&lt;br /&gt;   Maciej Dziardziel&lt;br /&gt;   &lt;br /&gt;&lt;/span&gt;&lt;span style=&quot; font-family:&apos;Sans Serif&apos;; font-size:9pt; font-weight:600; color:#000000;&quot;&gt;Romanian translator&lt;/span&gt;&lt;span style=&quot; font-family:&apos;Sans Serif&apos;; font-size:9pt; color:#000000;&quot;&gt;&lt;br /&gt;   Andrei Răcăşan&lt;br /&gt;   &lt;br /&gt;&lt;/span&gt;&lt;span style=&quot; font-size:9pt; font-weight:600; color:#000000;&quot;&gt;FreeBSD patches and maintainers&lt;/span&gt;&lt;span style=&quot; font-size:9pt; color:#000000;&quot;&gt;&lt;br /&gt;Joao Rocha Braga Filho, Bertrand Petit and Steffen Beyer&lt;br /&gt;&lt;/span&gt;&lt;/p&gt;&lt;/body&gt;&lt;/html&gt;</source>
        <translation type="unfinished"></translation>
    </message>
</context>
<context>
    <name>BatchHDRDialog</name>
    <message>
        <source>Batch HDR Dialog</source>
        <translation type="unfinished"></translation>
    </message>
    <message>
        <source>Number of bracketed images:</source>
        <translation type="unfinished"></translation>
    </message>
    <message>
        <source>Select the number of bracketed pictures used to create the HDRs</source>
        <translation type="unfinished"></translation>
    </message>
    <message>
        <source>Predefined profile:</source>
        <translation type="unfinished"></translation>
    </message>
    <message>
        <source>Choose one of the creation predefined profiles. 
See documentation for more informations.</source>
        <translation type="unfinished"></translation>
    </message>
    <message>
        <source>Profile 1</source>
        <translation type="unfinished">Профиль 1</translation>
    </message>
    <message>
        <source>Profile 2</source>
        <translation type="unfinished">Профиль 2</translation>
    </message>
    <message>
        <source>Profile 3</source>
        <translation type="unfinished">Профиль 3</translation>
    </message>
    <message>
        <source>Profile 4</source>
        <translation type="unfinished">Профиль 4</translation>
    </message>
    <message>
        <source>Profile 5</source>
        <translation type="unfinished">Профиль 5</translation>
    </message>
    <message>
        <source>Profile 6</source>
        <translation type="unfinished">Профиль 6</translation>
    </message>
    <message>
        <source>Alignment</source>
        <translation type="unfinished">Выравнивание</translation>
    </message>
    <message>
        <source>Auto align the bracketed pictures</source>
        <translation type="unfinished"></translation>
    </message>
    <message>
        <source>MTB</source>
        <translation type="unfinished"></translation>
    </message>
    <message>
        <source>Output format:</source>
        <translation type="unfinished"></translation>
    </message>
    <message>
        <source>Choose an HDR output file format</source>
        <translation type="unfinished"></translation>
    </message>
    <message>
        <source>hdr</source>
        <translation type="unfinished"></translation>
    </message>
    <message>
        <source>exr</source>
        <translation type="unfinished"></translation>
    </message>
    <message>
        <source>PFS</source>
        <translation type="unfinished"></translation>
    </message>
    <message>
        <source>tiff</source>
        <translation type="unfinished"></translation>
    </message>
    <message>
        <source>Folder where bracketed pictures are located (in alphabetical order)</source>
        <translation type="unfinished"></translation>
    </message>
    <message>
        <source>Folder where created HDRs are saved</source>
        <translation type="unfinished"></translation>
    </message>
    <message>
        <source>Messages</source>
        <translation type="unfinished"></translation>
    </message>
    <message>
        <source>Choose a directory</source>
        <translation type="unfinished">Выберите каталог</translation>
    </message>
    <message>
        <source>Started processing...</source>
        <translation type="unfinished"></translation>
    </message>
    <message>
        <source>Completed with errors</source>
        <translation type="unfinished"></translation>
    </message>
    <message>
        <source>Completed without errors</source>
        <translation type="unfinished"></translation>
    </message>
    <message>
        <source>Error: missing EXIF data</source>
        <translation type="unfinished"></translation>
    </message>
    <message>
        <source>Aligning...</source>
        <translation type="unfinished">Выполняется выравнивание...</translation>
    </message>
    <message>
        <source>Creating HDR...</source>
        <translation type="unfinished"></translation>
    </message>
    <message>
        <source>Written </source>
        <translation type="unfinished"></translation>
    </message>
    <message>
        <source>Error: </source>
        <translation type="unfinished"></translation>
    </message>
    <message>
        <source>Auto-align images</source>
        <translation type="unfinished"></translation>
    </message>
    <message>
        <source>Use Hugin&apos;s align_image_stack engine</source>
        <translation type="unfinished"></translation>
    </message>
    <message>
        <source>Hugin&apos;s align_image_stack</source>
        <translation type="unfinished">align_image_stack из hugin</translation>
    </message>
    <message>
        <source>Use MTB (Median Threshold Bitmap) engine</source>
        <translation type="unfinished"></translation>
    </message>
    <message>
        <source>Select &amp;Input Folder</source>
        <translation type="unfinished"></translation>
    </message>
    <message>
        <source>Select &amp;Output Folder</source>
        <translation type="unfinished"></translation>
    </message>
    <message>
        <source>&amp;Cancel</source>
        <translation type="unfinished">О&amp;тменить</translation>
    </message>
    <message>
        <source>&amp;Start</source>
        <translation type="unfinished">На&amp;чать</translation>
    </message>
    <message>
        <source>&amp;Close</source>
        <translation type="unfinished">&amp;Закрыть</translation>
    </message>
    <message>
        <source>Aborting...</source>
        <translation type="unfinished">Прерывание...</translation>
    </message>
</context>
<context>
    <name>BatchTMDialog</name>
    <message>
        <source>Batch Tone Mapping</source>
        <translation type="unfinished">Пакетное отображение тонов</translation>
    </message>
    <message>
        <source>Add &amp;Directory</source>
        <translation type="unfinished">Добавить &amp;каталог</translation>
    </message>
    <message>
        <source>&amp;Add Files</source>
        <translation type="unfinished">&amp;Добавить файлы</translation>
    </message>
    <message>
        <source>&amp;Remove Files</source>
        <translation type="unfinished">&amp;Удалить снимки</translation>
    </message>
    <message>
        <source>List of HDRs that will be tone mapped</source>
        <translation type="unfinished">Список HDR-снимков, тона которых будут отображены</translation>
    </message>
    <message>
        <source>Add D&amp;irectory</source>
        <translation type="unfinished">Добавить к&amp;аталог</translation>
    </message>
    <message>
        <source>Add Fi&amp;les</source>
        <translation type="unfinished">До&amp;бавить файлы</translation>
    </message>
    <message>
        <source>R&amp;emove Files</source>
        <translation type="unfinished">Уда&amp;лить файлы</translation>
    </message>
    <message>
        <source>Output</source>
        <translation type="unfinished">Сохранение полученных LDR-снимков</translation>
    </message>
    <message>
        <source>Select &amp;Output Folder...</source>
        <translation type="unfinished">Укажите каталог &amp;вывода...</translation>
    </message>
    <message>
        <source>&amp;Show only:</source>
        <translation type="unfinished">&amp;Показывать:</translation>
    </message>
    <message>
        <source>All messages</source>
        <translation type="unfinished">Все сообщения</translation>
    </message>
    <message>
        <source>Errors only</source>
        <translation type="unfinished">Только ошибки</translation>
    </message>
    <message>
        <source>Clear filter text</source>
        <translation type="unfinished">Сбросить текст фильтра</translation>
    </message>
    <message>
        <source>&amp;Cancel</source>
        <translation type="unfinished">О&amp;тменить</translation>
    </message>
    <message>
        <source>Using %1 thread(s)</source>
        <translation type="unfinished">Используемых потоков: %1</translation>
    </message>
    <message>
        <source>Choose a directory</source>
        <translation type="unfinished">Выберите каталог</translation>
    </message>
    <message>
        <source>All HDR images </source>
        <translation type="unfinished">Все HDR-снимки</translation>
    </message>
    <message>
        <source>Select input images</source>
        <translation type="unfinished">Выберите снимки для обработки</translation>
    </message>
    <message>
        <source>Load tone mapping settings text files...</source>
        <translation type="unfinished">Загрузите файлы с описанием отображения тонов</translation>
    </message>
    <message>
        <source>LuminanceHDR tone mapping settings text file (*.txt)</source>
        <translation type="unfinished">Текстовый файл с параметрами отображения тонов (*.txt)</translation>
    </message>
    <message>
        <source>Processing...</source>
        <translation type="unfinished">Выполняется обработка...</translation>
    </message>
    <message>
        <source>Close</source>
        <translation type="unfinished">Закрыть</translation>
    </message>
    <message>
        <source>&amp;Done</source>
        <translation type="unfinished">&amp;Готово</translation>
    </message>
    <message>
        <source>All tasks completed.</source>
        <translation type="unfinished">Все задачи выполнены.</translation>
    </message>
    <message>
        <source>HDR Images to Convert</source>
        <translation type="unfinished">Обрабатываемые HDR-снимки</translation>
    </message>
    <message>
        <source>Add all the HDRs in a directory to the list</source>
        <translation type="unfinished">Добавить в список все HDR-снимки каталога</translation>
    </message>
    <message>
        <source>Add single HDR files to the list</source>
        <translation type="unfinished">Добавить в список отдельные HDR-снимки</translation>
    </message>
    <message>
        <source>Remove single HDR files to the list</source>
        <translation type="unfinished">Удалить из списка отдельные HDR-снимки</translation>
    </message>
    <message>
        <source>Tone Mapping Settings Files</source>
        <translation type="unfinished">Файлы с параметрами отображения тонов</translation>
    </message>
    <message>
        <source>Add all the Tone Mapping Setting files in a directory to the list</source>
        <translation type="unfinished">Добавить в список все файлы с параметрами отображения тонов</translation>
    </message>
    <message>
        <source>Add single Tone Mapping Setting files to the list</source>
        <translation type="unfinished">Добавить в список отдельные файлы с параметрами отображения тонов</translation>
    </message>
    <message>
        <source>Remove single Tone Mapping Setting files to the list</source>
        <translation type="unfinished">Удалить из списка отдельные файлы с параметрами отображения тонов</translation>
    </message>
    <message>
        <source>List of Tone Mapping Setting files that will be used to tone map each HDR</source>
        <translation type="unfinished">Список файлов с параметрами отображения тонов для каждого HDR-снимка</translation>
    </message>
    <message>
        <source>Specify output folder for the tone mapped files</source>
        <translation type="unfinished">Укажите каталог для сохранения снимков с отображенными тонами</translation>
    </message>
    <message>
        <source>Conversion Log</source>
        <translation type="unfinished">Журнал работы</translation>
    </message>
    <message>
        <source>Batch operations report</source>
        <translation type="unfinished">Отчет о пакетном отображении тонов</translation>
    </message>
    <message>
        <source>Filter messages based on severity</source>
        <translation type="unfinished">Фильтровать сообщения по важности</translation>
    </message>
    <message>
        <source>Success messages</source>
        <translation type="unfinished">Сообщения об успехе</translation>
    </message>
    <message>
        <source>&amp;Filter log messages:</source>
        <translation type="unfinished">&amp;Фильтр сообщений журнала:</translation>
    </message>
    <message>
        <source>Overall completion progress</source>
        <translation type="unfinished">Общий прогресс выполнения</translation>
    </message>
    <message>
        <source>Start batch tone mapping</source>
        <translation type="unfinished">Запустить пакетное отображение тонов</translation>
    </message>
    <message>
        <source>&amp;Start</source>
        <translation type="unfinished">На&amp;чать</translation>
    </message>
    <message>
        <source>Start processing...</source>
        <translation type="unfinished"></translation>
    </message>
    <message>
        <source>Saving using file format: %1, (quality - if applicable): %2</source>
        <translation type="unfinished"></translation>
    </message>
    <message>
        <source>Aborting...</source>
        <translation type="unfinished">Прерывание...</translation>
    </message>
</context>
<context>
    <name>BatchTMJob</name>
    <message>
        <source>[T%1] Start processing %2</source>
        <translation type="unfinished"></translation>
    </message>
    <message>
        <source>[T%1] Successfully load %2</source>
        <translation type="unfinished"></translation>
    </message>
    <message>
        <source>[T%1] Successfully saved LDR file: %2</source>
        <translation type="unfinished"></translation>
    </message>
    <message>
        <source>[T%1] ERROR: Cannot save to file: %2</source>
        <translation type="unfinished"></translation>
    </message>
    <message>
        <source>[T%1] ERROR: Loading of %2 failed</source>
        <translation type="unfinished"></translation>
    </message>
</context>
<context>
    <name>CommandLineInterfaceManager</name>
    <message>
        <source>Error: Alignment engine not recognized.</source>
        <translation type="unfinished">Ошибка: не опознан движок выравнивания.</translation>
    </message>
    <message>
        <source>Error: Wrong HDR creation format.</source>
        <translation type="unfinished">Ошибка: неправильно указан формат создаваемого HDR-снимка.</translation>
    </message>
    <message>
        <source>Error: Unknown weight function specified.</source>
        <translation type="unfinished">Ошибка: указана неизвестная функция взвешивания.</translation>
    </message>
    <message>
        <source>Error: Unknown response curve specified.</source>
        <translation type="unfinished">Ошибка: указана неизвестная кривая отклика.</translation>
    </message>
    <message>
        <source>Error: Unknown HDR creation model specified.</source>
        <translation type="unfinished">Ошибка: указана неизвестная модель создания HDR-снимка.</translation>
    </message>
    <message>
        <source>Error: Unknown HDR creation format specified.</source>
        <translation type="unfinished">Ошибка: указан неизвестный формат создаваемого HDR-снимка.</translation>
    </message>
    <message>
        <source>Error: Unknown tone mapping operator specified.</source>
        <translation type="unfinished">Ошибка: указан неизвестный оператор отображения тонов.</translation>
    </message>
    <message>
        <source>Error: Wrong tone mapping option format.</source>
        <translation type="unfinished">Ошибка: некорректный формат ключа оператора отображения тонов.</translation>
    </message>
    <message>
        <source>Error: Unknown tone mapping option specified.</source>
        <translation type="unfinished">Ошибка: указан неизвестный ключ оператора отображения тонов.</translation>
    </message>
    <message>
        <source>Error: Unknown option %1.</source>
        <translation type="unfinished">Ошибка: неизвестный ключ %1.</translation>
    </message>
    <message>
        <source>Error: Missing argument for %1.</source>
        <translation type="unfinished">Ошибка: отсутствует аргумент для %1.</translation>
    </message>
    <message>
        <source>Error: The number of EV values specified is different from the number of input files.</source>
        <translation type="unfinished">Ошибка: количество указанных значений EV отличается от количества входящих файлов.</translation>
    </message>
    <message>
        <source>Error: Exif data missing in images and EV values not specifed on the commandline, bailing out.</source>
        <translation type="unfinished">Ошибка: в снимках нет данных Exif, и значения EV не  указаны в командной строке. Работа программы прекращена.</translation>
    </message>
    <message>
        <source>ERROR: Cannot save to file: %1</source>
        <translation type="unfinished">Ошибка: невозможно сохранить файл: %1</translation>
    </message>
    <message>
        <source>Cannot convert %1 to a float</source>
        <translation type="unfinished">Невозможно преобразовать %1 в формат с плавающей точкой</translation>
    </message>
    <message>
        <source>Cannot convert %1 to an integer</source>
        <translation type="unfinished">Невозможно преобразовать %1 в формат с переменной</translation>
    </message>
    <message>
        <source>Failed executing align_image_stack</source>
        <translation type="unfinished">Не удалось выполнить align_image_stack</translation>
    </message>
    <message>
        <source>Usage: %1 [OPTIONS]... [INPUTFILES]...</source>
        <translation type="unfinished">Использование: %1 [КЛЮЧИ]... [ВХОДЯЩИЕ ФАЙЛЫ]...</translation>
    </message>
    <message>
        <source>Commandline interface to %1.</source>
        <translation type="unfinished">Командный интерфейс к %1.</translation>
    </message>
    <message>
        <source>-h --help              Display this help.</source>
        <translation type="unfinished">-h --help              Показать эту справку.</translation>
    </message>
    <message>
        <source>-v --verbose           Print more messages during execution.</source>
        <translation type="unfinished">-v --verbose           Выводить более подробную информацию при работе.</translation>
    </message>
    <message>
        <source>-a --align AIS|MTB     Align Engine to use during HDR creation (default: no alignment).</source>
        <translation type="unfinished">-a --align AIS|MTB     Движок выравнивания при создании HDR-снимка (по умолчанию не используется никакой).</translation>
    </message>
    <message>
        <source>-e --ev EV1,EV2,...    Specify numerical EV values (as many as INPUTFILES).</source>
        <translation type="unfinished">-e --ev EV1,EV2,...    Указать числовые значения экспозиции (по числу входящих файлов).</translation>
    </message>
    <message>
        <source>-c --config            HDR creation config. Possible values: </source>
        <translation type="unfinished">-c --config            Параметры создаваемого HDR-снимка. Возможные значения: </translation>
    </message>
    <message>
        <source>-l --load HDR_FILE     Load an HDR instead of creating a new one. </source>
        <translation type="unfinished">-l --load ФАЙЛ_HDR     Загрузить существующий HDR-снимок вместо создания нового.</translation>
    </message>
    <message>
        <source>-s --save HDR_FILE     Save to a HDR file format. (default: don&apos;t save) </source>
        <translation type="unfinished">-s --save ФАЙЛ_HDR     Сохранить в файл одного из форматов HDR (по умолчанию файл не сохраняется)</translation>
    </message>
    <message>
        <source>-g --gamma VALUE       Gamma value to use during tone mapping. (default: 1) </source>
        <translation type="unfinished">-g --gamma ЗНАЧЕНИЕ       Значение гаммы при отображении тонов (по умолчанию: 1).</translation>
    </message>
    <message>
        <source>-r --resize VALUE      Width you want to resize your HDR to (resized before gamma and tone mapping) </source>
        <translation type="unfinished">-r --resize ЗНАЧЕНИЕ      Конечная ширина HDR-снимка при смене размера (размер меняется перед применением гаммы и отображением тонов)</translation>
    </message>
    <message>
        <source>-t --tmo               Tone mapping operator. Legal values are: </source>
        <translation type="unfinished">-t --tmo               Оператор отображения тонов. Допустимые значения:</translation>
    </message>
    <message>
        <source>-p --tmoptions         Tone mapping operator options. Legal values are: </source>
        <translation type="unfinished">-p --tmoptions         Параметры оператора отображения тонов. Допустимые значения:</translation>
    </message>
    <message>
        <source>-o --output LDR_FILE   File name you want to save your tone mapped LDR to.</source>
        <translation type="unfinished">-o --output ФАЙЛ_LDR   Имя файла, с которым сохранить LDR с отображенными тонами.</translation>
    </message>
    <message>
        <source>                       (No tonemapping is performed unless -o is specified).</source>
        <translation type="unfinished">                       (Без ключа -o отображение тонов не выполняется).</translation>
    </message>
    <message>
        <source>You must either load an existing HDR file (via the -l option) or specify INPUTFILES to create a new HDR.
</source>
        <translation type="unfinished">Необходимо либо загрузить существующий HDR-снимок (с ключом -l), либо указать входящие файлы для создания нового HDR-снимка.
</translation>
    </message>
    <message>
        <source>weight=triangular|gaussian|plateau:response_curve=from_file|linear|gamma|log|robertson:model=robertson|debevec:curve_filename=your_file_here.m</source>
        <translation type="unfinished">weight=triangular|gaussian|plateau:response_curve=from_file|linear|gamma|log|robertson:model=robertson|debevec:curve_filename=your_file_here.m</translation>
    </message>
    <message>
        <source>(Default is weight=triangular:response_curve=linear:model=debevec) </source>
        <translation type="unfinished">(По умолчанию weight=triangular:response_curve=linear:model=debevec) </translation>
    </message>
    <message>
        <source>alpha=VALUE:beta=VALUE:color=VALUE:noise=VALUE:new=true|false (for fattal)</source>
        <translation type="unfinished">alpha=ЗНАЧЕНИЕ:beta=ЗНАЧЕНИЕ:color=ЗНАЧЕНИЕ:noise=ЗНАЧЕНИЕ:new=true|false (для fattal)</translation>
    </message>
    <message>
        <source>localcontrast=VALUE:eq=2|4:simple=true|false (for ashikhmin)</source>
        <translation type="unfinished">localcontrast=ЗНАЧЕНИЕ:eq=2|4:simple=true|false (для ashikhmin)</translation>
    </message>
    <message>
        <source>sigma_s=VALUE:sigma_r=VALUE:base=VALUE (for durand)</source>
        <translation type="unfinished">sigma_s=ЗНАЧЕНИЕ:sigma_r=ЗНАЧЕНИЕ:base=ЗНАЧЕНИЕ (для durand)</translation>
    </message>
    <message>
        <source>bias=VALUE (for drago)</source>
        <translation type="unfinished">bias=ЗНАЧЕНИЕ (для drago)</translation>
    </message>
    <message>
        <source>local=true|false:autolum=true|false:cone=VALUE:rod=VALUE:multiplier=VALUE (for pattanaik)</source>
        <translation type="unfinished">local=true|false:autolum=true|false:cone=ЗНАЧЕНИЕ:rod=ЗНАЧЕНИЕ:multiplier=ЗНАЧЕНИЕ (для pattanaik)</translation>
    </message>
    <message>
        <source>scales=true|false:key=VALUE:phi=VALUE:num=VALUE:low=VALUE:high=VALUE (for reinhard02)</source>
        <translation type="unfinished">scales=true|false:key=ЗНАЧЕНИЕ:phi=ЗНАЧЕНИЕ:num=ЗНАЧЕНИЕ:low=ЗНАЧЕНИЕ:high=ЗНАЧЕНИЕ (для reinhard02)</translation>
    </message>
    <message>
        <source>brightness=VALUE:chroma=VALUE:lightness=VALUE (for reinhard05)</source>
        <translation type="unfinished">brightness=ЗНАЧЕНИЕ:chroma=ЗНАЧЕНИЕ:lightness=ЗНАЧЕНИЕ (для reinhard05)</translation>
    </message>
    <message>
        <source>(default is contrast=0.3:equalization=false:saturation=1.8, see also -o)</source>
        <translation type="unfinished">(по умолчанию contrast=0.3:equalization=false:saturation=1.8, также см. -o)</translation>
    </message>
    <message>
        <source>ashikhmin|drago|durand|fattal|pattanaik|reinhard02|reinhard05|mantiuk06|mantiuk08</source>
        <translation type="unfinished">ashikhmin|drago|durand|fattal|pattanaik|reinhard02|reinhard05|mantiuk06|mantiuk08</translation>
    </message>
    <message>
        <source>(Default is mantiuk06)</source>
        <translation type="unfinished">(по умолчанию используется mantiuk06)</translation>
    </message>
    <message>
        <source>-u --gui               Start in gui mode with input files.</source>
        <translation type="unfinished"></translation>
    </message>
    <message>
        <source>contrast=VALUE:saturation=VALUE:detail=VALUE:equalization=true|false (for mantiuk06)</source>
        <translation type="unfinished"></translation>
    </message>
    <message>
        <source>colorsaturation=VALUE:contrastenhancement=VALUE:luminancelevel=VALUE:setluminance=true|false (for mantiuk08)</source>
        <translation type="unfinished"></translation>
    </message>
</context>
<context>
    <name>DnDOption</name>
    <message>
        <source>&lt;b&gt;What would you like to do with the file(s)?&lt;/b&gt;</source>
        <translation type="unfinished">&lt;b&gt;Что вы хотите сделать с этими файлами?&lt;/b&gt;</translation>
    </message>
    <message>
        <source>Drag and Drop</source>
        <translation type="unfinished">Перетаскивание</translation>
    </message>
    <message>
        <source>&amp;Open</source>
        <translation type="unfinished">&amp;Открыть</translation>
    </message>
    <message>
        <source>Open an existing HDR image</source>
        <translation type="unfinished">Открыть существующий HDR-снимок</translation>
    </message>
    <message>
        <source>&amp;New</source>
        <translation type="unfinished">&amp;Создать</translation>
    </message>
    <message>
        <source>Create a new HDR image from one or more images</source>
        <translation type="unfinished">Создать новый HDR-снимок из одного или нескольких изображений</translation>
    </message>
    <message>
        <source>&amp;Cancel</source>
        <translation type="unfinished">О&amp;тменить</translation>
    </message>
    <message>
        <source>Cancel the drag and drop process and return to the main window</source>
        <translation type="unfinished">Никак не обрабатывать перетащенные файлы</translation>
    </message>
</context>
<context>
    <name>EditingTools</name>
    <message>
        <source>Pan the image to a region</source>
        <translation type="unfinished">Перемещение по изображению</translation>
    </message>
    <message>
        <source>Choose a directory and a prefix</source>
        <translation type="unfinished">Выберите каталог и префикс</translation>
    </message>
</context>
<context>
    <name>EditingToolsDialog</name>
    <message>
        <source>Editing Tools</source>
        <translation type="unfinished">Редактирование</translation>
    </message>
    <message>
        <source>Visualization and Navigation</source>
        <translation type="unfinished">Гистограмма и навигация</translation>
    </message>
    <message>
        <source>Fit to window</source>
        <translation type="unfinished">Уместить стопку снимков в окне</translation>
    </message>
    <message>
        <source>&amp;Fit to Window</source>
        <translation type="unfinished">&amp;Уместить в окне</translation>
    </message>
    <message>
        <source>Original size</source>
        <translation type="unfinished">Исходный размер</translation>
    </message>
    <message>
        <source>Origina&amp;l Size</source>
        <translation type="unfinished">&amp;Исходный размер</translation>
    </message>
    <message>
        <source>Zoom In</source>
        <translation type="unfinished">Приблизить</translation>
    </message>
    <message>
        <source>Zoom &amp;In</source>
        <translation type="unfinished">&amp;Приблизить</translation>
    </message>
    <message>
        <source>Zoom Out</source>
        <translation type="unfinished">Отдалить</translation>
    </message>
    <message>
        <source>Zoom &amp;Out</source>
        <translation type="unfinished">О&amp;тдалить</translation>
    </message>
    <message>
        <source>Preview &amp;Mode:</source>
        <translation type="unfinished">Режим &amp;предпросмотра:</translation>
    </message>
    <message>
        <source>Pivot Only (P)</source>
        <translation type="unfinished">Только опорный (О)</translation>
    </message>
    <message>
        <source>Antighosting Mask</source>
        <translation type="unfinished">Антипризрачная маска</translation>
    </message>
    <message>
        <source>Mask Color</source>
        <translation type="unfinished">Цвет маски</translation>
    </message>
    <message>
        <source>Images List</source>
        <translation type="unfinished">Список снимков</translation>
    </message>
    <message>
        <source>The image currently selected in this list can be translated up,down,left and right using the controls below.
This image&apos;s histogram is diplayed in the widget above.</source>
        <translation type="unfinished">Активный снимок из списка может быть смещен вверх, вниз, влево и вправо при помощи этих кнопок.
Гистограмма активного снимка отображается вверху слева.</translation>
    </message>
    <message>
        <source>Select the previous image in both lists</source>
        <translation type="unfinished">Выбрать предыдущий снимок в обоих списках</translation>
    </message>
    <message>
        <source>Use this button to move the selection to the previous image in both lists.</source>
        <translation type="unfinished">Нажмите эту кнопку для перемещения выделения к предыдущему снимку в обоих списках.</translation>
    </message>
    <message>
        <source>Select the next image in both lists</source>
        <translation type="unfinished">Выбрать следующий снимок в обоих списках</translation>
    </message>
    <message>
        <source>Use this button to move the selection to the next image in both lists.</source>
        <translation type="unfinished">Нажмите эту кнопку для перемещения выделения к следующему снимку в обоих списках.</translation>
    </message>
    <message>
        <source>R&amp;eference</source>
        <translation type="unfinished">Опор&amp;ные</translation>
    </message>
    <message>
        <source>The reference image is the one currently selected</source>
        <translation type="unfinished">Опорный снимок — тот, который сейчас выбран</translation>
    </message>
    <message>
        <source>Tools</source>
        <translation type="unfinished">Инструменты</translation>
    </message>
    <message>
        <source>Crop the stack of images after a selection with the left mouse button has been made</source>
        <translation type="unfinished">Откадрировать стопку снимков по выделению, рисуемому мышью с нажатой левой клавишей</translation>
    </message>
    <message>
        <source>Clicking this button you will be able to crop all the images to the size that you have previously selected with the left mouse button (press and hold the left mouse button and move the pointer to select a crop area, then press this button).</source>
        <translation type="unfinished">Щелчок по этой кнопке приведет к кадрированию всех снимков по нарисованной вами рамке. Рамка рисуется прямо по снимкам перетаскиванием мыши с удерживаемой нажатой левой клавишей.</translation>
    </message>
    <message>
        <source>&amp;Crop All Images</source>
        <translation type="unfinished">Отка&amp;дрировать все</translation>
    </message>
    <message>
        <source>Ctrl+X</source>
        <translation type="unfinished">Ctrl+X</translation>
    </message>
    <message>
        <source>&amp;Anti Ghosting</source>
        <translation type="unfinished">&amp;Удалить призраки</translation>
    </message>
    <message>
        <source>&amp;Save Images</source>
        <translation type="unfinished">Со&amp;хранить снимки</translation>
    </message>
    <message>
        <source>Ctrl+S</source>
        <translation type="unfinished">Ctrl+S</translation>
    </message>
    <message>
        <source>A&amp;dd Mask</source>
        <translation type="unfinished">До&amp;бавить маску</translation>
    </message>
    <message>
        <source>Remove Mas&amp;k</source>
        <translation type="unfinished">Сн&amp;ять маску</translation>
    </message>
    <message>
        <source>Size:</source>
        <translation type="unfinished">Размер:</translation>
    </message>
    <message>
        <source> pixels</source>
        <translation type="unfinished"> px</translation>
    </message>
    <message>
        <source>&amp;Strength:</source>
        <translation type="unfinished">&amp;Сила:</translation>
    </message>
    <message>
        <source>Reset the shift values for the currently selected movable image</source>
        <translation type="unfinished">Отказаться от указанного смещения активного двигаемого снимка</translation>
    </message>
    <message>
        <source>&amp;Reset</source>
        <translation type="unfinished">С&amp;бросить</translation>
    </message>
    <message>
        <source>Reset the shift values for all the images</source>
        <translation type="unfinished">Отказаться от указанного смещения всех двигаемых снимков</translation>
    </message>
    <message>
        <source>Reset &amp;All</source>
        <translation type="unfinished">Сбросить &amp;все</translation>
    </message>
    <message>
        <source>&amp;Horizontal:</source>
        <translation type="unfinished">По &amp;горизонтали:</translation>
    </message>
    <message>
        <source>&amp;Vertical:</source>
        <translation type="unfinished">По &amp;вертикали:</translation>
    </message>
    <message>
        <source>Insert an horizontal shift value for the currently selected movable image</source>
        <translation type="unfinished">Ввести значение горизонтального смещения текущего двигаемого снимка</translation>
    </message>
    <message>
        <source> px</source>
        <translation type="unfinished"> px</translation>
    </message>
    <message>
        <source>Insert a vertical shift value for the currently selected movable image</source>
        <translation type="unfinished">Ввести значение вертикального смещения текущего двигаемого снимка</translation>
    </message>
    <message>
        <source>Move up of 1 pixel the currently selected movable image</source>
        <translation type="unfinished">Сместить текущий двигаемый снимок на 1 пиксел вверх</translation>
    </message>
    <message>
        <source>Move down of 1 pixel the currently selected movable image</source>
        <translation type="unfinished">Сместить текущий двигаемый снимок на 1 пиксел вниз</translation>
    </message>
    <message>
        <source>Move right of 1 pixel the currently selected movable image</source>
        <translation type="unfinished">Сместить текущий двигаемый снимок на 1 пиксел вправо</translation>
    </message>
    <message>
        <source>Move left of 1 pixel the currently selected movable image</source>
        <translation type="unfinished">Сместить текущий двигаемый снимок на 1 пиксел влево</translation>
    </message>
    <message>
        <source>Get information about the graphical elements</source>
        <translation type="unfinished">Получить информацию о графических элементах  окна</translation>
    </message>
    <message>
        <source>&amp;What&apos;s this?</source>
        <translation type="unfinished">&amp;Что это?</translation>
    </message>
    <message>
        <source>Shift+F1</source>
        <translation type="unfinished">Shift+F1</translation>
    </message>
    <message>
        <source>&amp;Next &gt;</source>
        <translation type="unfinished">&amp;Вперед &gt;</translation>
    </message>
    <message>
        <source>&amp;Cancel</source>
        <translation type="unfinished">О&amp;тменить</translation>
    </message>
    <message>
        <source>Difference (E-P)</source>
        <translation type="unfinished">Разница (Д-О)</translation>
    </message>
    <message>
        <source>Overlay (E+P)</source>
        <translation type="unfinished">Перекрытие (Д+О)</translation>
    </message>
    <message>
        <source>Editable Only (E)</source>
        <translation type="unfinished">Только двигаемый (Д)</translation>
    </message>
    <message>
        <source>Ed&amp;itable</source>
        <translation type="unfinished">&amp;Двигаемые</translation>
    </message>
    <message>
        <source>&lt;html&gt;&lt;head&gt;&lt;meta name=&quot;qrichtext&quot; content=&quot;1&quot; /&gt;&lt;style type=&quot;text/css&quot;&gt;
p, li { white-space: pre-wrap; }
&lt;/style&gt;&lt;/head&gt;&lt;body style=&quot; font-family:&apos;Sans Serif&apos;; font-size:9pt; font-weight:400; font-style:normal; text-decoration:none;&quot;&gt;
&lt;p style=&quot; margin-top:0px; margin-bottom:0px; margin-left:0px; margin-right:0px; -qt-block-indent:0; text-indent:0px;&quot;&gt;The currently selected image is the one that you can shift and paint an anti-ghosting mask on.&lt;/p&gt;&lt;/body&gt;&lt;/html&gt;</source>
        <translation type="unfinished">&lt;html&gt;&lt;head&gt;&lt;meta name=&quot;qrichtext&quot; content=&quot;1&quot; /&gt;&lt;style type=&quot;text/css&quot;&gt;
p, li { white-space: pre-wrap; }
&lt;/style&gt;&lt;/head&gt;&lt;body style=&quot; font-family:&apos;Sans Serif&apos;; font-size:9pt; font-weight:400; font-style:normal; text-decoration:none;&quot;&gt;
&lt;p style=&quot; margin-top:0px; margin-bottom:0px; margin-left:0px; margin-right:0px; -qt-block-indent:0; text-indent:0px;&quot;&gt;Выбранный сейчас снимок — тот, который вы можете перемещать и на котором вы можете рисовать маски для удаления призраков.&lt;/p&gt;&lt;/body&gt;&lt;/html&gt;</translation>
    </message>
    <message>
        <source>&lt;html&gt;&lt;head&gt;&lt;meta name=&quot;qrichtext&quot; content=&quot;1&quot; /&gt;&lt;style type=&quot;text/css&quot;&gt;
p, li { white-space: pre-wrap; }
&lt;/style&gt;&lt;/head&gt;&lt;body style=&quot; font-family:&apos;Sans Serif&apos;; font-size:9pt; font-weight:400; font-style:normal; text-decoration:none;&quot;&gt;
&lt;p style=&quot; margin-top:0px; margin-bottom:0px; margin-left:0px; margin-right:0px; -qt-block-indent:0; text-indent:0px;&quot;&gt;The image currently selected in this list serves as a reference position for the editable image&lt;/p&gt;&lt;/body&gt;&lt;/html&gt;</source>
        <translation type="unfinished">&lt;html&gt;&lt;head&gt;&lt;meta name=&quot;qrichtext&quot; content=&quot;1&quot; /&gt;&lt;style type=&quot;text/css&quot;&gt;
p, li { white-space: pre-wrap; }
&lt;/style&gt;&lt;/head&gt;&lt;body style=&quot; font-family:&apos;Sans Serif&apos;; font-size:9pt; font-weight:400; font-style:normal; text-decoration:none;&quot;&gt;
&lt;p style=&quot; margin-top:0px; margin-bottom:0px; margin-left:0px; margin-right:0px; -qt-block-indent:0; text-indent:0px;&quot;&gt;Текущий выбранный в списке снимок служит опорным для двигаемого снимка&lt;/p&gt;&lt;/body&gt;&lt;/html&gt;</translation>
    </message>
    <message>
        <source>&lt;html&gt;&lt;head&gt;&lt;meta name=&quot;qrichtext&quot; content=&quot;1&quot; /&gt;&lt;style type=&quot;text/css&quot;&gt;
p, li { white-space: pre-wrap; }
&lt;/style&gt;&lt;/head&gt;&lt;body style=&quot; font-family:&apos;Sans Serif&apos;; font-size:9pt; font-weight:400; font-style:normal; text-decoration:none;&quot;&gt;
&lt;p style=&quot; margin-top:0px; margin-bottom:0px; margin-left:0px; margin-right:0px; -qt-block-indent:0; text-indent:0px;&quot;&gt;Shift values for the currently selected editable image&lt;/p&gt;&lt;/body&gt;&lt;/html&gt;</source>
        <translation type="unfinished">&lt;html&gt;&lt;head&gt;&lt;meta name=&quot;qrichtext&quot; content=&quot;1&quot; /&gt;&lt;style type=&quot;text/css&quot;&gt;
p, li { white-space: pre-wrap; }
&lt;/style&gt;&lt;/head&gt;&lt;body style=&quot; font-family:&apos;Sans Serif&apos;; font-size:9pt; font-weight:400; font-style:normal; text-decoration:none;&quot;&gt;
&lt;p style=&quot; margin-top:0px; margin-bottom:0px; margin-left:0px; margin-right:0px; -qt-block-indent:0; text-indent:0px;&quot;&gt;Значения смещения выбранного редактируемого снимка&lt;/p&gt;&lt;/body&gt;&lt;/html&gt;</translation>
    </message>
    <message>
        <source>&lt;html&gt;&lt;head&gt;&lt;meta name=&quot;qrichtext&quot; content=&quot;1&quot; /&gt;&lt;style type=&quot;text/css&quot;&gt;
p, li { white-space: pre-wrap; }
&lt;/style&gt;&lt;/head&gt;&lt;body style=&quot; font-family:&apos;Sans Serif&apos;; font-size:9pt; font-weight:400; font-style:normal; text-decoration:none;&quot;&gt;
&lt;p style=&quot; margin-top:0px; margin-bottom:0px; margin-left:0px; margin-right:0px; -qt-block-indent:0; text-indent:0px;&quot;&gt;Here the user can view and set the shift values for the currently selected editable image&lt;/p&gt;&lt;/body&gt;&lt;/html&gt;</source>
        <translation type="unfinished">&lt;html&gt;&lt;head&gt;&lt;meta name=&quot;qrichtext&quot; content=&quot;1&quot; /&gt;&lt;style type=&quot;text/css&quot;&gt;
p, li { white-space: pre-wrap; }
&lt;/style&gt;&lt;/head&gt;&lt;body style=&quot; font-family:&apos;Sans Serif&apos;; font-size:9pt; font-weight:400; font-style:normal; text-decoration:none;&quot;&gt;
&lt;p style=&quot; margin-top:0px; margin-bottom:0px; margin-left:0px; margin-right:0px; -qt-block-indent:0; text-indent:0px;&quot;&gt;ЗДесь вы можете просматривать и указывать значения смещения для выбранного редактируемого снимка&lt;/p&gt;&lt;/body&gt;&lt;/html&gt;</translation>
    </message>
    <message>
        <source>Shift values for editable image</source>
        <translation type="unfinished">Смещение двигаемых снимков</translation>
    </message>
    <message>
        <source>&lt;html&gt;&lt;head&gt;&lt;meta name=&quot;qrichtext&quot; content=&quot;1&quot; /&gt;&lt;style type=&quot;text/css&quot;&gt;
p, li { white-space: pre-wrap; }
&lt;/style&gt;&lt;/head&gt;&lt;body style=&quot; font-family:&apos;Sans Serif&apos;; font-size:9pt; font-weight:400; font-style:normal; text-decoration:none;&quot;&gt;
&lt;p style=&quot; margin-top:0px; margin-bottom:0px; margin-left:0px; margin-right:0px; -qt-block-indent:0; text-indent:0px;&quot;&gt;This area shows the preview (using the preview mode on the left) between the editable and reference image.&lt;/p&gt;
&lt;p style=&quot; margin-top:0px; margin-bottom:0px; margin-left:0px; margin-right:0px; -qt-block-indent:0; text-indent:0px;&quot;&gt;If the same image is selected in both the editable and reference list, this area will show the image itself.&lt;/p&gt;
&lt;p style=&quot; margin-top:0px; margin-bottom:0px; margin-left:0px; margin-right:0px; -qt-block-indent:0; text-indent:0px;&quot;&gt;Clicking and holding the left mouse button you will be able to select a crop area.&lt;/p&gt;&lt;/body&gt;&lt;/html&gt;</source>
        <translation type="unfinished">&lt;html&gt;&lt;head&gt;&lt;meta name=&quot;qrichtext&quot; content=&quot;1&quot; /&gt;&lt;style type=&quot;text/css&quot;&gt;
p, li { white-space: pre-wrap; }
&lt;/style&gt;&lt;/head&gt;&lt;body style=&quot; font-family:&apos;Sans Serif&apos;; font-size:9pt; font-weight:400; font-style:normal; text-decoration:none;&quot;&gt;
&lt;p style=&quot; margin-top:0px; margin-bottom:0px; margin-left:0px; margin-right:0px; -qt-block-indent:0; text-indent:0px;&quot;&gt;Здесь исходные сводимые снимки отображаются в выбранном (слева) режиме.&lt;/p&gt;
&lt;p style=&quot; margin-top:0px; margin-bottom:0px; margin-left:0px; margin-right:0px; -qt-block-indent:0; text-indent:0px;&quot;&gt;Если один и тот же снимок выбран в качестве опорного и двигаемого, он будет отображен без изменений.&lt;/p&gt;
&lt;p style=&quot; margin-top:0px; margin-bottom:0px; margin-left:0px; margin-right:0px; -qt-block-indent:0; text-indent:0px;&quot;&gt;Чтобы нарисовать кадрирующую рамку, нажмите левую клавишу мыши и перетащите курсор.&lt;/p&gt;&lt;/body&gt;&lt;/html&gt;</translation>
    </message>
</context>
<context>
    <name>GenericViewer</name>
    <message>
        <source>Pan the image to a region</source>
        <translation type="unfinished">Перемещение по изображению</translation>
    </message>
</context>
<context>
    <name>HdrCreationManager</name>
    <message>
        <source>The image %1 is an 8 bit format (LDR) while the previous ones are not.</source>
        <translation type="unfinished">Снимок %1 сохранен в 8-разрядном формате (LDR), в то время как остальные — нет.</translation>
    </message>
    <message>
        <source>The image %1 has an invalid size.</source>
        <translation type="unfinished">У снимка %1 некорректный размер.</translation>
    </message>
    <message>
        <source>The image %1 is an 16 bit format while the previous ones are not.</source>
        <translation type="unfinished"></translation>
    </message>
</context>
<context>
    <name>HdrInputLoader</name>
    <message>
        <source>ERROR: The file&lt;br&gt;%1&lt;br&gt; is not a 8 bit or 16 bit tiff.</source>
        <translation type="unfinished">ОШИБКА: файл&lt;br&gt;%1&lt;br&gt; не является 8- или 16-разрядным TIFF.</translation>
    </message>
    <message>
        <source>ERROR: %1</source>
        <translation type="unfinished">ОШИБКА: %1</translation>
    </message>
    <message>
        <source>ERROR: Failed Loading file: %1</source>
        <translation type="unfinished">ОШИБКА: Не удалось загрузить файл: %1</translation>
    </message>
</context>
<context>
    <name>HdrViewer</name>
    <message>
        <source>Linear</source>
        <translation type="unfinished">Линейное</translation>
    </message>
    <message>
        <source>Gamma 1.4</source>
        <translation type="unfinished">Гамма 1.4</translation>
    </message>
    <message>
        <source>Gamma 1.8</source>
        <translation type="unfinished">Гамма 1.8</translation>
    </message>
    <message>
        <source>Gamma 2.2</source>
        <translation type="unfinished">Гамма 2.2</translation>
    </message>
    <message>
        <source>Gamma 2.6</source>
        <translation type="unfinished">Гамма 2.6</translation>
    </message>
    <message>
        <source>Logarithmic</source>
        <translation type="unfinished">Логарифмическое</translation>
    </message>
    <message>
        <source>Histogram:</source>
        <translation type="unfinished">Гистограмма:</translation>
    </message>
    <message>
        <source>&amp;Mapping:</source>
        <translation type="unfinished">&amp;Соответствие:</translation>
    </message>
</context>
<context>
    <name>HdrWizard</name>
    <message>
        <source>[1/2] Load Input Images</source>
        <translation type="unfinished">[1/2] Загрузка исходных снимков</translation>
    </message>
    <message>
        <source>Alignment</source>
        <translation type="unfinished">Выравнивание</translation>
    </message>
    <message>
        <source>HDR Creation Wizard</source>
        <translation type="unfinished">Мастер создания HDR-снимков</translation>
    </message>
    <message>
        <source>&amp;Autoalign images</source>
        <translation type="unfinished">А&amp;втоматически выровнять снимки</translation>
    </message>
    <message>
        <source>Hugin&apos;s align_image_stack</source>
        <translation type="unfinished">align_image_stack из hugin</translation>
    </message>
    <message>
        <source>[2/2] Choose Settings for HDR Creation</source>
        <translation type="unfinished">[2/2] Выберите параметры создаваемого HDR-снимка</translation>
    </message>
    <message>
        <source>Choose one of the predefined profiles:</source>
        <translation type="unfinished">Выберите один из готовых профилей:</translation>
    </message>
    <message>
        <source>&lt;!DOCTYPE HTML PUBLIC &quot;-//W3C//DTD HTML 4.0//EN&quot; &quot;http://www.w3.org/TR/REC-html40/strict.dtd&quot;&gt;
&lt;html&gt;&lt;head&gt;&lt;meta name=&quot;qrichtext&quot; content=&quot;1&quot; /&gt;&lt;style type=&quot;text/css&quot;&gt;
p, li { white-space: pre-wrap; }
&lt;/style&gt;&lt;/head&gt;&lt;body style=&quot; font-family:&apos;DejaVu Sans&apos;; font-size:9pt; font-weight:400; font-style:normal;&quot;&gt;
&lt;p style=&quot; margin-top:0px; margin-bottom:0px; margin-left:0px; margin-right:0px; -qt-block-indent:0; text-indent:0px;&quot;&gt;&lt;span style=&quot; font-family:&apos;Sans Serif&apos;;&quot;&gt;The first predefined profile in the list usually leads to best results. Change it only if the resulting HDR image is not good enough.&lt;/span&gt;&lt;/p&gt;&lt;/body&gt;&lt;/html&gt;</source>
        <translation type="unfinished">&lt;!DOCTYPE HTML PUBLIC &quot;-//W3C//DTD HTML 4.0//EN&quot; &quot;http://www.w3.org/TR/REC-html40/strict.dtd&quot;&gt;
&lt;html&gt;&lt;head&gt;&lt;meta name=&quot;qrichtext&quot; content=&quot;1&quot; /&gt;&lt;style type=&quot;text/css&quot;&gt;
p, li { white-space: pre-wrap; }
&lt;/style&gt;&lt;/head&gt;&lt;body style=&quot; font-family:&apos;DejaVu Sans&apos;; font-size:9pt; font-weight:400; font-style:normal;&quot;&gt;
&lt;p style=&quot; margin-top:0px; margin-bottom:0px; margin-left:0px; margin-right:0px; -qt-block-indent:0; text-indent:0px;&quot;&gt;&lt;span style=&quot; font-family:&apos;Sans Serif&apos;;&quot;&gt;Первый из них как правило дает наилучшие результаты. Не используйте его только в тех случаях, когда получаемый HDR-снимок недостаточно хорош.&lt;/span&gt;&lt;/p&gt;&lt;/body&gt;&lt;/html&gt;</translation>
    </message>
    <message>
        <source>Profile 1</source>
        <translation type="unfinished">Профиль 1</translation>
    </message>
    <message>
        <source>Profile 2</source>
        <translation type="unfinished">Профиль 2</translation>
    </message>
    <message>
        <source>Profile 3</source>
        <translation type="unfinished">Профиль 3</translation>
    </message>
    <message>
        <source>Profile 4</source>
        <translation type="unfinished">Профиль 4</translation>
    </message>
    <message>
        <source>Profile 5</source>
        <translation type="unfinished">Профиль 5</translation>
    </message>
    <message>
        <source>Profile 6</source>
        <translation type="unfinished">Профиль 6</translation>
    </message>
    <message>
        <source>Weighting function:</source>
        <translation type="unfinished">Функция взвешивания:</translation>
    </message>
    <message>
        <source>Triangular</source>
        <translation type="unfinished">Треугольная</translation>
    </message>
    <message>
        <source>Response curve:</source>
        <translation type="unfinished">Кривая отклика:</translation>
    </message>
    <message>
        <source>HDR creation model:</source>
        <translation type="unfinished">Модель создания HDR:</translation>
    </message>
    <message>
        <source>Anti-ghosting (beta!)</source>
        <translation type="unfinished">Удаление призраков (бета!)</translation>
    </message>
    <message>
        <source>Amount of iterations:</source>
        <translation type="unfinished">Число итераций:</translation>
    </message>
    <message>
        <source>Keep it small</source>
        <translation type="unfinished">Чем меньше, тем лучше</translation>
    </message>
    <message>
        <source>Use this only if the default profiles above do not yield good results</source>
        <translation type="unfinished">Использовать только если готовые профили не дают достаточно высокого качества</translation>
    </message>
    <message>
        <source>Use custom configuration</source>
        <translation type="unfinished">Указать параметры вручную</translation>
    </message>
    <message>
        <source>Response Curve:</source>
        <translation type="unfinished">Кривая отклика:</translation>
    </message>
    <message>
        <source>Save response function to file:</source>
        <translation type="unfinished">Сохранить функцию отклика в файл:</translation>
    </message>
    <message>
        <source>Save As...</source>
        <translation type="unfinished">Сохранить как...</translation>
    </message>
    <message>
        <source>HDR Creation Equation:</source>
        <translation type="unfinished">Уравнение для создания HDR:</translation>
    </message>
    <message>
        <source>Choose model:</source>
        <translation type="unfinished">Выберите модель:</translation>
    </message>
    <message>
        <source>Linear</source>
        <translation type="unfinished">Линейная</translation>
    </message>
    <message>
        <source>...</source>
        <translation type="unfinished">...</translation>
    </message>
    <message>
        <source>Debevec</source>
        <translation type="unfinished">Дебевек</translation>
    </message>
    <message>
        <source>Gamma</source>
        <translation type="unfinished">Гамма</translation>
    </message>
    <message>
        <source>Log</source>
        <translation type="unfinished">Логарифмическая</translation>
    </message>
    <message>
        <source>Calibration</source>
        <translation type="unfinished">Калибровка</translation>
    </message>
    <message>
        <source>[2/2] Choose Custom Configuration</source>
        <translation type="unfinished">[2/2] Укажите заказные параметры</translation>
    </message>
    <message>
        <source>Weights:</source>
        <translation type="unfinished">Взвешивание:</translation>
    </message>
    <message>
        <source>Gaussian</source>
        <translation type="unfinished">Гауссова</translation>
    </message>
    <message>
        <source>Plateau</source>
        <translation type="unfinished">Плато</translation>
    </message>
    <message>
        <source>Predefined response curves:</source>
        <translation type="unfinished">Готовые кривые отклика:</translation>
    </message>
    <message>
        <source>Load response function from file</source>
        <translation type="unfinished">Загрузить файл функции отклика</translation>
    </message>
    <message>
        <source>Load...</source>
        <translation type="unfinished">Загрузить...</translation>
    </message>
    <message>
        <source>Use calibration to find response curve (robertson02 algorithm)</source>
        <translation type="unfinished">Использовать калибровку для поиска кривой отклика (алгоритма robertson02)</translation>
    </message>
    <message>
        <source>Robertson</source>
        <translation type="unfinished">Робертсон</translation>
    </message>
    <message>
        <source>&amp;Next &gt;</source>
        <translation type="unfinished">&amp;Вперед &gt;</translation>
    </message>
    <message>
        <source>&amp;Cancel</source>
        <translation type="unfinished">О&amp;тменить</translation>
    </message>
    <message>
        <source>Image Filename</source>
        <translation type="unfinished">Имя файла снимка</translation>
    </message>
    <message>
        <source>Exposure</source>
        <translation type="unfinished">Экспозиция</translation>
    </message>
    <message>
        <source>JPEG (*.jpeg *.jpg *.JPEG *.JPG);;</source>
        <translation type="unfinished">Файлы JPEG (*.jpeg *.jpg *.JPEG *.JPG);;</translation>
    </message>
    <message>
        <source>TIFF Images (*.tiff *.tif *.TIFF *.TIF);;</source>
        <translation type="unfinished">Файлы TIFF (*.tiff *.tif *.TIFF *.TIF);;</translation>
    </message>
    <message>
        <source>Select the input images</source>
        <translation type="unfinished">Выберите исходные снимки</translation>
    </message>
    <message>
        <source>&lt;center&gt;&lt;font color=&quot;#008400&quot;&gt;&lt;h3&gt;&lt;b&gt;Images Loaded.&lt;/b&gt;&lt;/h3&gt;&lt;/font&gt;&lt;/center&gt;</source>
        <translation type="unfinished">&lt;center&gt;&lt;font color=&quot;#008400&quot;&gt;&lt;h3&gt;&lt;b&gt;Снимки загружены.&lt;/b&gt;&lt;/h3&gt;&lt;/font&gt;&lt;/center&gt;</translation>
    </message>
    <message>
        <source>EXIF data not found</source>
        <translation type="unfinished">Данные Exif не найдены</translation>
    </message>
    <message>
        <source>&lt;center&gt;&lt;h3&gt;&lt;b&gt;To proceed you need to manually set the exposure values.&lt;br&gt;&lt;font color=&quot;#FF0000&quot;&gt;%1&lt;/font&gt; values still required.&lt;/b&gt;&lt;/h3&gt;&lt;/center&gt;</source>
        <translation type="unfinished">&lt;center&gt;&lt;h3&gt;&lt;b&gt;Для продолжения необходимо вручную указать экспозицию каждого исходного снимка.&lt;br&gt;Не указано значений: &lt;font color=&quot;#FF0000&quot;&gt;%1&lt;/font&gt;.&lt;/b&gt;&lt;/h3&gt;&lt;/center&gt;</translation>
    </message>
    <message>
        <source>Unknown</source>
        <translation type="unfinished">Неизвестно</translation>
    </message>
    <message>
        <source>Error...</source>
        <translation type="unfinished">Ошибка...</translation>
    </message>
    <message>
        <source>The external application &quot;&lt;em&gt;align_image_stack&lt;/em&gt;&quot; crashed...</source>
        <translation type="unfinished">Внешняя программа &quot;&lt;em&gt;align_image_stack&lt;/em&gt;&quot; аварийно завершила свою работу...</translation>
    </message>
    <message>
        <source>An unknown error occurred while executing the &quot;&lt;em&gt;align_image_stack&lt;/em&gt;&quot; application...</source>
        <translation type="unfinished">При выполнении внешней программы &quot;&lt;em&gt;align_image_stack&lt;/em&gt;&quot; произошла неизвестная ошибка...</translation>
    </message>
    <message>
        <source>&amp;Finish</source>
        <translation type="unfinished">&amp;Завершить</translation>
    </message>
    <message>
        <source>Aligning...</source>
        <translation type="unfinished">Выполняется выравнивание...</translation>
    </message>
    <message>
        <source>Processing...</source>
        <translation type="unfinished">Выполняется обработка...</translation>
    </message>
    <message>
        <source>Load a camera response curve file</source>
        <translation type="unfinished">Загрузить файл кривой отклика камеры</translation>
    </message>
    <message>
        <source>Camera response curve (*.m);;All Files (*)</source>
        <translation type="unfinished">Кривая отклика камеры (*.m);;Все файлы (*)</translation>
    </message>
    <message>
        <source>Save a camera response curve file</source>
        <translation type="unfinished">Сохранить файл с кривой отклика камеры</translation>
    </message>
    <message>
        <source> - Response curve: </source>
        <translation type="unfinished"> - Кривая отклика: </translation>
    </message>
    <message>
        <source> - Model: </source>
        <translation type="unfinished"> - Модель: </translation>
    </message>
    <message>
        <source>Logarithmic</source>
        <translation type="unfinished">Логарифмическая</translation>
    </message>
    <message>
        <source>From Calibration</source>
        <translation type="unfinished">Из результата калибровки</translation>
    </message>
    <message>
        <source>From File</source>
        <translation type="unfinished">Из файла</translation>
    </message>
    <message>
        <source>&lt;center&gt;&lt;font color=&quot;#008400&quot;&gt;&lt;h3&gt;&lt;b&gt;All the EV values have been set.&lt;br&gt;Now click on Next button.&lt;/b&gt;&lt;/h3&gt;&lt;/font&gt;&lt;/center&gt;</source>
        <translation type="unfinished">&lt;center&gt;&lt;font color=&quot;#008400&quot;&gt;&lt;h3&gt;&lt;b&gt;Все значения EV указаны.&lt;br&gt;Теперь щёлкните кнопку «Дальше».&lt;/b&gt;&lt;/h3&gt;&lt;/font&gt;&lt;/center&gt;</translation>
    </message>
    <message>
        <source>Currently Loaded &amp;Files</source>
        <translation type="unfinished">&amp;Загруженные снимки</translation>
    </message>
    <message>
        <source>Selected Image &amp;Exposure</source>
        <translation type="unfinished">Э&amp;кспозиция выбранного снимка</translation>
    </message>
    <message>
        <source>EV:</source>
        <translation type="unfinished">EV:</translation>
    </message>
    <message>
        <source>&lt;!DOCTYPE HTML PUBLIC &quot;-//W3C//DTD HTML 4.0//EN&quot; &quot;http://www.w3.org/TR/REC-html40/strict.dtd&quot;&gt;
&lt;html&gt;&lt;head&gt;&lt;meta name=&quot;qrichtext&quot; content=&quot;1&quot; /&gt;&lt;style type=&quot;text/css&quot;&gt;
p, li { white-space: pre-wrap; }
&lt;/style&gt;&lt;/head&gt;&lt;body style=&quot; font-family:&apos;Sans Serif&apos;; font-size:10pt; font-weight:400; font-style:normal;&quot;&gt;
&lt;p align=&quot;center&quot; style=&quot; margin-top:0px; margin-bottom:0px; margin-left:0px; margin-right:0px; -qt-block-indent:0; text-indent:0px;&quot;&gt;&lt;span style=&quot; font-size:12pt; font-weight:600;&quot;&gt;Start loading a set of images with different exposure&lt;/span&gt;&lt;/p&gt;&lt;/body&gt;&lt;/html&gt;</source>
        <translation type="unfinished">&lt;!DOCTYPE HTML PUBLIC &quot;-//W3C//DTD HTML 4.0//EN&quot; &quot;http://www.w3.org/TR/REC-html40/strict.dtd&quot;&gt;
&lt;html&gt;&lt;head&gt;&lt;meta name=&quot;qrichtext&quot; content=&quot;1&quot; /&gt;&lt;style type=&quot;text/css&quot;&gt;
p, li { white-space: pre-wrap; }
&lt;/style&gt;&lt;/head&gt;&lt;body style=&quot; font-family:&apos;Sans Serif&apos;; font-size:10pt; font-weight:400; font-style:normal;&quot;&gt;
&lt;p align=&quot;center&quot; style=&quot; margin-top:0px; margin-bottom:0px; margin-left:0px; margin-right:0px; -qt-block-indent:0; text-indent:0px;&quot;&gt;&lt;span style=&quot; font-size:12pt; font-weight:600;&quot;&gt;Загрузите снимки с разными экспозициями&lt;/span&gt;&lt;/p&gt;&lt;/body&gt;&lt;/html&gt;</translation>
    </message>
    <message>
        <source>&lt;!DOCTYPE HTML PUBLIC &quot;-//W3C//DTD HTML 4.0//EN&quot; &quot;http://www.w3.org/TR/REC-html40/strict.dtd&quot;&gt;
&lt;html&gt;&lt;head&gt;&lt;meta name=&quot;qrichtext&quot; content=&quot;1&quot; /&gt;&lt;style type=&quot;text/css&quot;&gt;
p, li { white-space: pre-wrap; }
&lt;/style&gt;&lt;/head&gt;&lt;body style=&quot; font-family:&apos;Sans Serif&apos;; font-size:10pt; font-weight:400; font-style:normal;&quot;&gt;
&lt;p align=&quot;center&quot; style=&quot;-qt-paragraph-type:empty; margin-top:0px; margin-bottom:0px; margin-left:0px; margin-right:0px; -qt-block-indent:0; text-indent:0px;&quot;&gt;&lt;/p&gt;
&lt;p align=&quot;center&quot; style=&quot; margin-top:0px; margin-bottom:0px; margin-left:0px; margin-right:0px; -qt-block-indent:0; text-indent:0px;&quot;&gt;&lt;span style=&quot; font-size:16pt; font-weight:600;&quot;&gt;HDR Creation Wizard&lt;/span&gt;&lt;/p&gt;
&lt;p align=&quot;center&quot; style=&quot;-qt-paragraph-type:empty; margin-top:0px; margin-bottom:0px; margin-left:0px; margin-right:0px; -qt-block-indent:0; text-indent:0px; font-size:16pt; font-weight:600;&quot;&gt;&lt;/p&gt;
&lt;p align=&quot;center&quot; style=&quot;-qt-paragraph-type:empty; margin-top:0px; margin-bottom:0px; margin-left:0px; margin-right:0px; -qt-block-indent:0; text-indent:0px; font-size:16pt; font-weight:600;&quot;&gt;&lt;/p&gt;
&lt;p align=&quot;justify&quot; style=&quot; margin-top:0px; margin-bottom:0px; margin-left:0px; margin-right:0px; -qt-block-indent:0; text-indent:0px;&quot;&gt;This tool help you in fusing bracketed images taken with different exposures to make an &lt;a href=&quot;http://en.wikipedia.org/wiki/High_Dynamic_Range&quot;&gt;&lt;span style=&quot; text-decoration: underline; color:#0057ae;&quot;&gt;HDR Image&lt;/span&gt;&lt;/a&gt;. &lt;/p&gt;
&lt;p align=&quot;justify&quot; style=&quot;-qt-paragraph-type:empty; margin-top:0px; margin-bottom:0px; margin-left:0px; margin-right:0px; -qt-block-indent:0; text-indent:0px;&quot;&gt;&lt;/p&gt;
&lt;p align=&quot;justify&quot; style=&quot; margin-top:0px; margin-bottom:0px; margin-left:0px; margin-right:0px; -qt-block-indent:0; text-indent:0px;&quot;&gt;The bracketed images must be taken with the same camera in the same conditions and possibly using a tripod.&lt;/p&gt;
&lt;p align=&quot;justify&quot; style=&quot;-qt-paragraph-type:empty; margin-top:0px; margin-bottom:0px; margin-left:0px; margin-right:0px; -qt-block-indent:0; text-indent:0px;&quot;&gt;&lt;/p&gt;
&lt;p align=&quot;justify&quot; style=&quot; margin-top:0px; margin-bottom:0px; margin-left:0px; margin-right:0px; -qt-block-indent:0; text-indent:0px;&quot;&gt;This assistant will help you through all the steps: importing the images,  aligning them, choosing a profile to create an HDR.&lt;/p&gt;
&lt;p align=&quot;justify&quot; style=&quot;-qt-paragraph-type:empty; margin-top:0px; margin-bottom:0px; margin-left:0px; margin-right:0px; -qt-block-indent:0; text-indent:0px;&quot;&gt;&lt;/p&gt;
&lt;p align=&quot;justify&quot; style=&quot; margin-top:0px; margin-bottom:0px; margin-left:0px; margin-right:0px; -qt-block-indent:0; text-indent:0px;&quot;&gt;Constraints:&lt;/p&gt;
&lt;p align=&quot;justify&quot; style=&quot;-qt-paragraph-type:empty; margin-top:0px; margin-bottom:0px; margin-left:0px; margin-right:0px; -qt-block-indent:0; text-indent:0px;&quot;&gt;&lt;/p&gt;
&lt;p align=&quot;justify&quot; style=&quot; margin-top:0px; margin-bottom:0px; margin-left:0px; margin-right:0px; -qt-block-indent:0; text-indent:0px;&quot;&gt;All images must have same dimension&lt;/p&gt;
&lt;p align=&quot;justify&quot; style=&quot; margin-top:0px; margin-bottom:0px; margin-left:0px; margin-right:0px; -qt-block-indent:0; text-indent:0px;&quot;&gt;All images must have same color depth&lt;/p&gt;&lt;/body&gt;&lt;/html&gt;</source>
        <translation type="unfinished"></translation>
    </message>
    <message>
        <source>Add Images</source>
        <translation type="unfinished"></translation>
    </message>
    <message>
        <source>Remove Selected Image</source>
        <translation type="unfinished"></translation>
    </message>
    <message>
        <source>Clear List</source>
        <translation type="unfinished"></translation>
    </message>
    <message>
        <source>Preview</source>
        <translation type="unfinished"></translation>
    </message>
    <message>
        <source>MTB</source>
        <translation type="unfinished"></translation>
    </message>
    <message>
        <source>&lt;!DOCTYPE HTML PUBLIC &quot;-//W3C//DTD HTML 4.0//EN&quot; &quot;http://www.w3.org/TR/REC-html40/strict.dtd&quot;&gt;
&lt;html&gt;&lt;head&gt;&lt;meta name=&quot;qrichtext&quot; content=&quot;1&quot; /&gt;&lt;style type=&quot;text/css&quot;&gt;
p, li { white-space: pre-wrap; }
&lt;/style&gt;&lt;/head&gt;&lt;body style=&quot; font-family:&apos;Sans Serif&apos;; font-size:10pt; font-weight:400; font-style:normal;&quot;&gt;
&lt;p align=&quot;center&quot; style=&quot; margin-top:0px; margin-bottom:0px; margin-left:0px; margin-right:0px; -qt-block-indent:0; text-indent:0px;&quot;&gt;&lt;span style=&quot; font-size:12pt; font-weight:600;&quot;&gt;Choose one of the predefined profiles or use  a  custom configuration&lt;/span&gt;&lt;/p&gt;&lt;/body&gt;&lt;/html&gt;</source>
        <translation type="unfinished"></translation>
    </message>
    <message>
        <source>Choose confidence function over all the possible pixel values:</source>
        <translation type="unfinished"></translation>
    </message>
    <message>
        <source>&lt;!DOCTYPE HTML PUBLIC &quot;-//W3C//DTD HTML 4.0//EN&quot; &quot;http://www.w3.org/TR/REC-html40/strict.dtd&quot;&gt;
&lt;html&gt;&lt;head&gt;&lt;meta name=&quot;qrichtext&quot; content=&quot;1&quot; /&gt;&lt;style type=&quot;text/css&quot;&gt;
p, li { white-space: pre-wrap; }
&lt;/style&gt;&lt;/head&gt;&lt;body style=&quot; font-family:&apos;Sans Serif&apos;; font-size:10pt; font-weight:400; font-style:normal;&quot;&gt;
&lt;p align=&quot;center&quot; style=&quot; margin-top:0px; margin-bottom:0px; margin-left:0px; margin-right:0px; -qt-block-indent:0; text-indent:0px;&quot;&gt;&lt;span style=&quot; font-size:12pt; font-weight:600;&quot;&gt;Here you can customize the HDR creation process&lt;/span&gt;&lt;/p&gt;&lt;/body&gt;&lt;/html&gt;</source>
        <translation type="unfinished"></translation>
    </message>
    <message>
        <source>All formats (*.jpeg *.jpg *.tiff *.tif *.crw *.cr2 *.nef *.dng *.mrw *.orf *.kdc *.dcr *.arw *.raf *.ptx *.pef *.x3f *.raw *.sr2 *.rw2 *.3fr *.mef *.mos *.erf *.nrw *.srw</source>
        <translation type="unfinished"></translation>
    </message>
    <message>
        <source>*.JPEG *.JPG *.TIFF *.TIF *.CRW *.CR2 *.NEF *.DNG *.MRW *.ORF *.KDC *.DCR *.ARW *.RAF *.PTX *.PEF *.X3F *.RAW *.SR2 *.RW2 *.3FR *.MEF *.MOS *.ERF *.NRW *.SRW);;</source>
        <translation type="unfinished"></translation>
    </message>
    <message>
        <source>RAW Images (*.crw *.cr2 *.nef *.dng *.mrw *.orf *.kdc *.dcr *.arw *.raf *.ptx *.pef *.x3f *.raw *.sr2 *.rw2 *.3fr *.mef *.mos *.erf *.nrw *.srw</source>
        <translation type="unfinished"></translation>
    </message>
    <message>
        <source>*.CRW *.CR2 *.NEF *.DNG *.MRW *.ORF *.KDC *.DCR *.ARW *.RAF *.PTX *.PEF *.X3F *.RAW *.SR2 *.RW2 *.3FR *.MEF *.MOS *.ERF *.NRW *.SRW)</source>
        <translation type="unfinished"></translation>
    </message>
    <message>
        <source>Loading...</source>
        <translation type="unfinished"></translation>
    </message>
    <message>
        <source>Start loading a set of images with different exposure</source>
        <translation type="unfinished"></translation>
    </message>
    <message>
        <source>&lt;font color=&quot;#FF0000&quot;&gt;&lt;h3&gt;&lt;b&gt;WARNING:&lt;/b&gt;&lt;/h3&gt;&lt;/font&gt;		Luminance HDR was not able to find the relevant &lt;i&gt;EXIF&lt;/i&gt; tags
for the following images:
 &lt;ul&gt;		%1&lt;/ul&gt;		&lt;hr&gt;You can still proceed creating an Hdr. To do so you have to insert &lt;b&gt;manually&lt;/b&gt; the EV (exposure values) or stop difference values.		&lt;hr&gt;If you want Luminance HDR to do this &lt;b&gt;automatically&lt;/b&gt;, you have to load images that have at least
the following exif data: 		&lt;ul&gt;&lt;li&gt;Shutter Speed (seconds)&lt;/li&gt;		&lt;li&gt;Aperture (f-number)&lt;/li&gt;&lt;/ul&gt;		&lt;hr&gt;&lt;b&gt;HINT:&lt;/b&gt; Losing EXIF data usually happens when you preprocess your pictures.&lt;br&gt;		You can perform a &lt;b&gt;one-to-one copy of the exif data&lt;/b&gt; between two sets of images via the &lt;i&gt;&lt;b&gt;&quot;Tools-&gt;Copy Exif Data...&quot;&lt;/b&gt;&lt;/i&gt; menu item.</source>
        <translation type="unfinished"></translation>
    </message>
    <message>
        <source>Loading Error: </source>
        <translation type="unfinished"></translation>
    </message>
    <message>
        <source>Failed to start external application &quot;&lt;em&gt;align_image_stack&lt;/em&gt;&quot;.&lt;br&gt;Please read &quot;Help -&gt; Contents... -&gt; Setting up -&gt; External Tools&quot; for more information.</source>
        <translation type="unfinished"></translation>
    </message>
    <message>
        <source>Now click on next button</source>
        <translation type="unfinished"></translation>
    </message>
    <message>
        <source>Weights: </source>
        <translation type="unfinished">Функция взвешивания: </translation>
    </message>
</context>
<context>
    <name>HelpBrowser</name>
    <message>
        <source>&amp;Contents</source>
        <translation type="unfinished">&amp;Содержание</translation>
    </message>
    <message>
        <source>&amp;Search</source>
        <translation type="unfinished">&amp;Искать</translation>
    </message>
    <message>
        <source>&amp;Delete</source>
        <translation type="unfinished">&amp;Удалить</translation>
    </message>
    <message>
        <source>D&amp;elete All</source>
        <translation type="unfinished">Удалить &amp;все</translation>
    </message>
    <message>
        <source>Luminance HDR Help</source>
        <translation type="unfinished">Справка по Luminance</translation>
    </message>
    <message>
        <source>&amp;Print...</source>
        <translation type="unfinished">&amp;Печать...</translation>
    </message>
    <message>
        <source>&amp;Exit</source>
        <translation type="unfinished">В&amp;ыход</translation>
    </message>
    <message>
        <source>&amp;Find...</source>
        <translation type="unfinished">&amp;Найти...</translation>
    </message>
    <message>
        <source>Find &amp;Next...</source>
        <translation type="unfinished">Найти &amp;следующее совпадение...</translation>
    </message>
    <message>
        <source>Find &amp;Previous...</source>
        <translation type="unfinished">Найти &amp;предыдущее совпадение...</translation>
    </message>
    <message>
        <source>&amp;Add</source>
        <translation type="unfinished">&amp;Добавить</translation>
    </message>
    <message>
        <source>&amp;File</source>
        <translation type="unfinished">&amp;Файл</translation>
    </message>
    <message>
        <source>&amp;Edit</source>
        <translation type="unfinished">&amp;Правка</translation>
    </message>
    <message>
        <source>&amp;Bookmarks</source>
        <translation type="unfinished">&amp;Закладки</translation>
    </message>
    <message>
        <source>&amp;Quit</source>
        <translation type="unfinished">В&amp;ыход</translation>
    </message>
    <message>
        <source>Find &amp;Next</source>
        <translation type="unfinished">Найти &amp;следующее совпадение</translation>
    </message>
    <message>
        <source>Find &amp;Previous</source>
        <translation type="unfinished">Найти &amp;предыдущее совпадение</translation>
    </message>
    <message>
        <source>&amp;Add Bookmark</source>
        <translation type="unfinished">&amp;Добавить закладку</translation>
    </message>
    <message>
        <source>Find</source>
        <translation type="unfinished">Искать</translation>
    </message>
    <message>
        <source>Search Term:</source>
        <translation type="unfinished">Искомый термин:</translation>
    </message>
    <message>
        <source>New Bookmark</source>
        <translation type="unfinished">Новая закладка</translation>
    </message>
    <message>
        <source>New Bookmark&apos;s Title:</source>
        <translation type="unfinished">Название новой закладки:</translation>
    </message>
    <message>
        <source>&lt;h2&gt;&lt;p&gt;Sorry, no manual is installed!&lt;/p&gt;&lt;p&gt;Please contact your package provider or LuminanceHDR team if you built the application yourself&lt;/p&gt;&lt;/h2&gt;</source>
        <comment>HTML message for no documentation available to show</comment>
        <translation type="unfinished">&lt;h2&gt;&lt;p&gt;Извините, но руководство не установлено!&lt;/p&gt;&lt;p&gt;Сообщите об этом автору установочного пакета или команде разработчиков Luminance HDR, если собрали программу самостоятельно.&lt;/p&gt;&lt;/h2&gt;</translation>
    </message>
    <message>
        <source>LuminanceHDR - Help Browser</source>
        <translation type="unfinished">Справка по Luminance HDR</translation>
    </message>
    <message>
        <source>This protocol is not handled by the help browser.
Do you want to open the link with the default application 
associated with the protocol?</source>
        <translation type="unfinished">Этот протокол не поддерживается просмотрщиком справки.
Вы хотите открыть эту ссылку приложением, ассоциированным
с этим протоколом?</translation>
    </message>
    <message>
        <source>Help SideBar</source>
        <translation type="unfinished">Боковая панель справки</translation>
    </message>
    <message>
        <source>LuminanceHDR Online Help</source>
        <translation type="unfinished">Справка по Luminance</translation>
    </message>
    <message>
        <source>&amp;View</source>
        <translation type="unfinished">&amp;Вид</translation>
    </message>
    <message>
        <source>Luminance Help</source>
        <translation type="unfinished">Справка по Luminance</translation>
    </message>
</context>
<context>
    <name>HelpSideBar</name>
    <message>
        <source>Contents</source>
        <translation type="unfinished">Содержание</translation>
    </message>
    <message>
        <source>&amp;Contents</source>
        <translation type="unfinished">&amp;Содержание</translation>
    </message>
    <message>
        <source>Se&amp;arch</source>
        <translation type="unfinished">&amp;Искать</translation>
    </message>
    <message>
        <source>Searching is case insensitive</source>
        <translation type="unfinished">Поиск регистронезависим</translation>
    </message>
    <message>
        <source>&amp;Search</source>
        <translation type="unfinished">&amp;Искать</translation>
    </message>
    <message>
        <source>1</source>
        <translation type="unfinished">1</translation>
    </message>
    <message>
        <source>Book&amp;marks</source>
        <translation type="unfinished">&amp;Закладки</translation>
    </message>
    <message>
        <source>&amp;Add</source>
        <translation type="unfinished">&amp;Добавить</translation>
    </message>
    <message>
        <source>&amp;Remove</source>
        <translation type="unfinished">&amp;Удалить</translation>
    </message>
    <message>
        <source>R&amp;emove All</source>
        <translation type="unfinished">Удалить &amp;все</translation>
    </message>
</context>
<context>
    <name>IOWorker</name>
    <message>
        <source>ERROR: The following file is not readable: %1</source>
        <translation type="unfinished">ОШИБКА: Следующий файл нечитаем: %1</translation>
    </message>
    <message>
        <source>ERROR: File %1 has unsupported extension.</source>
        <translation type="unfinished">ОШИБКА: Файл %1 содержит неподдерживаемое расширение.</translation>
    </message>
    <message>
        <source>ERROR: Failed loading file: %1</source>
        <translation type="unfinished">ОШИБКА: Не удалось загрузить файл: %1</translation>
    </message>
</context>
<context>
    <name>ImageQualityDialog</name>
    <message>
        <source>Unknown</source>
        <translation type="unfinished">Неизвестно</translation>
    </message>
</context>
<context>
    <name>ImgQualityDialog</name>
    <message>
        <source>Saved File Quality</source>
        <translation type="unfinished">Качество сохраняемого файла</translation>
    </message>
    <message>
        <source>Quality:</source>
        <translation type="unfinished">Качество:</translation>
    </message>
    <message>
        <source>File size:</source>
        <translation type="unfinished">Размер файла:</translation>
    </message>
    <message>
        <source>Unknown</source>
        <translation type="unfinished">Неизвестно</translation>
    </message>
    <message>
        <source>&amp;Save</source>
        <translation type="unfinished">&amp;Сохранить</translation>
    </message>
    <message>
        <source>Save as</source>
        <translation type="unfinished">Сохранить как </translation>
    </message>
    <message>
        <source>Ca&amp;lculate</source>
        <translation type="unfinished">&amp;Вычислить</translation>
    </message>
    <message>
        <source>&amp;Cancel</source>
        <translation type="unfinished">О&amp;тменить</translation>
    </message>
</context>
<context>
    <name>LdrViewer</name>
    <message>
        <source>LDR image [%1 x %2]</source>
        <translation type="unfinished">LDR-снимок [%1× %2]</translation>
    </message>
</context>
<context>
    <name>LevelsDialog</name>
    <message>
        <source>Levels and Gamma</source>
        <translation type="unfinished">Уровни и гамма</translation>
    </message>
    <message>
        <source>&lt;html&gt;&lt;head&gt;&lt;meta name=&quot;qrichtext&quot; content=&quot;1&quot; /&gt;&lt;style type=&quot;text/css&quot;&gt;
p, li { white-space: pre-wrap; }
&lt;/style&gt;&lt;/head&gt;&lt;body style=&quot; font-family:&apos;Sans Serif&apos;; font-size:9pt; font-weight:400; font-style:normal; text-decoration:none;&quot;&gt;
&lt;p style=&quot; margin-top:0px; margin-bottom:0px; margin-left:0px; margin-right:0px; -qt-block-indent:0; text-indent:0px;&quot;&gt;&lt;span style=&quot; font-weight:600;&quot;&gt;Adjust Color Levels&lt;/span&gt;&lt;/p&gt;&lt;/body&gt;&lt;/html&gt;</source>
        <translation type="unfinished">&lt;html&gt;&lt;head&gt;&lt;meta name=&quot;qrichtext&quot; content=&quot;1&quot; /&gt;&lt;style type=&quot;text/css&quot;&gt;
p, li { white-space: pre-wrap; }
&lt;/style&gt;&lt;/head&gt;&lt;body style=&quot; font-family:&apos;Sans Serif&apos;; font-size:9pt; font-weight:400; font-style:normal; text-decoration:none;&quot;&gt;
&lt;p style=&quot; margin-top:0px; margin-bottom:0px; margin-left:0px; margin-right:0px; -qt-block-indent:0; text-indent:0px;&quot;&gt;&lt;span style=&quot; font-weight:600;&quot;&gt;Коррекция цветовых уровней&lt;/span&gt;&lt;/p&gt;&lt;/body&gt;&lt;/html&gt;</translation>
    </message>
    <message>
        <source>&lt;html&gt;&lt;head&gt;&lt;meta name=&quot;qrichtext&quot; content=&quot;1&quot; /&gt;&lt;style type=&quot;text/css&quot;&gt;
p, li { white-space: pre-wrap; }
&lt;/style&gt;&lt;/head&gt;&lt;body style=&quot; font-family:&apos;Sans Serif&apos;; font-size:9pt; font-weight:400; font-style:normal; text-decoration:none;&quot;&gt;
&lt;p style=&quot; margin-top:0px; margin-bottom:0px; margin-left:0px; margin-right:0px; -qt-block-indent:0; text-indent:0px;&quot;&gt;&lt;span style=&quot; font-weight:600;&quot;&gt;Input Levels&lt;/span&gt;&lt;/p&gt;&lt;/body&gt;&lt;/html&gt;</source>
        <translation type="unfinished">&lt;html&gt;&lt;head&gt;&lt;meta name=&quot;qrichtext&quot; content=&quot;1&quot; /&gt;&lt;style type=&quot;text/css&quot;&gt;
p, li { white-space: pre-wrap; }
&lt;/style&gt;&lt;/head&gt;&lt;body style=&quot; font-family:&apos;Sans Serif&apos;; font-size:9pt; font-weight:400; font-style:normal; text-decoration:none;&quot;&gt;
&lt;p style=&quot; margin-top:0px; margin-bottom:0px; margin-left:0px; margin-right:0px; -qt-block-indent:0; text-indent:0px;&quot;&gt;&lt;span style=&quot; font-weight:600;&quot;&gt;Уровни на входе&lt;/span&gt;&lt;/p&gt;&lt;/body&gt;&lt;/html&gt;</translation>
    </message>
    <message>
        <source>Clip black</source>
        <translation type="unfinished">Отрезать темные участки</translation>
    </message>
    <message>
        <source>Gamma</source>
        <translation type="unfinished">Гамма</translation>
    </message>
    <message>
        <source>Clip White</source>
        <translation type="unfinished">Отрезать светлые участки</translation>
    </message>
    <message>
        <source>&lt;html&gt;&lt;head&gt;&lt;meta name=&quot;qrichtext&quot; content=&quot;1&quot; /&gt;&lt;style type=&quot;text/css&quot;&gt;
p, li { white-space: pre-wrap; }
&lt;/style&gt;&lt;/head&gt;&lt;body style=&quot; font-family:&apos;Sans Serif&apos;; font-size:9pt; font-weight:400; font-style:normal; text-decoration:none;&quot;&gt;
&lt;p style=&quot; margin-top:0px; margin-bottom:0px; margin-left:0px; margin-right:0px; -qt-block-indent:0; text-indent:0px;&quot;&gt;&lt;span style=&quot; font-weight:600;&quot;&gt;Output Levels&lt;/span&gt;&lt;/p&gt;&lt;/body&gt;&lt;/html&gt;</source>
        <translation type="unfinished">&lt;html&gt;&lt;head&gt;&lt;meta name=&quot;qrichtext&quot; content=&quot;1&quot; /&gt;&lt;style type=&quot;text/css&quot;&gt;
p, li { white-space: pre-wrap; }
&lt;/style&gt;&lt;/head&gt;&lt;body style=&quot; font-family:&apos;Sans Serif&apos;; font-size:9pt; font-weight:400; font-style:normal; text-decoration:none;&quot;&gt;
&lt;p style=&quot; margin-top:0px; margin-bottom:0px; margin-left:0px; margin-right:0px; -qt-block-indent:0; text-indent:0px;&quot;&gt;&lt;span style=&quot; font-weight:600;&quot;&gt;Уровни на выходе&lt;/span&gt;&lt;/p&gt;&lt;/body&gt;&lt;/html&gt;</translation>
    </message>
    <message>
        <source>&amp;Reset</source>
        <translation type="unfinished">С&amp;бросить</translation>
    </message>
    <message>
        <source>&amp;Cancel</source>
        <translation type="unfinished">О&amp;тменить</translation>
    </message>
    <message>
        <source>&amp;OK</source>
        <translation type="unfinished">&amp;ОК</translation>
    </message>
</context>
<context>
    <name>MainWindow</name>
    <message>
        <source>&amp;Tools</source>
        <translation type="unfinished">С&amp;ервис</translation>
    </message>
    <message>
        <source>&amp;Help</source>
        <translation type="unfinished">&amp;Справка</translation>
    </message>
    <message>
        <source>&amp;Windows</source>
        <translation type="unfinished">&amp;Окна</translation>
    </message>
    <message>
        <source>&amp;View</source>
        <translation type="unfinished">&amp;Вид</translation>
    </message>
    <message>
        <source>&amp;Toolbars</source>
        <translation type="unfinished">&amp;Панели</translation>
    </message>
    <message>
        <source>&amp;File</source>
        <translation type="unfinished">&amp;Файл</translation>
    </message>
    <message>
        <source>Ctrl+N</source>
        <translation type="unfinished">Ctrl+N</translation>
    </message>
    <message>
        <source>Ctrl+O</source>
        <translation type="unfinished">Ctrl+O</translation>
    </message>
    <message>
        <source>Ctrl+S</source>
        <translation type="unfinished">Ctrl+S</translation>
    </message>
    <message>
        <source>Exit</source>
        <translation type="unfinished">Завершить работу с приложением</translation>
    </message>
    <message>
        <source>Ctrl+Q</source>
        <translation type="unfinished">Ctrl+Q</translation>
    </message>
    <message>
        <source>&lt;</source>
        <translation type="unfinished">&lt;</translation>
    </message>
    <message>
        <source>Luminance HDR</source>
        <translation type="unfinished">Luminance HDR</translation>
    </message>
    <message>
        <source>HDR &amp;Histogram</source>
        <translation type="unfinished"> &amp;Гистограмма HDR</translation>
    </message>
    <message>
        <source>&amp;Edit</source>
        <translation type="unfinished">&amp;Правка</translation>
    </message>
    <message>
        <source>&amp;New HDR image...</source>
        <translation type="unfinished">&amp;Создать HDR-снимок...</translation>
    </message>
    <message>
        <source>New HDR image</source>
        <translation type="unfinished">Создать HDR-снимок</translation>
    </message>
    <message>
        <source>Create a new HDR image from a set of LDR or Raw images</source>
        <translation type="unfinished">Создать новый HDR-снимок из одного или нескольких изображений</translation>
    </message>
    <message>
        <source>Create a new HDR image from a set of JPEG, Raw, or 8/16 bpc TIFF files</source>
        <translation type="unfinished">Создать HDR-снимок из серии файлов JPEG или файла RAW, 8- или 16-разрядных файлов TIFF</translation>
    </message>
    <message>
        <source>&amp;Open HDR image...</source>
        <translation type="unfinished">&amp;Открыть HDR-снимок...</translation>
    </message>
    <message>
        <source>Open HDR image</source>
        <translation type="unfinished">Открыть HDR-снимок</translation>
    </message>
    <message>
        <source>Load an existing HDR image file (OpenEXR, Radiance RGBE, PFS stream, RAW or TIFF)</source>
        <translation type="unfinished">Загрузить готовый файл HDR-снимка (OpenEXR, Radiance RGBE, PFS stream, RAW или TIFF)</translation>
    </message>
    <message>
        <source>&amp;Quit</source>
        <translation type="unfinished">В&amp;ыход</translation>
    </message>
    <message>
        <source>Quit Luminance HDR</source>
        <translation type="unfinished">Завершить работу с Luminance HDR</translation>
    </message>
    <message>
        <source>Rotate c&amp;ounter-clockwise</source>
        <translation type="unfinished">Повернуть &amp;против часовой стрелки</translation>
    </message>
    <message>
        <source>Rotate counter-clockwise</source>
        <translation type="unfinished">Повернуть против часовой стрелки</translation>
    </message>
    <message>
        <source>Rotate counter-clockwise the HDR image</source>
        <translation type="unfinished">Повернуть HDR-снимок против часовой стрелки</translation>
    </message>
    <message>
        <source>Rotate c&amp;lockwise</source>
        <translation type="unfinished">Повернуть по &amp;часовой стрелке</translation>
    </message>
    <message>
        <source>Rotate clockwise</source>
        <translation type="unfinished">Повернуть по часовой стрелке</translation>
    </message>
    <message>
        <source>Rotate clockwise the HDR image</source>
        <translation type="unfinished">Повернуть HDR-снимок по часовой стрелке</translation>
    </message>
    <message>
        <source>&gt;</source>
        <translation type="unfinished">&gt;</translation>
    </message>
    <message>
        <source>Low Dynamic Range</source>
        <translation type="unfinished">Узкий динамический диапазон</translation>
    </message>
    <message>
        <source>L</source>
        <translation type="unfinished">L</translation>
    </message>
    <message>
        <source>Fit to Dynamic Range</source>
        <translation type="unfinished">Уместить в динамический диапазон</translation>
    </message>
    <message>
        <source>Fit to dynamic range</source>
        <translation type="unfinished">Уместить в динамический диапазон</translation>
    </message>
    <message>
        <source>\</source>
        <translation type="unfinished">\</translation>
    </message>
    <message>
        <source>Shrink Dynamic Range</source>
        <translation type="unfinished">Сузить динамический дипазон</translation>
    </message>
    <message>
        <source>[</source>
        <translation type="unfinished">[</translation>
    </message>
    <message>
        <source>Extend Dynamic Range</source>
        <translation type="unfinished">Расширить динамический диапазон</translation>
    </message>
    <message>
        <source>]</source>
        <translation type="unfinished">]</translation>
    </message>
    <message>
        <source>Decrease Exposure</source>
        <translation type="unfinished">Уменьшить экпозицию</translation>
    </message>
    <message>
        <source>0</source>
        <translation type="unfinished">0</translation>
    </message>
    <message>
        <source>&amp;Increase Exposure</source>
        <translation type="unfinished">&amp;Увеличить экпозицию</translation>
    </message>
    <message>
        <source>9</source>
        <translation type="unfinished">9</translation>
    </message>
    <message>
        <source>&amp;Contents...</source>
        <translation type="unfinished">&amp;Содержание</translation>
    </message>
    <message>
        <source>Open user manual for Luminance HDR</source>
        <translation type="unfinished">Открыть руководство пользователя по Luminance HDR</translation>
    </message>
    <message>
        <source>F1</source>
        <translation type="unfinished">F1</translation>
    </message>
    <message>
        <source>Normal size</source>
        <translation type="unfinished">&amp;100%</translation>
    </message>
    <message>
        <source>View HDR image at its normal size</source>
        <translation type="unfinished">Просмотреть HDR-снимок в полный размер</translation>
    </message>
    <message>
        <source>Zoom in</source>
        <translation type="unfinished">Приблизить</translation>
    </message>
    <message>
        <source>Zoom out</source>
        <translation type="unfinished">Отдалить</translation>
    </message>
    <message>
        <source>&amp;Fit in Window</source>
        <translation type="unfinished">&amp;Уместить в окне</translation>
    </message>
    <message>
        <source>Fit in Window</source>
        <translation type="unfinished">Уместить в окне</translation>
    </message>
    <message>
        <source>Make the HDR image fit its window</source>
        <translation type="unfinished">Подогнать отображаемый HDR-снимок под размер окна</translation>
    </message>
    <message>
        <source>&amp;Resize...</source>
        <translation type="unfinished">&amp;Размер...</translation>
    </message>
    <message>
        <source>Resize the HDR image</source>
        <translation type="unfinished">Изменить размер HDR-снимка</translation>
    </message>
    <message>
        <source>Change size of the HDR image</source>
        <translation type="unfinished">Изменить размер HDR-снимка</translation>
    </message>
    <message>
        <source>Copy Exif data between two sets of files</source>
        <translation type="unfinished">Скопировать (перенести) данные Exif из одного набора файлов в другой</translation>
    </message>
    <message>
        <source>Text &amp;under Icons</source>
        <translation type="unfinished">Текст &amp;под значками</translation>
    </message>
    <message>
        <source>Get verbose information about user interface elements</source>
        <translation type="unfinished">Используйте эту кнопку для получения информации о графических элементах окна</translation>
    </message>
    <message>
        <source>About &amp;Luminance HDR</source>
        <translation type="unfinished">О &amp;Luminance HDR</translation>
    </message>
    <message>
        <source>Show information about Luminance HDR</source>
        <translation type="unfinished">Показать информацию о Luminance HDR</translation>
    </message>
    <message>
        <source>Show information about Luminance HDR, its authors and contributors</source>
        <translation type="unfinished">Показать информацию о Luminance HDR, его авторах и участниках</translation>
    </message>
    <message>
        <source>Save HDR image &amp;preview...</source>
        <translation type="unfinished">Сохранить &amp;миниатюру HDR-снимка...</translation>
    </message>
    <message>
        <source>Save the current HDR Preview to an LDR file</source>
        <translation type="unfinished">Сохранить текущую миниатюру HDR-снимка в файл одного из LDR-форматов</translation>
    </message>
    <message>
        <source>Apply projective transformation to the current HDR image</source>
        <translation type="unfinished">Выполнить проективную трансформацию текущего HDR-снимка</translation>
    </message>
    <message>
        <source>Crop the image to selection rectangle</source>
        <translation type="unfinished">Откадрировать снимок по прямоугольнику выделения</translation>
    </message>
    <message>
        <source>Click and drag inside image area to create a selection, then use this button to crop to a new HDR image</source>
        <translation type="unfinished">Нарисуйте в изображении прямоугольное выделение, затем нажмите эту кнопку для обрезки изображения по выделению</translation>
    </message>
    <message>
        <source>Remove selection rectangle</source>
        <translation type="unfinished">Снять выделение</translation>
    </message>
    <message>
        <source>Remove selection rectangle from image area</source>
        <translation type="unfinished">Убрать созданный прямоугольник выделения</translation>
    </message>
    <message>
        <source>Make a &amp;Donation</source>
        <translation type="unfinished">Сделать &amp;пожертвование</translation>
    </message>
    <message>
        <source>Ctrl+D</source>
        <translation type="unfinished">Ctrl+п</translation>
    </message>
    <message>
        <source>Next Image</source>
        <translation type="unfinished">Следующий снимок</translation>
    </message>
    <message>
        <source>Previous Image</source>
        <translation type="unfinished">Предыдущий снимок</translation>
    </message>
    <message>
        <source>Adjust &amp;Levels</source>
        <translation type="unfinished">Скорректировать &amp;уровни...</translation>
    </message>
    <message>
        <source>Adjust Levels</source>
        <translation type="unfinished">Скорректировать уровни</translation>
    </message>
    <message>
        <source>Tune the histogram for the current LDR</source>
        <translation type="unfinished">Скорректировать уровни активного LDR-снимка</translation>
    </message>
    <message>
        <source>Ctrl+L</source>
        <translation type="unfinished">Ctrl+L</translation>
    </message>
    <message>
        <source>Save All</source>
        <translation type="unfinished">Сохранить все</translation>
    </message>
    <message>
        <source>About...</source>
        <translation type="unfinished">О программе...</translation>
    </message>
    <message>
        <source>&amp;Save as...</source>
        <translation type="unfinished">Сохранить &amp;как...</translation>
    </message>
    <message>
        <source>Save as...</source>
        <translation type="unfinished">Сохранить как...</translation>
    </message>
    <message>
        <source>&amp;Normal Size</source>
        <translation type="unfinished">&amp;100%</translation>
    </message>
    <message>
        <source>O</source>
        <translation type="unfinished">O</translation>
    </message>
    <message>
        <source>Zoom &amp;In</source>
        <translation type="unfinished">&amp;Приблизить</translation>
    </message>
    <message>
        <source>+</source>
        <translation type="unfinished">+</translation>
    </message>
    <message>
        <source>Zoom &amp;Out</source>
        <translation type="unfinished">О&amp;тдалить</translation>
    </message>
    <message>
        <source>-</source>
        <translation type="unfinished">-</translation>
    </message>
    <message>
        <source>W</source>
        <translation type="unfinished">W</translation>
    </message>
    <message>
        <source>&amp;Preferences...</source>
        <translation type="unfinished">&amp;Параметры</translation>
    </message>
    <message>
        <source>Set various options of Luminance</source>
        <translation type="unfinished">Установить параметры работы программы</translation>
    </message>
    <message>
        <source>Ctrl+P</source>
        <translation type="unfinished">Ctrl+P</translation>
    </message>
    <message>
        <source>Ctrl+R</source>
        <translation type="unfinished">Ctrl+R</translation>
    </message>
    <message>
        <source>Copy &amp;Exif Data...</source>
        <translation type="unfinished">&amp;Скопировать данные Exif...</translation>
    </message>
    <message>
        <source>Copy Exif Data</source>
        <translation type="unfinished">Копирование данных Exif</translation>
    </message>
    <message>
        <source>Ctrl+E</source>
        <translation type="unfinished">Ctrl+E</translation>
    </message>
    <message>
        <source>&amp;Align Images...</source>
        <translation type="unfinished">&amp;Склеить несколько изображений...</translation>
    </message>
    <message>
        <source>WORK IN PROGRESS</source>
        <translation type="unfinished">НА СТАДИИ РАЗРАБОТКИ</translation>
    </message>
    <message>
        <source>&amp;About Qt</source>
        <translation type="unfinished">&amp;О Qt</translation>
    </message>
    <message>
        <source>Show information about Qt</source>
        <translation type="unfinished">Показать информацию о Qt</translation>
    </message>
    <message>
        <source>Show information about Qt library that is used by Luminance</source>
        <translation type="unfinished">Показать информацию о библиотеке Qt, используемой в Luminance HDR</translation>
    </message>
    <message>
        <source>&amp;Tile</source>
        <translation type="unfinished">&amp;Каскадом</translation>
    </message>
    <message>
        <source>&amp;Cascade</source>
        <translation type="unfinished">&amp;Мозаикой</translation>
    </message>
    <message>
        <source>Cascade</source>
        <translation type="unfinished">Мозаикой</translation>
    </message>
    <message>
        <source>Toolbars</source>
        <translation type="unfinished">Панели</translation>
    </message>
    <message>
        <source>&amp;Icons Only</source>
        <translation type="unfinished">Только зн&amp;ачки</translation>
    </message>
    <message>
        <source>&amp;Text Only</source>
        <translation type="unfinished">Только &amp;текст</translation>
    </message>
    <message>
        <source>Text &amp;Alongside Icons</source>
        <translation type="unfinished">Текст &amp;рядом со значками</translation>
    </message>
    <message>
        <source>&amp;Batch Tone Mapping...</source>
        <translation type="unfinished">&amp;Пакетное отображение тонов...</translation>
    </message>
    <message>
        <source>Convert multiple HDR images to LDR</source>
        <translation type="unfinished">Преобразовать много HDR-снимков в LDR</translation>
    </message>
    <message>
        <source>Convert multiple HDR images to LDR using existing settings files</source>
        <translation type="unfinished">Преобразовать много HDR-снимков в LDR при помощи файлов с предустановками отображения тонов</translation>
    </message>
    <message>
        <source>Ctrl+B</source>
        <translation type="unfinished">Ctrl+B</translation>
    </message>
    <message>
        <source>&amp;What&apos;s This?</source>
        <translation type="unfinished">&amp;Что это?</translation>
    </message>
    <message>
        <source>Shift+F1</source>
        <translation type="unfinished">Shift+F1</translation>
    </message>
    <message>
        <source>&amp;Projective Transformation...</source>
        <translation type="unfinished">П&amp;роективная трансформация...</translation>
    </message>
    <message>
        <source>&amp;Crop to Selection</source>
        <translation type="unfinished">От&amp;кадрировать в выделение</translation>
    </message>
    <message>
        <source>Crop to Selection</source>
        <translation type="unfinished">Откадрировать</translation>
    </message>
    <message>
        <source>Remove &amp;Selection</source>
        <translation type="unfinished">&amp;Снять выделение</translation>
    </message>
    <message>
        <source>Ready. Now open an existing HDR image or create a new one!</source>
        <translation type="unfinished">Готово... Теперь откройте готовый HDR-снимок или создайте новый!</translation>
    </message>
    <message>
        <source>All HDR formats </source>
        <translation type="unfinished">Все форматы HDR </translation>
    </message>
    <message>
        <source>Load one or more HDR images...</source>
        <translation type="unfinished">Загрузить один и более снимков HDR...</translation>
    </message>
    <message>
        <source>Save files in</source>
        <translation type="unfinished">Сохранить файлы в</translation>
    </message>
    <message>
        <source>Error: %1</source>
        <translation type="unfinished">Ошибка: %1</translation>
    </message>
    <message>
        <source>Aborting...</source>
        <translation type="unfinished">Прерывание...</translation>
    </message>
    <message>
        <source>Unsaved changes...</source>
        <translation type="unfinished">Изменения не сохранены</translation>
    </message>
    <message>
        <source>Cropped Image</source>
        <translation type="unfinished">Откадрированный снимок</translation>
    </message>
    <message>
        <source>Untitled</source>
        <translation type="unfinished">Без имени</translation>
    </message>
    <message>
        <source>Luminance Options</source>
        <translation type="unfinished">Параметры Luminance</translation>
    </message>
    <message>
        <source>Main Toolbar</source>
        <translation type="unfinished"></translation>
    </message>
    <message>
        <source>Save image (HDR or LDR)</source>
        <translation type="unfinished"></translation>
    </message>
    <message>
        <source>Next</source>
        <translation type="unfinished"></translation>
    </message>
    <message>
        <source>Show Next Image</source>
        <translation type="unfinished"></translation>
    </message>
    <message>
        <source>Ctrl+PgDown</source>
        <translation type="unfinished"></translation>
    </message>
    <message>
        <source>Previous</source>
        <translation type="unfinished"></translation>
    </message>
    <message>
        <source>Show Previous Image</source>
        <translation type="unfinished"></translation>
    </message>
    <message>
        <source>Ctrl+PgUp</source>
        <translation type="unfinished"></translation>
    </message>
    <message>
        <source>Lock Viewers</source>
        <translation type="unfinished"></translation>
    </message>
    <message>
        <source>Syncronize viewers mode (fit, fill or 1:1).</source>
        <translation type="unfinished"></translation>
    </message>
    <message>
        <source>Lock the images for sync view</source>
        <translation type="unfinished"></translation>
    </message>
    <message>
        <source>Minimize</source>
        <translation type="unfinished"></translation>
    </message>
    <message>
        <source>Maximize</source>
        <translation type="unfinished"></translation>
    </message>
    <message>
        <source>Bring All to Front</source>
        <translation type="unfinished"></translation>
    </message>
    <message>
        <source>Show Preview Panel</source>
        <translation type="unfinished"></translation>
    </message>
    <message>
        <source>Show/Hide Preview Panel</source>
        <translation type="unfinished"></translation>
    </message>
    <message>
        <source>Ctrl+V</source>
        <translation type="unfinished"></translation>
    </message>
    <message>
        <source>Save All LDR files</source>
        <translation type="unfinished"></translation>
    </message>
    <message>
        <source>Remove Tab</source>
        <translation type="unfinished"></translation>
    </message>
    <message>
        <source>Ctrl+W</source>
        <translation type="unfinished"></translation>
    </message>
    <message>
        <source>Fill Window</source>
        <translation type="unfinished"></translation>
    </message>
    <message>
        <source>Fill window with the current viewer</source>
        <translation type="unfinished"></translation>
    </message>
    <message>
        <source>Batch HDR...</source>
        <translation type="unfinished"></translation>
    </message>
    <message>
        <source>Ctrl+H</source>
        <translation type="unfinished"></translation>
    </message>
    <message>
        <source>Failed to save</source>
        <translation type="unfinished"></translation>
    </message>
    <message>
        <source>Done!</source>
        <translation type="unfinished"></translation>
    </message>
    <message>
        <source>This HDR image has unsaved changes.&lt;br&gt;Do you want to save it?</source>
        <translation type="unfinished"></translation>
    </message>
    <message>
        <source>Untitled %1</source>
        <translation type="unfinished"></translation>
    </message>
</context>
<context>
    <name>ParametersDialog</name>
    <message>
        <source>Saved Parameters</source>
        <translation type="unfinished"></translation>
    </message>
</context>
<context>
    <name>PreferencesDialog</name>
    <message>
        <source>Tone Mapping</source>
        <translation type="unfinished">Отображение тонов</translation>
    </message>
    <message>
        <source>External Tools</source>
        <translation type="unfinished">Приложения</translation>
    </message>
    <message>
        <source>JPEG</source>
        <translation type="unfinished">JPEG</translation>
    </message>
    <message>
        <source>PNG</source>
        <translation type="unfinished">PNG</translation>
    </message>
    <message>
        <source>PPM</source>
        <translation type="unfinished">PPM</translation>
    </message>
    <message>
        <source>PBM</source>
        <translation type="unfinished">PBM</translation>
    </message>
    <message>
        <source>BMP</source>
        <translation type="unfinished">BMP</translation>
    </message>
    <message>
        <source>Preferences</source>
        <translation type="unfinished">Параметры Luminance HDR</translation>
    </message>
    <message>
        <source>Interface</source>
        <translation type="unfinished">Интерфейс</translation>
    </message>
    <message>
        <source>Czech</source>
        <translation type="unfinished">Чешский</translation>
    </message>
    <message>
        <source>English</source>
        <translation type="unfinished">Английский</translation>
    </message>
    <message>
        <source>French</source>
        <translation type="unfinished">Французский</translation>
    </message>
    <message>
        <source>German</source>
        <translation type="unfinished">Немецкий</translation>
    </message>
    <message>
        <source>Indonesian</source>
        <translation type="unfinished">Индонезийский</translation>
    </message>
    <message>
        <source>Italian</source>
        <translation type="unfinished">Итальянский</translation>
    </message>
    <message>
        <source>Polish</source>
        <translation type="unfinished">Польский</translation>
    </message>
    <message>
        <source>Russian</source>
        <translation type="unfinished">Русский</translation>
    </message>
    <message>
        <source>Spanish</source>
        <translation type="unfinished">Испанский</translation>
    </message>
    <message>
        <source>Turkish</source>
        <translation type="unfinished">Турецкий</translation>
    </message>
    <message>
        <source>HDR Options</source>
        <translation type="unfinished">Параметры HDR</translation>
    </message>
    <message>
        <source>Good quality and smaller file size</source>
        <translation type="unfinished">Хорошее качество и меньший размер файла</translation>
    </message>
    <message>
        <source>LogLuv TIFF (float, 16bit per color channel)</source>
        <translation type="unfinished">LogLuv TIFF (с плавающей точкой, 16 разрядов на цветовой канал)</translation>
    </message>
    <message>
        <source>Better quality, larger file size, better compatibility with other applications</source>
        <translation type="unfinished">Лучше качество, больше размер файлов, более высокая совместимость с другими приложениями</translation>
    </message>
    <message>
        <source>Float TIFF (float, 32bit per color channel)</source>
        <translation type="unfinished">Float TIFF (с плавающей точкой, 32 разряда на цветовой канал)</translation>
    </message>
    <message>
        <source>Show negative numbers as:</source>
        <translation type="unfinished">Показывать отрицательные значения как:</translation>
    </message>
    <message>
        <source>C&amp;hoose</source>
        <translation type="unfinished">&amp;Выбрать</translation>
    </message>
    <message>
        <source>Which LDR image format to save to</source>
        <translation type="unfinished">В какой формат LDR сохранять</translation>
    </message>
    <message>
        <source>Amount of threads to use on multicore/SMP machines</source>
        <translation type="unfinished">Количество используемых потоков для многопроцессорных компьютеров</translation>
    </message>
    <message>
        <source>Show nan and +/-Inf values as:</source>
        <translation type="unfinished">Показывать значения nan и +/-Inf как:</translation>
    </message>
    <message>
        <source>Quality:</source>
        <translation type="unfinished">Качество:</translation>
    </message>
    <message>
        <source>...</source>
        <translation type="unfinished">...</translation>
    </message>
    <message>
        <source>&amp;Cancel</source>
        <translation type="unfinished">О&amp;тменить</translation>
    </message>
    <message>
        <source>&amp;OK</source>
        <translation type="unfinished">&amp;ОК</translation>
    </message>
    <message>
        <source>Hungarian</source>
        <translation type="unfinished">Венгерский</translation>
    </message>
    <message>
<<<<<<< HEAD
        <source>Please restart...</source>
        <translation type="obsolete">Необходим перезапуск программы</translation>
    </message>
    <message>
        <source>Please restart LuminanceHDR to use the new language (%1).</source>
        <translation type="obsolete">Интерфейс станет доступным на выбранном языке (%1)
только при следующем запуске программы.</translation>
    </message>
    <message>
=======
>>>>>>> 4fbcb3e9
        <source>Choose a directory</source>
        <translation type="unfinished">Выберите каталог</translation>
    </message>
    <message>
        <source>RAW Conversion</source>
        <translation type="unfinished"></translation>
    </message>
    <message>
        <source>Finnish</source>
        <translation type="unfinished"></translation>
    </message>
    <message>
        <source>Romanian</source>
        <translation type="unfinished"></translation>
    </message>
    <message>
        <source>Always show Preview Panel</source>
        <translation type="unfinished"></translation>
    </message>
    <message>
        <source>Always show Wizard first page</source>
        <translation type="unfinished"></translation>
    </message>
    <message>
        <source>TIFF</source>
        <translation type="unfinished"></translation>
    </message>
    <message>
        <source>&lt;!DOCTYPE HTML PUBLIC &quot;-//W3C//DTD HTML 4.0//EN&quot; &quot;http://www.w3.org/TR/REC-html40/strict.dtd&quot;&gt;
&lt;html&gt;&lt;head&gt;&lt;meta name=&quot;qrichtext&quot; content=&quot;1&quot; /&gt;&lt;style type=&quot;text/css&quot;&gt;
p, li { white-space: pre-wrap; }
&lt;/style&gt;&lt;/head&gt;&lt;body style=&quot; font-family:&apos;Sans Serif&apos;; font-size:10pt; font-weight:400; font-style:normal;&quot;&gt;
&lt;p style=&quot; margin-top:0px; margin-bottom:0px; margin-left:0px; margin-right:0px; -qt-block-indent:0; text-indent:0px;&quot;&gt;&lt;span style=&quot; font-weight:600;&quot;&gt;Interpolate RGB as four colors&lt;/span&gt;&lt;/p&gt;
&lt;p style=&quot; margin-top:0px; margin-bottom:0px; margin-left:0px; margin-right:0px; -qt-block-indent:0; text-indent:0px;&quot;&gt;The default is to assume that all green pixels are the same. If even-row green pixels are more sensitive to ultraviolet light than odd-row this difference causes a mesh                             pattern in the output; using this option solves this problem with minimal loss of detail.&lt;/p&gt;
&lt;p style=&quot; margin-top:0px; margin-bottom:0px; margin-left:0px; margin-right:0px; -qt-block-indent:0; text-indent:0px;&quot;&gt;To resume, this option blurs the image a little, but it eliminates false 2x2 mesh patterns with VNG quality method or mazes with AHD quality method.&lt;/p&gt;&lt;/body&gt;&lt;/html&gt;</source>
        <translation type="unfinished"></translation>
    </message>
    <message>
        <source>Interpolate RGB using 4 colours</source>
        <translation type="unfinished"></translation>
    </message>
    <message>
        <source>&lt;!DOCTYPE HTML PUBLIC &quot;-//W3C//DTD HTML 4.0//EN&quot; &quot;http://www.w3.org/TR/REC-html40/strict.dtd&quot;&gt;
&lt;html&gt;&lt;head&gt;&lt;meta name=&quot;qrichtext&quot; content=&quot;1&quot; /&gt;&lt;style type=&quot;text/css&quot;&gt;
p, li { white-space: pre-wrap; }
&lt;/style&gt;&lt;/head&gt;&lt;body style=&quot; font-family:&apos;Sans Serif&apos;; font-size:10pt; font-weight:400; font-style:normal;&quot;&gt;
&lt;p style=&quot; margin-top:0px; margin-bottom:0px; margin-left:0px; margin-right:0px; -qt-block-indent:0; text-indent:0px;&quot;&gt;&lt;span style=&quot; font-weight:600;&quot;&gt;Do not stretch or rotate pixels&lt;/span&gt;&lt;/p&gt;
&lt;p style=&quot; margin-top:0px; margin-bottom:0px; margin-left:0px; margin-right:0px; -qt-block-indent:0; text-indent:0px;&quot;&gt;For Fuji Super CCD cameras, show the image tilted 45 degrees. For cameras with non-square pixels, do not stretch the image to its correct aspect ratio. In any case,                                              this option guarantees that each output pixel corresponds to one RAW pixel.&lt;/p&gt;&lt;/body&gt;&lt;/html&gt;</source>
        <translation type="unfinished"></translation>
    </message>
    <message>
        <source>Do not stretch or rotate pixels</source>
        <translation type="unfinished"></translation>
    </message>
    <message>
        <source>Median:</source>
        <translation type="unfinished"></translation>
    </message>
    <message>
        <source>&lt;!DOCTYPE HTML PUBLIC &quot;-//W3C//DTD HTML 4.0//EN&quot; &quot;http://www.w3.org/TR/REC-html40/strict.dtd&quot;&gt;
&lt;html&gt;&lt;head&gt;&lt;meta name=&quot;qrichtext&quot; content=&quot;1&quot; /&gt;&lt;style type=&quot;text/css&quot;&gt;
p, li { white-space: pre-wrap; }
&lt;/style&gt;&lt;/head&gt;&lt;body style=&quot; font-family:&apos;Sans Serif&apos;; font-size:10pt; font-weight:400; font-style:normal;&quot;&gt;
&lt;p style=&quot; margin-top:0px; margin-bottom:0px; margin-left:0px; margin-right:0px; -qt-block-indent:0; text-indent:0px;&quot;&gt;&lt;span style=&quot; font-weight:600;&quot;&gt;Quality (interpolation)&lt;/span&gt;&lt;/p&gt;
&lt;p style=&quot; margin-top:0px; margin-bottom:0px; margin-left:0px; margin-right:0px; -qt-block-indent:0; text-indent:0px;&quot;&gt;Select here the demosaicing RAW images decoding interpolation method. A demosaicing algorithm is a digital image process used to interpolate a complete image from the partial raw data received from the color-filtered image sensor internal to many digital cameras in form of a matrix of colored pixels. Also known as CFA interpolation or color reconstruction, another common spelling is demosaicing. There are 4 methods to demosaicing RAW images:&lt;/p&gt;
&lt;p style=&quot; margin-top:0px; margin-bottom:0px; margin-left:0px; margin-right:0px; -qt-block-indent:0; text-indent:0px;&quot;&gt;&lt;span style=&quot; font-weight:600;&quot;&gt;Bilinear&lt;/span&gt;: use high-speed but low-quality bilinear interpolation (default - for slow computer). In this method, the red value of a non-red pixel is computed as the average of the adjacent red pixels, and similar for blue and green.&lt;/p&gt;
&lt;p style=&quot; margin-top:0px; margin-bottom:0px; margin-left:0px; margin-right:0px; -qt-block-indent:0; text-indent:0px;&quot;&gt;&lt;span style=&quot; font-weight:600;&quot;&gt;VNG&lt;/span&gt;: use Variable Number of Gradients interpolation. This method computes gradients near the pixel of interest and uses the lower gradients (representing smoother and more similar parts of the image) to make an estimate.&lt;/p&gt;
&lt;p style=&quot; margin-top:0px; margin-bottom:0px; margin-left:0px; margin-right:0px; -qt-block-indent:0; text-indent:0px;&quot;&gt;&lt;span style=&quot; font-weight:600;&quot;&gt;PPG&lt;/span&gt;: use Patterned Pixel Grouping interpolation. Pixel Grouping uses assumptions about natural scenery in making estimates. It has fewer color artifacts on natural images than the Variable Number of Gradients method.&lt;/p&gt;
&lt;p style=&quot; margin-top:0px; margin-bottom:0px; margin-left:0px; margin-right:0px; -qt-block-indent:0; text-indent:0px;&quot;&gt;&lt;span style=&quot; font-weight:600;&quot;&gt;AHD&lt;/span&gt;: use Adaptive Homogeneity-Directed interpolation. This method selects the direction of interpolation so as to maximize a homogeneity metric, thus typically minimizing color artifacts.&lt;/p&gt;&lt;/body&gt;&lt;/html&gt;</source>
        <translation type="unfinished"></translation>
    </message>
    <message>
        <source>Bilinear</source>
        <translation type="unfinished"></translation>
    </message>
    <message>
        <source>VNG</source>
        <translation type="unfinished"></translation>
    </message>
    <message>
        <source>PPG</source>
        <translation type="unfinished"></translation>
    </message>
    <message>
        <source>AHD</source>
        <translation type="unfinished"></translation>
    </message>
    <message>
        <source>&lt;!DOCTYPE HTML PUBLIC &quot;-//W3C//DTD HTML 4.0//EN&quot; &quot;http://www.w3.org/TR/REC-html40/strict.dtd&quot;&gt;
&lt;html&gt;&lt;head&gt;&lt;meta name=&quot;qrichtext&quot; content=&quot;1&quot; /&gt;&lt;style type=&quot;text/css&quot;&gt;
p, li { white-space: pre-wrap; }
&lt;/style&gt;&lt;/head&gt;&lt;body style=&quot; font-family:&apos;Sans Serif&apos;; font-size:10pt; font-weight:400; font-style:normal;&quot;&gt;
&lt;p style=&quot; margin-top:0px; margin-bottom:0px; margin-left:0px; margin-right:0px; -qt-block-indent:0; text-indent:0px;&quot;&gt;&lt;span style=&quot; font-weight:600;&quot;&gt;Median Filter&lt;/span&gt;&lt;/p&gt;
&lt;p style=&quot; margin-top:0px; margin-bottom:0px; margin-left:0px; margin-right:0px; -qt-block-indent:0; text-indent:0px;&quot;&gt;Set here the passes used by median filter applied after interpolation to Red-Green and Blue-Green channels.&lt;/p&gt;&lt;/body&gt;&lt;/html&gt;</source>
        <translation type="unfinished"></translation>
    </message>
    <message>
        <source>White Balance</source>
        <translation type="unfinished"></translation>
    </message>
    <message>
        <source>&lt;!DOCTYPE HTML PUBLIC &quot;-//W3C//DTD HTML 4.0//EN&quot; &quot;http://www.w3.org/TR/REC-html40/strict.dtd&quot;&gt;
&lt;html&gt;&lt;head&gt;&lt;meta name=&quot;qrichtext&quot; content=&quot;1&quot; /&gt;&lt;style type=&quot;text/css&quot;&gt;
p, li { white-space: pre-wrap; }
&lt;/style&gt;&lt;/head&gt;&lt;body style=&quot; font-family:&apos;Sans Serif&apos;; font-size:10pt; font-weight:400; font-style:normal;&quot;&gt;
&lt;p style=&quot; margin-top:0px; margin-bottom:0px; margin-left:0px; margin-right:0px; -qt-block-indent:0; text-indent:0px;&quot;&gt;&lt;span style=&quot; font-weight:600;&quot;&gt;White Balance Method&lt;/span&gt;&lt;/p&gt;
&lt;p style=&quot; margin-top:0px; margin-bottom:0px; margin-left:0px; margin-right:0px; -qt-block-indent:0; text-indent:0px;&quot;&gt;Configure the raw white balance :&lt;/p&gt;
&lt;p style=&quot; margin-top:0px; margin-bottom:0px; margin-left:0px; margin-right:0px; -qt-block-indent:0; text-indent:0px;&quot;&gt;&lt;span style=&quot; font-weight:600;&quot;&gt;Default D65&lt;/span&gt;: Use a standard daylight D65 white balance (dcraw defaults)&lt;/p&gt;
&lt;p style=&quot; margin-top:0px; margin-bottom:0px; margin-left:0px; margin-right:0px; -qt-block-indent:0; text-indent:0px;&quot;&gt;&lt;span style=&quot; font-weight:600;&quot;&gt;Camera&lt;/span&gt;: Use the white balance specified by the camera. If not available, reverts to default neutral white balance&lt;/p&gt;
&lt;p style=&quot; margin-top:0px; margin-bottom:0px; margin-left:0px; margin-right:0px; -qt-block-indent:0; text-indent:0px;&quot;&gt;&lt;span style=&quot; font-weight:600;&quot;&gt;Automatic&lt;/span&gt;: Calculates an automatic white balance averaging the entire image&lt;/p&gt;
&lt;p style=&quot; margin-top:0px; margin-bottom:0px; margin-left:0px; margin-right:0px; -qt-block-indent:0; text-indent:0px;&quot;&gt;&lt;span style=&quot; font-weight:600;&quot;&gt;Manual&lt;/span&gt;: Set a custom temperature and green level values&lt;/p&gt;&lt;/body&gt;&lt;/html&gt;</source>
        <translation type="unfinished"></translation>
    </message>
    <message>
        <source>Predefined D65</source>
        <translation type="unfinished"></translation>
    </message>
    <message>
        <source>Camera</source>
        <translation type="unfinished"></translation>
    </message>
    <message>
        <source>Auto</source>
        <translation type="unfinished"></translation>
    </message>
    <message>
        <source>Manual</source>
        <translation type="unfinished"></translation>
    </message>
    <message>
        <source>&lt;!DOCTYPE HTML PUBLIC &quot;-//W3C//DTD HTML 4.0//EN&quot; &quot;http://www.w3.org/TR/REC-html40/strict.dtd&quot;&gt;
&lt;html&gt;&lt;head&gt;&lt;meta name=&quot;qrichtext&quot; content=&quot;1&quot; /&gt;&lt;style type=&quot;text/css&quot;&gt;
p, li { white-space: pre-wrap; }
&lt;/style&gt;&lt;/head&gt;&lt;body style=&quot; font-family:&apos;Sans Serif&apos;; font-size:10pt; font-weight:400; font-style:normal;&quot;&gt;
&lt;p style=&quot; margin-top:0px; margin-bottom:0px; margin-left:0px; margin-right:0px; -qt-block-indent:0; text-indent:0px;&quot;&gt;&lt;span style=&quot; font-weight:600;&quot;&gt;Temperature&lt;/span&gt;&lt;/p&gt;
&lt;p style=&quot; margin-top:0px; margin-bottom:0px; margin-left:0px; margin-right:0px; -qt-block-indent:0; text-indent:0px;&quot;&gt;Set here the color temperature in Kelvin.&lt;/p&gt;&lt;/body&gt;&lt;/html&gt;</source>
        <translation type="unfinished"></translation>
    </message>
    <message>
        <source>Set here the green component to set magenta color cast removal level</source>
        <translation type="unfinished"></translation>
    </message>
    <message>
        <source>&lt;!DOCTYPE HTML PUBLIC &quot;-//W3C//DTD HTML 4.0//EN&quot; &quot;http://www.w3.org/TR/REC-html40/strict.dtd&quot;&gt;
&lt;html&gt;&lt;head&gt;&lt;meta name=&quot;qrichtext&quot; content=&quot;1&quot; /&gt;&lt;style type=&quot;text/css&quot;&gt;
p, li { white-space: pre-wrap; }
&lt;/style&gt;&lt;/head&gt;&lt;body style=&quot; font-family:&apos;Sans Serif&apos;; font-size:10pt; font-weight:400; font-style:normal;&quot;&gt;
&lt;p style=&quot; margin-top:0px; margin-bottom:0px; margin-left:0px; margin-right:0px; -qt-block-indent:0; text-indent:0px;&quot;&gt;&lt;span style=&quot; font-weight:600;&quot;&gt;Highlights&lt;/span&gt;&lt;/p&gt;
&lt;p style=&quot; margin-top:0px; margin-bottom:0px; margin-left:0px; margin-right:0px; -qt-block-indent:0; text-indent:0px;&quot;&gt;Select here the highlight clipping method:&lt;/p&gt;
&lt;p style=&quot; margin-top:0px; margin-bottom:0px; margin-left:0px; margin-right:0px; -qt-block-indent:0; text-indent:0px;&quot;&gt;&lt;span style=&quot; font-weight:600;&quot;&gt;Solid white&lt;/span&gt;: clip all highlights to solid white&lt;/p&gt;
&lt;p style=&quot; margin-top:0px; margin-bottom:0px; margin-left:0px; margin-right:0px; -qt-block-indent:0; text-indent:0px;&quot;&gt;&lt;span style=&quot; font-weight:600;&quot;&gt;Unclip&lt;/span&gt;: leave highlights unclipped in various shades of pink&lt;/p&gt;
&lt;p style=&quot; margin-top:0px; margin-bottom:0px; margin-left:0px; margin-right:0px; -qt-block-indent:0; text-indent:0px;&quot;&gt;&lt;span style=&quot; font-weight:600;&quot;&gt;Blend&lt;/span&gt;: Blend clipped and unclipped values together for a gradual fade to white&lt;/p&gt;
&lt;p style=&quot; margin-top:0px; margin-bottom:0px; margin-left:0px; margin-right:0px; -qt-block-indent:0; text-indent:0px;&quot;&gt;&lt;span style=&quot; font-weight:600;&quot;&gt;Rebuild&lt;/span&gt;: reconstruct highlights using a level value&lt;/p&gt;&lt;/body&gt;&lt;/html&gt;</source>
        <translation type="unfinished"></translation>
    </message>
    <message>
        <source>Solid White</source>
        <translation type="unfinished"></translation>
    </message>
    <message>
        <source>Do not transform</source>
        <translation type="unfinished"></translation>
    </message>
    <message>
        <source>Blend</source>
        <translation type="unfinished"></translation>
    </message>
    <message>
        <source>Reconstruct</source>
        <translation type="unfinished"></translation>
    </message>
    <message>
        <source>&lt;!DOCTYPE HTML PUBLIC &quot;-//W3C//DTD HTML 4.0//EN&quot; &quot;http://www.w3.org/TR/REC-html40/strict.dtd&quot;&gt;
&lt;html&gt;&lt;head&gt;&lt;meta name=&quot;qrichtext&quot; content=&quot;1&quot; /&gt;&lt;style type=&quot;text/css&quot;&gt;
p, li { white-space: pre-wrap; }
&lt;/style&gt;&lt;/head&gt;&lt;body style=&quot; font-family:&apos;Sans Serif&apos;; font-size:10pt; font-weight:400; font-style:normal;&quot;&gt;
&lt;p style=&quot; margin-top:0px; margin-bottom:0px; margin-left:0px; margin-right:0px; -qt-block-indent:0; text-indent:0px;&quot;&gt;&lt;span style=&quot; font-weight:600;&quot;&gt;Level&lt;/span&gt;&lt;/p&gt;
&lt;p style=&quot; margin-top:0px; margin-bottom:0px; margin-left:0px; margin-right:0px; -qt-block-indent:0; text-indent:0px;&quot;&gt;Specify the reconstruct highlight level. Low values favor whites and high values favor colors.&lt;/p&gt;&lt;/body&gt;&lt;/html&gt;</source>
        <translation type="unfinished"></translation>
    </message>
    <message>
        <source>Correct false colors in highlights</source>
        <translation type="unfinished"></translation>
    </message>
    <message>
        <source>Auto Brightness</source>
        <translation type="unfinished"></translation>
    </message>
    <message>
        <source>&lt;!DOCTYPE HTML PUBLIC &quot;-//W3C//DTD HTML 4.0//EN&quot; &quot;http://www.w3.org/TR/REC-html40/strict.dtd&quot;&gt;
&lt;html&gt;&lt;head&gt;&lt;meta name=&quot;qrichtext&quot; content=&quot;1&quot; /&gt;&lt;style type=&quot;text/css&quot;&gt;
p, li { white-space: pre-wrap; }
&lt;/style&gt;&lt;/head&gt;&lt;body style=&quot; font-family:&apos;Sans Serif&apos;; font-size:10pt; font-weight:400; font-style:normal;&quot;&gt;
&lt;p style=&quot; margin-top:0px; margin-bottom:0px; margin-left:0px; margin-right:0px; -qt-block-indent:0; text-indent:0px;&quot;&gt;&lt;span style=&quot; font-weight:600;&quot;&gt;Brighness&lt;/span&gt;&lt;/p&gt;
&lt;p style=&quot; margin-top:0px; margin-bottom:0px; margin-left:0px; margin-right:0px; -qt-block-indent:0; text-indent:0px;&quot;&gt;Specify the brightness level of output image. The default value is 1.0&lt;/p&gt;&lt;/body&gt;&lt;/html&gt;</source>
        <translation type="unfinished"></translation>
    </message>
    <message>
        <source>&lt;!DOCTYPE HTML PUBLIC &quot;-//W3C//DTD HTML 4.0//EN&quot; &quot;http://www.w3.org/TR/REC-html40/strict.dtd&quot;&gt;
&lt;html&gt;&lt;head&gt;&lt;meta name=&quot;qrichtext&quot; content=&quot;1&quot; /&gt;&lt;style type=&quot;text/css&quot;&gt;
p, li { white-space: pre-wrap; }
&lt;/style&gt;&lt;/head&gt;&lt;body style=&quot; font-family:&apos;Sans Serif&apos;; font-size:10pt; font-weight:400; font-style:normal;&quot;&gt;
&lt;p style=&quot; margin-top:0px; margin-bottom:0px; margin-left:0px; margin-right:0px; -qt-block-indent:0; text-indent:0px;&quot;&gt;&lt;span style=&quot; font-weight:600;&quot;&gt;Black point&lt;/span&gt;&lt;/p&gt;
&lt;p style=&quot; margin-top:0px; margin-bottom:0px; margin-left:0px; margin-right:0px; -qt-block-indent:0; text-indent:0px;&quot;&gt;Use a specific black point value to decode RAW pictures. If you set this option to off, the Black Point value will be automatically computed.&lt;/p&gt;&lt;/body&gt;&lt;/html&gt;</source>
        <translation type="unfinished"></translation>
    </message>
    <message>
        <source>Black</source>
        <translation type="unfinished"></translation>
    </message>
    <message>
        <source>&lt;!DOCTYPE HTML PUBLIC &quot;-//W3C//DTD HTML 4.0//EN&quot; &quot;http://www.w3.org/TR/REC-html40/strict.dtd&quot;&gt;
&lt;html&gt;&lt;head&gt;&lt;meta name=&quot;qrichtext&quot; content=&quot;1&quot; /&gt;&lt;style type=&quot;text/css&quot;&gt;
p, li { white-space: pre-wrap; }
&lt;/style&gt;&lt;/head&gt;&lt;body style=&quot; font-family:&apos;Sans Serif&apos;; font-size:10pt; font-weight:400; font-style:normal;&quot;&gt;
&lt;p style=&quot; margin-top:0px; margin-bottom:0px; margin-left:0px; margin-right:0px; -qt-block-indent:0; text-indent:0px;&quot;&gt;&lt;span style=&quot; font-weight:600;&quot;&gt;White point&lt;/span&gt;&lt;/p&gt;
&lt;p style=&quot; margin-top:0px; margin-bottom:0px; margin-left:0px; margin-right:0px; -qt-block-indent:0; text-indent:0px;&quot;&gt;Use a specific white point value to decode RAW pictures. If you set this option to off, the White Point value will be automatically computed.&lt;/p&gt;&lt;/body&gt;&lt;/html&gt;</source>
        <translation type="unfinished"></translation>
    </message>
    <message>
        <source>&lt;!DOCTYPE HTML PUBLIC &quot;-//W3C//DTD HTML 4.0//EN&quot; &quot;http://www.w3.org/TR/REC-html40/strict.dtd&quot;&gt;
&lt;html&gt;&lt;head&gt;&lt;meta name=&quot;qrichtext&quot; content=&quot;1&quot; /&gt;&lt;style type=&quot;text/css&quot;&gt;
p, li { white-space: pre-wrap; }
&lt;/style&gt;&lt;/head&gt;&lt;body style=&quot; font-family:&apos;Sans Serif&apos;; font-size:10pt; font-weight:400; font-style:normal;&quot;&gt;
&lt;p style=&quot; margin-top:0px; margin-bottom:0px; margin-left:0px; margin-right:0px; -qt-block-indent:0; text-indent:0px;&quot;&gt;&lt;span style=&quot; font-weight:600;&quot;&gt;Black point value&lt;/span&gt;&lt;/p&gt;
&lt;p style=&quot; margin-top:0px; margin-bottom:0px; margin-left:0px; margin-right:0px; -qt-block-indent:0; text-indent:0px;&quot;&gt;Specify specific black point value of the output image.&lt;/p&gt;&lt;/body&gt;&lt;/html&gt;</source>
        <translation type="unfinished"></translation>
    </message>
    <message>
        <source>&lt;!DOCTYPE HTML PUBLIC &quot;-//W3C//DTD HTML 4.0//EN&quot; &quot;http://www.w3.org/TR/REC-html40/strict.dtd&quot;&gt;
&lt;html&gt;&lt;head&gt;&lt;meta name=&quot;qrichtext&quot; content=&quot;1&quot; /&gt;&lt;style type=&quot;text/css&quot;&gt;
p, li { white-space: pre-wrap; }
&lt;/style&gt;&lt;/head&gt;&lt;body style=&quot; font-family:&apos;Sans Serif&apos;; font-size:10pt; font-weight:400; font-style:normal;&quot;&gt;
&lt;p style=&quot; margin-top:0px; margin-bottom:0px; margin-left:0px; margin-right:0px; -qt-block-indent:0; text-indent:0px;&quot;&gt;&lt;span style=&quot; font-weight:600;&quot;&gt;White point value&lt;/span&gt;&lt;/p&gt;
&lt;p style=&quot; margin-top:0px; margin-bottom:0px; margin-left:0px; margin-right:0px; -qt-block-indent:0; text-indent:0px;&quot;&gt;Specify specific white point value of the output image.&lt;/p&gt;&lt;/body&gt;&lt;/html&gt;</source>
        <translation type="unfinished"></translation>
    </message>
    <message>
        <source>&lt;!DOCTYPE HTML PUBLIC &quot;-//W3C//DTD HTML 4.0//EN&quot; &quot;http://www.w3.org/TR/REC-html40/strict.dtd&quot;&gt;
&lt;html&gt;&lt;head&gt;&lt;meta name=&quot;qrichtext&quot; content=&quot;1&quot; /&gt;&lt;style type=&quot;text/css&quot;&gt;
p, li { white-space: pre-wrap; }
&lt;/style&gt;&lt;/head&gt;&lt;body style=&quot; font-family:&apos;Sans Serif&apos;; font-size:10pt; font-weight:400; font-style:normal;&quot;&gt;
&lt;p style=&quot; margin-top:0px; margin-bottom:0px; margin-left:0px; margin-right:0px; -qt-block-indent:0; text-indent:0px;&quot;&gt;&lt;span style=&quot; font-weight:600;&quot;&gt;Enable Noise Reduction&lt;/span&gt;&lt;/p&gt;
&lt;p style=&quot; margin-top:0px; margin-bottom:0px; margin-left:0px; margin-right:0px; -qt-block-indent:0; text-indent:0px;&quot;&gt;Use wavelets to erase noise while preserving real detail.&lt;/p&gt;&lt;/body&gt;&lt;/html&gt;</source>
        <translation type="unfinished"></translation>
    </message>
    <message>
        <source>Enable noise reduction</source>
        <translation type="unfinished"></translation>
    </message>
    <message>
        <source>Threshold:</source>
        <translation type="unfinished"></translation>
    </message>
    <message>
        <source>&lt;!DOCTYPE HTML PUBLIC &quot;-//W3C//DTD HTML 4.0//EN&quot; &quot;http://www.w3.org/TR/REC-html40/strict.dtd&quot;&gt;
&lt;html&gt;&lt;head&gt;&lt;meta name=&quot;qrichtext&quot; content=&quot;1&quot; /&gt;&lt;style type=&quot;text/css&quot;&gt;
p, li { white-space: pre-wrap; }
&lt;/style&gt;&lt;/head&gt;&lt;body style=&quot; font-family:&apos;Sans Serif&apos;; font-size:10pt; font-weight:400; font-style:normal;&quot;&gt;
&lt;p style=&quot; margin-top:0px; margin-bottom:0px; margin-left:0px; margin-right:0px; -qt-block-indent:0; text-indent:0px;&quot;&gt;&lt;span style=&quot; font-weight:600;&quot;&gt;Threshold&lt;/span&gt;&lt;/p&gt;
&lt;p style=&quot; margin-top:0px; margin-bottom:0px; margin-left:0px; margin-right:0px; -qt-block-indent:0; text-indent:0px;&quot;&gt;Set here the noise reduction threshold value to use.&lt;/p&gt;&lt;/body&gt;&lt;/html&gt;</source>
        <translation type="unfinished"></translation>
    </message>
    <message>
        <source>&lt;!DOCTYPE HTML PUBLIC &quot;-//W3C//DTD HTML 4.0//EN&quot; &quot;http://www.w3.org/TR/REC-html40/strict.dtd&quot;&gt;
&lt;html&gt;&lt;head&gt;&lt;meta name=&quot;qrichtext&quot; content=&quot;1&quot; /&gt;&lt;style type=&quot;text/css&quot;&gt;
p, li { white-space: pre-wrap; }
&lt;/style&gt;&lt;/head&gt;&lt;body style=&quot; font-family:&apos;Sans Serif&apos;; font-size:10pt; font-weight:400; font-style:normal;&quot;&gt;
&lt;p style=&quot; margin-top:0px; margin-bottom:0px; margin-left:0px; margin-right:0px; -qt-block-indent:0; text-indent:0px;&quot;&gt;&lt;span style=&quot; font-weight:600;&quot;&gt;Enable Chromatic Aberration correction&lt;/span&gt;&lt;/p&gt;
&lt;p style=&quot; margin-top:0px; margin-bottom:0px; margin-left:0px; margin-right:0px; -qt-block-indent:0; text-indent:0px;&quot;&gt;Enlarge the raw red and blue layers by the given factors, typically 0.999 to 1.001, to correct chromatic aberration.&lt;/p&gt;&lt;/body&gt;&lt;/html&gt;</source>
        <translation type="unfinished"></translation>
    </message>
    <message>
        <source>Enable Chromatic Aberration correction</source>
        <translation type="unfinished"></translation>
    </message>
    <message>
        <source>&lt;!DOCTYPE HTML PUBLIC &quot;-//W3C//DTD HTML 4.0//EN&quot; &quot;http://www.w3.org/TR/REC-html40/strict.dtd&quot;&gt;
&lt;html&gt;&lt;head&gt;&lt;meta name=&quot;qrichtext&quot; content=&quot;1&quot; /&gt;&lt;style type=&quot;text/css&quot;&gt;
p, li { white-space: pre-wrap; }
&lt;/style&gt;&lt;/head&gt;&lt;body style=&quot; font-family:&apos;Sans Serif&apos;; font-size:10pt; font-weight:400; font-style:normal;&quot;&gt;
&lt;p style=&quot; margin-top:0px; margin-bottom:0px; margin-left:0px; margin-right:0px; -qt-block-indent:0; text-indent:0px;&quot;&gt;&lt;span style=&quot; font-weight:600;&quot;&gt;Red multiplier&lt;/span&gt;&lt;/p&gt;
&lt;p style=&quot; margin-top:0px; margin-bottom:0px; margin-left:0px; margin-right:0px; -qt-block-indent:0; text-indent:0px;&quot;&gt;Set here the magnification factor of the red layer&lt;/p&gt;&lt;/body&gt;&lt;/html&gt;</source>
        <translation type="unfinished"></translation>
    </message>
    <message>
        <source>&lt;!DOCTYPE HTML PUBLIC &quot;-//W3C//DTD HTML 4.0//EN&quot; &quot;http://www.w3.org/TR/REC-html40/strict.dtd&quot;&gt;
&lt;html&gt;&lt;head&gt;&lt;meta name=&quot;qrichtext&quot; content=&quot;1&quot; /&gt;&lt;style type=&quot;text/css&quot;&gt;
p, li { white-space: pre-wrap; }
&lt;/style&gt;&lt;/head&gt;&lt;body style=&quot; font-family:&apos;Sans Serif&apos;; font-size:10pt; font-weight:400; font-style:normal;&quot;&gt;
&lt;p style=&quot; margin-top:0px; margin-bottom:0px; margin-left:0px; margin-right:0px; -qt-block-indent:0; text-indent:0px;&quot;&gt;&lt;span style=&quot; font-weight:600;&quot;&gt;Blue multiplier&lt;/span&gt;&lt;/p&gt;
&lt;p style=&quot; margin-top:0px; margin-bottom:0px; margin-left:0px; margin-right:0px; -qt-block-indent:0; text-indent:0px;&quot;&gt;Set here the magnification factor of the blue layer&lt;/p&gt;&lt;/body&gt;&lt;/html&gt;</source>
        <translation type="unfinished"></translation>
    </message>
    <message>
        <source>&lt;!DOCTYPE HTML PUBLIC &quot;-//W3C//DTD HTML 4.0//EN&quot; &quot;http://www.w3.org/TR/REC-html40/strict.dtd&quot;&gt;
&lt;html&gt;&lt;head&gt;&lt;meta name=&quot;qrichtext&quot; content=&quot;1&quot; /&gt;&lt;style type=&quot;text/css&quot;&gt;
p, li { white-space: pre-wrap; }
&lt;/style&gt;&lt;/head&gt;&lt;body style=&quot; font-family:&apos;Sans Serif&apos;; font-size:10pt; font-weight:400; font-style:normal;&quot;&gt;
&lt;p style=&quot; margin-top:0px; margin-bottom:0px; margin-left:0px; margin-right:0px; -qt-block-indent:0; text-indent:0px;&quot;&gt;&lt;span style=&quot; font-weight:600;&quot;&gt;Camera Profile&lt;/span&gt;&lt;/p&gt;
&lt;p style=&quot; margin-top:0px; margin-bottom:0px; margin-left:0px; margin-right:0px; -qt-block-indent:0; text-indent:0px;&quot;&gt;Select here the input color space used to decode RAW data.&lt;/p&gt;
&lt;p style=&quot; margin-top:0px; margin-bottom:0px; margin-left:0px; margin-right:0px; -qt-block-indent:0; text-indent:0px;&quot;&gt;&lt;span style=&quot; font-weight:600;&quot;&gt;None&lt;/span&gt;: no input color profile is used during RAW decoding.&lt;/p&gt;
&lt;p style=&quot; margin-top:0px; margin-bottom:0px; margin-left:0px; margin-right:0px; -qt-block-indent:0; text-indent:0px;&quot;&gt;&lt;span style=&quot; font-weight:600;&quot;&gt;Embedded&lt;/span&gt;: use embedded color profile from RAW file if exist.&lt;/p&gt;
&lt;p style=&quot; margin-top:0px; margin-bottom:0px; margin-left:0px; margin-right:0px; -qt-block-indent:0; text-indent:0px;&quot;&gt;&lt;span style=&quot; font-weight:600;&quot;&gt;Custom&lt;/span&gt;: use a custom input color space profile.&lt;/p&gt;&lt;/body&gt;&lt;/html&gt;</source>
        <translation type="unfinished"></translation>
    </message>
    <message>
        <source>None</source>
        <translation type="unfinished"></translation>
    </message>
    <message>
        <source>Built in</source>
        <translation type="unfinished"></translation>
    </message>
    <message>
        <source>Custom</source>
        <translation type="unfinished"></translation>
    </message>
    <message>
        <source>&lt;!DOCTYPE HTML PUBLIC &quot;-//W3C//DTD HTML 4.0//EN&quot; &quot;http://www.w3.org/TR/REC-html40/strict.dtd&quot;&gt;
&lt;html&gt;&lt;head&gt;&lt;meta name=&quot;qrichtext&quot; content=&quot;1&quot; /&gt;&lt;style type=&quot;text/css&quot;&gt;
p, li { white-space: pre-wrap; }
&lt;/style&gt;&lt;/head&gt;&lt;body style=&quot; font-family:&apos;Sans Serif&apos;; font-size:10pt; font-weight:400; font-style:normal;&quot;&gt;
&lt;p style=&quot; margin-top:0px; margin-bottom:0px; margin-left:0px; margin-right:0px; -qt-block-indent:0; text-indent:0px;&quot;&gt;&lt;span style=&quot; font-weight:600;&quot;&gt;Workspace&lt;/span&gt;&lt;/p&gt;
&lt;p style=&quot; margin-top:0px; margin-bottom:0px; margin-left:0px; margin-right:0px; -qt-block-indent:0; text-indent:0px;&quot;&gt;Select here the output color space used to decode RAW data.&lt;/p&gt;
&lt;p style=&quot; margin-top:0px; margin-bottom:0px; margin-left:0px; margin-right:0px; -qt-block-indent:0; text-indent:0px;&quot;&gt;&lt;span style=&quot; font-weight:600;&quot;&gt;Raw (linear)&lt;/span&gt;: in this mode, no output color space is used during RAW decoding.&lt;/p&gt;
&lt;p style=&quot; margin-top:0px; margin-bottom:0px; margin-left:0px; margin-right:0px; -qt-block-indent:0; text-indent:0px;&quot;&gt;&lt;span style=&quot; font-weight:600;&quot;&gt;sRGB&lt;/span&gt;: this is a RGB color space, created cooperatively by Hewlett-Packard and Microsoft. It is the best choice for images destined for the Web and portrait photography.&lt;/p&gt;
&lt;p style=&quot; margin-top:0px; margin-bottom:0px; margin-left:0px; margin-right:0px; -qt-block-indent:0; text-indent:0px;&quot;&gt;&lt;span style=&quot; font-weight:600;&quot;&gt;Adobe RGB&lt;/span&gt;: this color space is an extended RGB color space, developed by Adobe. It is used for photography applications such as advertising and fine art.&lt;/p&gt;
&lt;p style=&quot; margin-top:0px; margin-bottom:0px; margin-left:0px; margin-right:0px; -qt-block-indent:0; text-indent:0px;&quot;&gt;&lt;span style=&quot; font-weight:600;&quot;&gt;Wide Gamut&lt;/span&gt;: this color space is an expanded version of the Adobe RGB color space.&lt;/p&gt;
&lt;p style=&quot; margin-top:0px; margin-bottom:0px; margin-left:0px; margin-right:0px; -qt-block-indent:0; text-indent:0px;&quot;&gt;&lt;span style=&quot; font-weight:600;&quot;&gt;Pro-Photo&lt;/span&gt;: this color space is an RGB color space, developed by Kodak, that offers an especially large gamut designed for use with photographic outputs in mind.&lt;/p&gt;
&lt;p style=&quot; margin-top:0px; margin-bottom:0px; margin-left:0px; margin-right:0px; -qt-block-indent:0; text-indent:0px;&quot;&gt;&lt;span style=&quot; font-weight:600;&quot;&gt;Custom&lt;/span&gt;: use a custom output color space profile.&lt;/p&gt;&lt;/body&gt;&lt;/html&gt;</source>
        <translation type="unfinished"></translation>
    </message>
    <message>
        <source>RAW</source>
        <translation type="unfinished"></translation>
    </message>
    <message>
        <source>sRGB</source>
        <translation type="unfinished"></translation>
    </message>
    <message>
        <source>Adobe RGB</source>
        <translation type="unfinished"></translation>
    </message>
    <message>
        <source>Wide Gamut</source>
        <translation type="unfinished"></translation>
    </message>
    <message>
        <source>Pro Photo</source>
        <translation type="unfinished"></translation>
    </message>
    <message>
        <source>&lt;!DOCTYPE HTML PUBLIC &quot;-//W3C//DTD HTML 4.0//EN&quot; &quot;http://www.w3.org/TR/REC-html40/strict.dtd&quot;&gt;
&lt;html&gt;&lt;head&gt;&lt;meta name=&quot;qrichtext&quot; content=&quot;1&quot; /&gt;&lt;style type=&quot;text/css&quot;&gt;
p, li { white-space: pre-wrap; }
&lt;/style&gt;&lt;/head&gt;&lt;body style=&quot; font-family:&apos;DejaVu Sans&apos;; font-size:9pt; font-weight:400; font-style:normal;&quot;&gt;
&lt;p style=&quot; margin-top:0px; margin-bottom:0px; margin-left:0px; margin-right:0px; -qt-block-indent:0; text-indent:0px;&quot;&gt;&lt;span style=&quot; font-family:&apos;Sans Serif&apos;;&quot;&gt;Read &lt;/span&gt;&lt;span style=&quot; font-family:&apos;Sans Serif&apos;; font-style:italic;&quot;&gt;Help &amp;gt; Contents &amp;gt; Setting up Luminance &amp;gt; External tools&lt;/span&gt;&lt;span style=&quot; font-family:&apos;Sans Serif&apos;;&quot;&gt; to find out more about align_image_stack command line arguments&lt;/span&gt;&lt;/p&gt;&lt;/body&gt;&lt;/html&gt;</source>
        <translation type="unfinished"></translation>
    </message>
    <message>
        <source>Language</source>
        <translation type="unfinished"></translation>
    </message>
    <message>
        <source>Default Previews Width</source>
        <translation type="unfinished"></translation>
    </message>
    <message>
        <source>px</source>
        <translation type="unfinished"></translation>
    </message>
    <message>
        <source>HDR TIFF Default File Format</source>
        <translation type="unfinished"></translation>
    </message>
    <message>
        <source>Temporary Working Folder</source>
        <translation type="unfinished"></translation>
    </message>
    <message>
        <source>Batch Tonemapping Default Output Format</source>
        <translation type="unfinished"></translation>
    </message>
    <message>
        <source>Batch Tonemapping Number of Threads</source>
        <translation type="unfinished"></translation>
    </message>
    <message>
        <source>Batch Tonemapping Default Output Quality</source>
        <translation type="unfinished"></translation>
    </message>
    <message>
        <source>General</source>
        <translation type="unfinished"></translation>
    </message>
    <message>
        <source>Method</source>
        <translation type="unfinished"></translation>
    </message>
    <message>
        <source>Temperature (Kelvin)</source>
        <translation type="unfinished"></translation>
    </message>
    <message>
        <source>Green</source>
        <translation type="unfinished"></translation>
    </message>
    <message>
        <source>Highlights</source>
        <translation type="unfinished"></translation>
    </message>
    <message>
        <source>Level</source>
        <translation type="unfinished"></translation>
    </message>
    <message>
        <source>Brightness</source>
        <translation type="unfinished">Яркость</translation>
    </message>
    <message>
        <source>Saturation</source>
        <translation type="unfinished"></translation>
    </message>
    <message>
        <source>NR and CA Correction</source>
        <translation type="unfinished"></translation>
    </message>
    <message>
        <source>Red Component</source>
        <translation type="unfinished"></translation>
    </message>
    <message>
        <source>Blue Component</source>
        <translation type="unfinished"></translation>
    </message>
    <message>
        <source>Camera Profile</source>
        <translation type="unfinished"></translation>
    </message>
    <message>
        <source>Camera profile</source>
        <translation type="unfinished"></translation>
    </message>
    <message>
        <source>Color Space</source>
        <translation type="unfinished"></translation>
    </message>
    <message>
        <source>align_image_stack command line arguments</source>
        <translation type="unfinished"></translation>
    </message>
</context>
<context>
    <name>PreviewPanel</name>
    <message>
        <source>Mantiuk &apos;06</source>
        <translation type="unfinished">Mantiuk &apos;06</translation>
    </message>
    <message>
        <source>Mantiuk &apos;08</source>
        <translation type="unfinished">Mantiuk &apos;08</translation>
    </message>
    <message>
        <source>Fattal</source>
        <translation type="unfinished">Fattal</translation>
    </message>
    <message>
        <source>Drago</source>
        <translation type="unfinished">Drago</translation>
    </message>
    <message>
        <source>Durand</source>
        <translation type="unfinished">Durand</translation>
    </message>
    <message>
        <source>Reinhard &apos;02</source>
        <translation type="unfinished">Reinhard &apos;02</translation>
    </message>
    <message>
        <source>Reinhard &apos;05</source>
        <translation type="unfinished">Reinhard &apos;05</translation>
    </message>
    <message>
        <source>Ashikhmin</source>
        <translation type="unfinished">Ashikhmin</translation>
    </message>
    <message>
        <source>Pattanaik</source>
        <translation type="unfinished">Pattanaik</translation>
    </message>
    <message>
        <source>Form</source>
        <translation type="unfinished"></translation>
    </message>
</context>
<context>
    <name>ProjectionsDialog</name>
    <message>
        <source>Projective Transformation</source>
        <translation type="unfinished">Проективная трансформация</translation>
    </message>
    <message>
        <source>Projections</source>
        <translation type="unfinished">Проекции</translation>
    </message>
    <message>
        <source>Source Projection:</source>
        <translation type="unfinished">Исходная проекция:</translation>
    </message>
    <message>
        <source>Polar</source>
        <translation type="unfinished">Полярная</translation>
    </message>
    <message>
        <source>Angular</source>
        <translation type="unfinished">Угловая</translation>
    </message>
    <message>
        <source>Cylindrical</source>
        <translation type="unfinished">Цилиндрическая</translation>
    </message>
    <message>
        <source>Mirror Ball</source>
        <translation type="unfinished">Зеркальный шарик</translation>
    </message>
    <message>
        <source>Destination Projection:</source>
        <translation type="unfinished">Конечная проекция:</translation>
    </message>
    <message>
        <source>Angles:</source>
        <translation type="unfinished">Угол:</translation>
    </message>
    <message utf8="true">
        <source>°</source>
        <translation type="unfinished">°</translation>
    </message>
    <message>
        <source>Bilinear Interpolation</source>
        <translation type="unfinished">Билинейная интерполяция</translation>
    </message>
    <message>
        <source>Oversample factor:</source>
        <translation type="unfinished">Коэффициент оверсэмплинга:</translation>
    </message>
    <message>
        <source>Rotation (degrees)</source>
        <translation type="unfinished">Вращение (в градусах)</translation>
    </message>
    <message>
        <source>Yaw:</source>
        <translation type="unfinished">Вокруг вертикали:</translation>
    </message>
    <message>
        <source>Pitch:</source>
        <translation type="unfinished">Наклон горизонта:</translation>
    </message>
    <message>
        <source>Roll:</source>
        <translation type="unfinished">Вокруг оптической оси:</translation>
    </message>
    <message>
        <source>&amp;Cancel</source>
        <translation type="unfinished">О&amp;тменить</translation>
    </message>
    <message>
        <source>&amp;OK</source>
        <translation type="unfinished">&amp;ОК</translation>
    </message>
</context>
<context>
    <name>QApplication</name>
    <message>
        <source>ERROR: cannot load Tone Mapping Setting file: </source>
        <translation type="unfinished">ОШИБКА: не удается загрузить файл с параметрами отображения тонов: </translation>
    </message>
    <message>
        <source>ERROR: File too old, cannot parse Tone Mapping Setting file: </source>
        <translation type="unfinished">ОШИБКА: попытка использовать файл с параметрами отображения тонов в старом формате: </translation>
    </message>
    <message>
        <source>ERROR: cannot parse Tone Mapping Setting file: </source>
        <translation type="unfinished">ОШИБКА: не удается произвести разбор файла с параметрами отображения тонов: </translation>
    </message>
</context>
<context>
    <name>QObject</name>
    <message>
        <source>Aborting...</source>
        <translation type="unfinished">Прерывание...</translation>
    </message>
    <message>
        <source>Cannot find Qt&apos;s JPEG Plugin...&lt;br&gt;Please unzip the DLL package with the option &quot;use folder names&quot; activated.</source>
        <translation type="unfinished">Не удается найти расширение поддержки JPEG в Qt...&lt;br&gt;Распакуйте архив с  файлами DLL, сохраняя имена каталогов.</translation>
    </message>
    <message>
        <source>All LDR formats</source>
        <translation type="unfinished">Файлы всех LDR-форматов</translation>
    </message>
    <message>
        <source>Save the LDR image as...</source>
        <translation type="unfinished">Сохранить LDR-снимок как...</translation>
    </message>
    <message>
        <source>Save as...</source>
        <translation type="unfinished">Сохранить как...</translation>
    </message>
    <message>
        <source>All HDR formats </source>
        <translation type="unfinished">Все форматы HDR </translation>
    </message>
    <message>
        <source>Save the HDR image as...</source>
        <translation type="unfinished">Сохранить HDR-снимок как...</translation>
    </message>
    <message>
        <source>Option -v -a...</source>
        <translation type="unfinished"></translation>
    </message>
    <message>
        <source>LuminanceHDR requires align_image_stack to be executed with the &quot;-v -a aligned_&quot; options. Command line options have been corrected.</source>
        <translation type="unfinished"></translation>
    </message>
</context>
<context>
    <name>ResizeDialog</name>
    <message>
        <source>Scale Image</source>
        <translation type="unfinished">Смена размера снимка</translation>
    </message>
    <message>
        <source>Width:</source>
        <translation type="unfinished">Ширина:</translation>
    </message>
    <message>
        <source>Pixels</source>
        <translation type="unfinished">пикселов</translation>
    </message>
    <message>
        <source>Percent</source>
        <translation type="unfinished">процентов</translation>
    </message>
    <message>
        <source>Height:</source>
        <translation type="unfinished">Высота:</translation>
    </message>
    <message>
        <source>Restore original size</source>
        <translation type="unfinished">Восстановить исходный размер</translation>
    </message>
    <message>
        <source>&amp;Reset</source>
        <translation type="unfinished">С&amp;бросить</translation>
    </message>
    <message>
        <source>&amp;Cancel</source>
        <translation type="unfinished">О&amp;тменить</translation>
    </message>
    <message>
        <source>&amp;Scale</source>
        <translation type="unfinished">&amp;Изменить</translation>
    </message>
    <message>
        <source>Hdr Image Size</source>
        <translation type="unfinished">Размер HDR-снимка</translation>
    </message>
    <message>
        <source>Switch between pixels or percentage</source>
        <translation type="unfinished">Переключиться между пикселами и процентами</translation>
    </message>
    <message>
        <source>Result size</source>
        <translation type="unfinished">Конечный размер</translation>
    </message>
</context>
<context>
    <name>SavedParameters</name>
    <message>
        <source>Simple</source>
        <translation type="unfinished">Простой вариант</translation>
    </message>
    <message>
        <source>Local Contrast Threshold</source>
        <translation type="unfinished">Порог локального контраста</translation>
    </message>
    <message>
        <source>Bias</source>
        <translation type="unfinished">Смещение</translation>
    </message>
    <message>
        <source>Spatial Kernel Sigma</source>
        <translation type="unfinished">Сигма пространственного ядра</translation>
    </message>
    <message>
        <source>Range Kernel Sigma</source>
        <translation type="unfinished">Сигма диапазонного ядра</translation>
    </message>
    <message>
        <source>Base Contrast</source>
        <translation type="unfinished">Контраст основного слоя</translation>
    </message>
    <message>
        <source>Alpha</source>
        <translation type="unfinished">Альфа</translation>
    </message>
    <message>
        <source>Beta</source>
        <translation type="unfinished">Бета</translation>
    </message>
    <message>
        <source>Color Saturation</source>
        <translation type="unfinished">Насыщенность</translation>
    </message>
    <message>
        <source>Noise Reduction</source>
        <translation type="unfinished">Подавление шума</translation>
    </message>
    <message>
        <source>Contrast Equalization</source>
        <translation type="unfinished">Выравнивание контрастности</translation>
    </message>
    <message>
        <source>Contrast Factor</source>
        <translation type="unfinished">Коэффициент контраста</translation>
    </message>
    <message>
        <source>Saturation Factor</source>
        <translation type="unfinished">Коэффициент насыщенности</translation>
    </message>
    <message>
        <source>Detail Factor</source>
        <translation type="unfinished">Коэффициент детализации</translation>
    </message>
    <message>
        <source>Contrast Enhancement</source>
        <translation type="unfinished">Контраст</translation>
    </message>
    <message>
        <source>Luminance Level</source>
        <translation type="unfinished">Уровень светимости</translation>
    </message>
    <message>
        <source>Cone and Rod based on Luminance</source>
        <translation type="unfinished">Уровень чувствительности колбочек и 
палочек на основе освещенности</translation>
    </message>
    <message>
        <source>Cone Level</source>
        <translation type="unfinished">Уровень чувствительности колбочек</translation>
    </message>
    <message>
        <source>Rod Level</source>
        <translation type="unfinished">Уровень чувствительности палочек</translation>
    </message>
    <message>
        <source>Multiplier</source>
        <translation type="unfinished">Множитель</translation>
    </message>
    <message>
        <source>Use Scales</source>
        <translation type="unfinished">Использовать шкалы</translation>
    </message>
    <message>
        <source>Key Value</source>
        <translation type="unfinished">Значение ключа</translation>
    </message>
    <message>
        <source>Range</source>
        <translation type="unfinished">Диапазон</translation>
    </message>
    <message>
        <source>Lower Scale</source>
        <translation type="unfinished">Нижняя шкала</translation>
    </message>
    <message>
        <source>Upper Scale</source>
        <translation type="unfinished">Верхняя шкала</translation>
    </message>
    <message>
        <source>Brightness</source>
        <translation type="unfinished">Яркость</translation>
    </message>
    <message>
        <source>Chromatic Adaptation</source>
        <translation type="unfinished">Хроматическая адаптация</translation>
    </message>
    <message>
        <source>Light Adaptation</source>
        <translation type="unfinished">Адаптация к свету</translation>
    </message>
    <message>
        <source>Equation 2</source>
        <translation type="unfinished"></translation>
    </message>
    <message>
        <source>Pre-gamma</source>
        <translation type="unfinished"></translation>
    </message>
    <message>
        <source>Comment</source>
        <translation type="unfinished"></translation>
    </message>
    <message>
        <source>Old Fattal</source>
        <translation type="unfinished"></translation>
    </message>
    <message>
        <source>Manual Luminance Level</source>
        <translation type="unfinished"></translation>
    </message>
    <message>
        <source>Local Tonemapping</source>
        <translation type="unfinished"></translation>
    </message>
    <message>
        <source>Phi Value</source>
        <translation type="unfinished"></translation>
    </message>
    <message>
        <source>TM Operator</source>
        <translation type="unfinished"></translation>
    </message>
</context>
<context>
    <name>SavingParameters</name>
    <message>
        <source>Saving Parameters</source>
        <translation type="unfinished"></translation>
    </message>
    <message>
        <source>Enter a short comment for the saved parameters:</source>
        <translation type="unfinished"></translation>
    </message>
</context>
<context>
    <name>SplashLuminance</name>
    <message>
        <source>Luminance HDR - Make a Donation</source>
        <translation type="unfinished">Сделайте пожертвование</translation>
    </message>
    <message>
        <source>&lt;!DOCTYPE HTML PUBLIC &quot;-//W3C//DTD HTML 4.0//EN&quot; &quot;http://www.w3.org/TR/REC-html40/strict.dtd&quot;&gt;
&lt;html&gt;&lt;head&gt;&lt;meta name=&quot;qrichtext&quot; content=&quot;1&quot; /&gt;&lt;style type=&quot;text/css&quot;&gt;
p, li { white-space: pre-wrap; }
&lt;/style&gt;&lt;/head&gt;&lt;body style=&quot; font-family:&apos;Droid Sans&apos;; font-size:8pt; font-weight:400; font-style:normal;&quot;&gt;
&lt;p style=&quot; margin-top:0px; margin-bottom:0px; margin-left:0px; margin-right:0px; -qt-block-indent:0; text-indent:0px;&quot;&gt;&lt;span style=&quot; font-family:&apos;Sans Serif&apos;; font-weight:600; color:#000000;&quot;&gt;Luminance HDR&lt;/span&gt;&lt;span style=&quot; font-family:&apos;Sans Serif&apos;; color:#000000;&quot;&gt; is open-source software and its development required hundreds of hours of work.&lt;br /&gt;&lt;br /&gt;If you like it, if you use it in your work and you would like to see it gradually improved,&lt;br /&gt;please support its authors by making a donation.&lt;br /&gt;&lt;br /&gt;Would you like to make a donation for Luminance HDR now?&lt;/span&gt;&lt;/p&gt;&lt;/body&gt;&lt;/html&gt;</source>
        <translation type="unfinished">&lt;!DOCTYPE HTML PUBLIC &quot;-//W3C//DTD HTML 4.0//EN&quot; &quot;http://www.w3.org/TR/REC-html40/strict.dtd&quot;&gt;
&lt;html&gt;&lt;head&gt;&lt;meta name=&quot;qrichtext&quot; content=&quot;1&quot; /&gt;&lt;style type=&quot;text/css&quot;&gt;
p, li { white-space: pre-wrap; }
&lt;/style&gt;&lt;/head&gt;&lt;body style=&quot; font-family:&apos;Droid Sans&apos;; font-size:8pt; font-weight:400; font-style:normal;&quot;&gt;
&lt;p style=&quot; margin-top:0px; margin-bottom:0px; margin-left:0px; margin-right:0px; -qt-block-indent:0; text-indent:0px;&quot;&gt;&lt;span style=&quot; font-family:&apos;Sans Serif&apos;; font-weight:600; color:#000000;&quot;&gt;Luminance HDR&lt;/span&gt;&lt;span style=&quot; font-family:&apos;Sans Serif&apos;; color:#000000;&quot;&gt; — свободная программа с открытым исходным кодом. На её разработку&lt;br&gt;уходят сотни часов времени. Если она вам нравится, если вы используете её в работе и&lt;br&gt;хотите, чтобы она улучшалась, поддержите её авторов пожертвованием.&lt;br /&gt;&lt;br /&gt;Вы хотите пожертвовать проекту деньги прямо сейчас?&lt;/span&gt;&lt;/p&gt;&lt;/body&gt;&lt;/html&gt;</translation>
    </message>
    <message>
        <source>Yes, I&apos;d love to!</source>
        <translation type="unfinished">Да, хочу!</translation>
    </message>
    <message>
        <source>Ask me again later</source>
        <translation type="unfinished">Спросите меня попозже</translation>
    </message>
    <message>
        <source>No, Stop bothering me!</source>
        <translation type="unfinished">Нет, хватить доставать меня!</translation>
    </message>
</context>
<context>
    <name>TMOProgressIndicator</name>
    <message>
        <source>Abort computation</source>
        <translation type="unfinished">Прервать вычисления</translation>
    </message>
</context>
<context>
    <name>TonemappingPanel</name>
    <message>
        <source>Mantiuk &apos;06</source>
        <translation type="unfinished">Mantiuk &apos;06</translation>
    </message>
    <message>
        <source>Mantiuk &apos;08</source>
        <translation type="unfinished">Mantiuk &apos;08</translation>
    </message>
    <message>
        <source>Fattal</source>
        <translation type="unfinished">Fattal</translation>
    </message>
    <message>
        <source>Drago</source>
        <translation type="unfinished">Drago</translation>
    </message>
    <message>
        <source>Durand</source>
        <translation type="unfinished">Durand</translation>
    </message>
    <message>
        <source>Reinhard &apos;02</source>
        <translation type="unfinished">Reinhard &apos;02</translation>
    </message>
    <message>
        <source>Reinhard &apos;05</source>
        <translation type="unfinished">Reinhard &apos;05</translation>
    </message>
    <message>
        <source>Ashikhmin</source>
        <translation type="unfinished">Ashikhmin</translation>
    </message>
    <message>
        <source>Pattanaik</source>
        <translation type="unfinished">Pattanaik</translation>
    </message>
    <message>
        <source>Contrast Equalization</source>
        <translation type="unfinished">Выравнивание контрастности</translation>
    </message>
    <message>
        <source>Contrast Factor</source>
        <translation type="unfinished">Коэффициент контраста</translation>
    </message>
    <message>
        <source>Saturation Factor</source>
        <translation type="unfinished">Коэффициент насыщенности</translation>
    </message>
    <message>
        <source>Detail Factor</source>
        <translation type="unfinished">Коэффициент детализации</translation>
    </message>
    <message>
        <source>Predefined Display</source>
        <translation type="unfinished">Профиль монитора</translation>
    </message>
    <message>
        <source>Lcd Office</source>
        <translation type="unfinished">Офисный ЖК-монитор</translation>
    </message>
    <message>
        <source>Lcd</source>
        <translation type="unfinished">ЖК-монитор</translation>
    </message>
    <message>
        <source>Lcd Bright</source>
        <translation type="unfinished">Яркий ЖК-монитор</translation>
    </message>
    <message>
        <source>CRT</source>
        <translation type="unfinished">ЭЛТ-монитор</translation>
    </message>
    <message>
        <source>Color Saturation</source>
        <translation type="unfinished">Насыщенность</translation>
    </message>
    <message>
        <source>Contrast Enhancement</source>
        <translation type="unfinished">Контраст</translation>
    </message>
    <message>
        <source>Luminance Level</source>
        <translation type="unfinished">Уровень светимости</translation>
    </message>
    <message>
        <source>Alpha</source>
        <translation type="unfinished">Альфа</translation>
    </message>
    <message>
        <source>Beta</source>
        <translation type="unfinished">Бета</translation>
    </message>
    <message>
        <source>Noise Reduction</source>
        <translation type="unfinished">Подавление шума</translation>
    </message>
    <message>
        <source>Bias</source>
        <translation type="unfinished">Смещение</translation>
    </message>
    <message>
        <source>Tone mapping operators and their options</source>
        <translation type="unfinished">Операторы отображения тонов и их параметры</translation>
    </message>
    <message>
        <source>Spatial Kernel Sigma</source>
        <translation type="unfinished">Сигма пространственного ядра</translation>
    </message>
    <message>
        <source>Range Kernel Sigma</source>
        <translation type="unfinished">Сигма диапазонного ядра</translation>
    </message>
    <message>
        <source>Base Contrast</source>
        <translation type="unfinished">Контраст основного слоя</translation>
    </message>
    <message>
        <source>Use Scales</source>
        <translation type="unfinished">Использовать шкалы</translation>
    </message>
    <message>
        <source>Key Value</source>
        <translation type="unfinished">Значение ключа</translation>
    </message>
    <message>
        <source>Phi</source>
        <translation type="unfinished">δ (фи)</translation>
    </message>
    <message>
        <source>Range</source>
        <translation type="unfinished">Диапазон</translation>
    </message>
    <message>
        <source>Lower Scale</source>
        <translation type="unfinished">Нижняя шкала</translation>
    </message>
    <message>
        <source>Upper Scale</source>
        <translation type="unfinished">Верхняя шкала</translation>
    </message>
    <message>
        <source>Brightness</source>
        <translation type="unfinished">Яркость</translation>
    </message>
    <message>
        <source>Chromatic Adaptation</source>
        <translation type="unfinished">Хроматическая адаптация</translation>
    </message>
    <message>
        <source>Light Adaptation</source>
        <translation type="unfinished">Адаптация к свету</translation>
    </message>
    <message>
        <source>Simple</source>
        <translation type="unfinished">Простой вариант</translation>
    </message>
    <message>
        <source>Equation Number</source>
        <translation type="unfinished">Номер уравнения</translation>
    </message>
    <message>
        <source>Eqn 2</source>
        <translation type="unfinished">Уравнение 2</translation>
    </message>
    <message>
        <source>Eqn 4</source>
        <translation type="unfinished">Уравнение 4</translation>
    </message>
    <message>
        <source>Local Contrast Threshold</source>
        <translation type="unfinished">Порог локального контраста</translation>
    </message>
    <message>
        <source>Multiplier</source>
        <translation type="unfinished">Множитель</translation>
    </message>
    <message>
        <source>Local Tone Mapping</source>
        <translation type="unfinished">Локальное отображение тонов</translation>
    </message>
    <message>
        <source>Cone Level</source>
        <translation type="unfinished">Уровень чувствительности колбочек</translation>
    </message>
    <message>
        <source>Rod Level</source>
        <translation type="unfinished">Уровень чувствительности палочек</translation>
    </message>
    <message>
        <source>Restore operator&apos;s default values</source>
        <translation type="unfinished">Восстановить исходные параметры оператора</translation>
    </message>
    <message>
        <source>Restore</source>
        <translation type="unfinished">Восстановить</translation>
    </message>
    <message>
        <source>Previous applied settings</source>
        <translation type="unfinished">Предыдущие использованные параметры</translation>
    </message>
    <message>
        <source>Next applied settings</source>
        <translation type="unfinished">Следующие использованные параметры</translation>
    </message>
    <message>
        <source>Tone Mapping Settings</source>
        <translation type="unfinished">Параметры отображения тонов</translation>
    </message>
    <message>
        <source>Size of the resulting LDR image</source>
        <translation type="unfinished">Размер конечного LDR-снимка</translation>
    </message>
    <message>
        <source>Ctrl+T</source>
        <translation type="unfinished">Ctrl+T</translation>
    </message>
    <message>
        <source>Use current parameters above (pregamma and tone mapping operator) to compute an LDR image</source>
        <translation type="unfinished">Использовать текущие параметры (гамма-коррекция и оператор отображения тонов) для создания LDR-снимка</translation>
    </message>
    <message>
        <source>...</source>
        <translation type="unfinished">...</translation>
    </message>
    <message>
        <source>Here you can load and save a tone mapping settings file.&lt;br&gt;You can also apply the contents of the currently loaded settings file.</source>
        <translation type="unfinished">Здесь можно загрузить или сохранить файл с параметрами отображения тонов.&lt;br&gt;Здесь же можно применить выбранный файл с параметрами к открытому HDR-снимку.</translation>
    </message>
    <message>
        <source>Save current parameters to a text file</source>
        <translation type="unfinished">Сохранить параметры отображения тонов в текстовый файл</translation>
    </message>
    <message>
        <source>Save current parameters (pregamma and TMO) to a text file.</source>
        <translation type="unfinished">Сохранить текущие параметры (предварительной коррекции гаммы и операторов отображения тонов) в текстовый файл.</translation>
    </message>
    <message>
        <source>Load an existing text file containing pregamma and TMO settings</source>
        <translation type="unfinished">Загрузить файл с параметрами гамма-коррекции и оператора отображения тонов</translation>
    </message>
    <message>
        <source>Load an existing text file containing pregamma and TMO settings.</source>
        <translation type="unfinished">Загрузить файл с параметрами гамма-коррекции и оператора отображения тонов.</translation>
    </message>
    <message>
        <source>Here you can apply a gamma correction to the HDR.&lt;br&gt;The gamma correction will applied before tone mapping.</source>
        <translation type="unfinished">Здесь можно применить гамма-коррекцию к HDR-снимку.&lt;br&gt;Она будет применена перед отображением тонов.</translation>
    </message>
    <message>
        <source>Process</source>
        <translation type="unfinished">Процесс</translation>
    </message>
    <message>
        <source>Here you can choose the size of the resulting LDR image.</source>
        <translation type="unfinished">Здесь вы можете выбрать размер конечного LDR-снимка.</translation>
    </message>
    <message>
        <source>Custom LDR size</source>
        <translation type="unfinished">Добавить свой размер LDR-снимка</translation>
    </message>
    <message>
        <source>Clicking this button you will be able to insert a &lt;i&gt;width&lt;/i&gt; value for the size of the resulting LDR image.&lt;br&gt;After pressing Enter (or Return) a height value will be automatically computed and the new size added to the list.</source>
        <translation type="unfinished">Щелкните эту кнопку для вставки значения &lt;i&gt;ширины&lt;/i&gt; конечного LDR-снимка.&lt;br&gt;По нажатию ввода автоматически будет вычислено и подставлено значение высоты.</translation>
    </message>
    <message>
        <source>Restore pregamma&apos;s default value (1)</source>
        <translation type="unfinished">Восстановить исходное значение гаммы (1,00)</translation>
    </message>
    <message>
        <source>undo</source>
        <translation type="obsolete">Отменить</translation>
    </message>
    <message>
        <source>redo</source>
        <translation type="obsolete">Вернуть</translation>
    </message>
    <message>
        <source>Load a tonemapping settings text file...</source>
        <translation type="unfinished">Загрузить текстовый файл с параметрами отображения тонов...</translation>
    </message>
    <message>
        <source>LuminanceHDR tonemapping settings text file (*.txt)</source>
        <translation type="unfinished">Текстовый файл с параметрами отображения тонов (*.txt)</translation>
    </message>
    <message>
        <source>Aborting...</source>
        <translation type="unfinished">Прерывание...</translation>
    </message>
    <message>
        <source>File is not readable (check existence, permissions,...)</source>
        <translation type="unfinished">Файл нечитаем (проверьте, существует ли он, каковы права доступа...)</translation>
    </message>
    <message>
        <source>Save tonemapping settings text file to...</source>
        <translation type="unfinished">Сохранить параметры отображения тонов...</translation>
    </message>
    <message>
        <source>File is not writable (check permissions, path...)</source>
        <translation type="unfinished">Файл незаписываем (проверьте права доступа, путь...)</translation>
    </message>
    <message>
        <source>File is not readable (check permissions, path...)</source>
        <translation type="unfinished">Файл нечитаем (проверьте права доступа, путь...)</translation>
    </message>
    <message>
        <source>Error: The tone mapping settings file format has changed. This (old) file cannot be used with this version of LuminanceHDR. Create a new one.</source>
        <translation type="unfinished">Ошибка: формат файла параметров отображения тонов. Старый формат файлов в этой версии Luminance HDR не поддерживается. Создайте новый файл с параметрами.</translation>
    </message>
    <message>
        <source>Enter the width of the new size:</source>
        <translation type="unfinished">Укажите новую ширину:</translation>
    </message>
    <message>
        <source>Load parameters by comment</source>
        <translation type="unfinished"></translation>
    </message>
    <message>
        <source>Load saved parameters</source>
        <translation type="unfinished"></translation>
    </message>
    <message>
        <source>Save current parameters</source>
        <translation type="unfinished"></translation>
    </message>
    <message>
        <source>Gamma applied before tonemapping</source>
        <translation type="unfinished"></translation>
    </message>
    <message>
        <source>Start tonemapping (CTRL+T)</source>
        <translation type="unfinished"></translation>
    </message>
    <message>
        <source>&amp;Tonemap</source>
        <translation type="unfinished"></translation>
    </message>
    <message>
        <source>TM Database Problem</source>
        <translation type="unfinished"></translation>
    </message>
    <message>
        <source>The database used for saving TM parameters cannot be opened.
Error: %1</source>
        <translation type="unfinished"></translation>
    </message>
    <message>
        <source>Update current LDR</source>
        <translation type="unfinished"></translation>
    </message>
    <message>
        <source>Tonemap</source>
        <translation type="unfinished"></translation>
    </message>
    <message>
        <source>Operator</source>
        <translation type="unfinished"></translation>
    </message>
    <message>
        <source>Enable
Luminace Level</source>
        <translation type="unfinished"></translation>
    </message>
    <message>
        <source>Version Pre 1.8.4</source>
        <translation type="unfinished"></translation>
    </message>
    <message>
        <source>Auto Cone/Rod</source>
        <translation type="unfinished"></translation>
    </message>
    <message>
        <source>Previous</source>
        <translation type="unfinished"></translation>
    </message>
    <message>
        <source>Next</source>
        <translation type="unfinished"></translation>
    </message>
    <message>
        <source>&amp;Save to File</source>
        <translation type="unfinished"></translation>
    </message>
    <message>
        <source>&amp;Load from File</source>
        <translation type="unfinished"></translation>
    </message>
    <message>
        <source>&amp;Result Size</source>
        <translation type="unfinished"></translation>
    </message>
    <message>
        <source>Pre-gamma</source>
        <translation type="unfinished"></translation>
    </message>
    <message>
        <source>Set Custom Output Size</source>
        <translation type="unfinished"></translation>
    </message>
</context>
<context>
    <name>TonemappingWarningDialog</name>
    <message>
        <source>This tonemapping operator depends on the size of the input image. Applying this operator on the full size image will most probably result in a different image.

Do you want to continue?</source>
        <translation type="unfinished">Результаты работы этого оператора зависят от размера изображения. Применение этого оператора к полноразмерному изображению с большой вероятностью создаст изображение, выглядящее иначе.

Вы хотите продолжить?</translation>
    </message>
    <message>
        <source>Attention!</source>
        <translation type="unfinished"></translation>
    </message>
    <message>
        <source>Ask again</source>
        <translation type="unfinished"></translation>
    </message>
</context>
<context>
    <name>TransplantExifDialog</name>
    <message>
        <source>Copy Exif data</source>
        <translation type="unfinished">Копирование данных Exif</translation>
    </message>
    <message>
        <source>Move up selected file(s)</source>
        <translation type="unfinished">Сместить выбранные файлы вверх</translation>
    </message>
    <message>
        <source>Move down selected file(s)</source>
        <translation type="unfinished">Сместить выбранные файлы вниз</translation>
    </message>
    <message>
        <source>Remove selected file(s) from the list</source>
        <translation type="unfinished">Удалить выбранные файлы из списка</translation>
    </message>
    <message>
        <source>Append files to the list</source>
        <translation type="unfinished">Добавить файлы в список</translation>
    </message>
    <message>
        <source>Select the input images</source>
        <translation type="unfinished">Выберите исходные снимки</translation>
    </message>
    <message>
        <source>&amp;Done</source>
        <translation type="unfinished">&amp;Готово</translation>
    </message>
    <message>
        <source>Log:</source>
        <translation type="unfinished">Журнал:</translation>
    </message>
    <message>
        <source>&amp;Show only:</source>
        <translation type="unfinished">&amp;Показывать:</translation>
    </message>
    <message>
        <source>All messages</source>
        <translation type="unfinished">Все сообщения</translation>
    </message>
    <message>
        <source>Errors only</source>
        <translation type="unfinished">Только ошибки</translation>
    </message>
    <message>
        <source>Clear filter text</source>
        <translation type="unfinished">Сбросить текст фильтра</translation>
    </message>
    <message>
        <source>Exif operations report</source>
        <translation type="unfinished">Отчет о действиях с Exif</translation>
    </message>
    <message>
        <source>&lt;!DOCTYPE HTML PUBLIC &quot;-//W3C//DTD HTML 4.0//EN&quot; &quot;http://www.w3.org/TR/REC-html40/strict.dtd&quot;&gt;
&lt;html&gt;&lt;head&gt;&lt;meta name=&quot;qrichtext&quot; content=&quot;1&quot; /&gt;&lt;style type=&quot;text/css&quot;&gt;
p, li { white-space: pre-wrap; }
&lt;/style&gt;&lt;/head&gt;&lt;body style=&quot; font-family:&apos;DejaVu Sans&apos;; font-size:9pt; font-weight:400; font-style:normal;&quot;&gt;
&lt;p style=&quot; margin-top:0px; margin-bottom:0px; margin-left:0px; margin-right:0px; -qt-block-indent:0; text-indent:0px; font-family:&apos;Sans Serif&apos;;&quot;&gt;&lt;span style=&quot; font-size:11pt; font-weight:600;&quot;&gt;From:&lt;/span&gt;&lt;/p&gt;&lt;/body&gt;&lt;/html&gt;</source>
        <translation type="unfinished">&lt;!DOCTYPE HTML PUBLIC &quot;-//W3C//DTD HTML 4.0//EN&quot; &quot;http://www.w3.org/TR/REC-html40/strict.dtd&quot;&gt;
&lt;html&gt;&lt;head&gt;&lt;meta name=&quot;qrichtext&quot; content=&quot;1&quot; /&gt;&lt;style type=&quot;text/css&quot;&gt;
p, li { white-space: pre-wrap; }
&lt;/style&gt;&lt;/head&gt;&lt;body style=&quot; font-family:&apos;DejaVu Sans&apos;; font-size:9pt; font-weight:400; font-style:normal;&quot;&gt;
&lt;p style=&quot; margin-top:0px; margin-bottom:0px; margin-left:0px; margin-right:0px; -qt-block-indent:0; text-indent:0px; font-family:&apos;Sans Serif&apos;;&quot;&gt;&lt;span style=&quot; font-size:11pt; font-weight:600;&quot;&gt;Из:&lt;/span&gt;&lt;/p&gt;&lt;/body&gt;&lt;/html&gt;</translation>
    </message>
    <message>
        <source>&lt;!DOCTYPE HTML PUBLIC &quot;-//W3C//DTD HTML 4.0//EN&quot; &quot;http://www.w3.org/TR/REC-html40/strict.dtd&quot;&gt;
&lt;html&gt;&lt;head&gt;&lt;meta name=&quot;qrichtext&quot; content=&quot;1&quot; /&gt;&lt;style type=&quot;text/css&quot;&gt;
p, li { white-space: pre-wrap; }
&lt;/style&gt;&lt;/head&gt;&lt;body style=&quot; font-family:&apos;DejaVu Sans&apos;; font-size:9pt; font-weight:400; font-style:normal;&quot;&gt;
&lt;p style=&quot; margin-top:0px; margin-bottom:0px; margin-left:0px; margin-right:0px; -qt-block-indent:0; text-indent:0px; font-family:&apos;Sans Serif&apos;;&quot;&gt;&lt;span style=&quot; font-size:11pt; font-weight:600;&quot;&gt;To:&lt;/span&gt;&lt;/p&gt;&lt;/body&gt;&lt;/html&gt;</source>
        <translation type="unfinished">&lt;!DOCTYPE HTML PUBLIC &quot;-//W3C//DTD HTML 4.0//EN&quot; &quot;http://www.w3.org/TR/REC-html40/strict.dtd&quot;&gt;
&lt;html&gt;&lt;head&gt;&lt;meta name=&quot;qrichtext&quot; content=&quot;1&quot; /&gt;&lt;style type=&quot;text/css&quot;&gt;
p, li { white-space: pre-wrap; }
&lt;/style&gt;&lt;/head&gt;&lt;body style=&quot; font-family:&apos;DejaVu Sans&apos;; font-size:9pt; font-weight:400; font-style:normal;&quot;&gt;
&lt;p style=&quot; margin-top:0px; margin-bottom:0px; margin-left:0px; margin-right:0px; -qt-block-indent:0; text-indent:0px; font-family:&apos;Sans Serif&apos;;&quot;&gt;&lt;span style=&quot; font-size:11pt; font-weight:600;&quot;&gt;В:&lt;/span&gt;&lt;/p&gt;&lt;/body&gt;&lt;/html&gt;</translation>
    </message>
    <message>
        <source>Filter messages based on severity</source>
        <translation type="unfinished">Фильтровать сообщения по важности</translation>
    </message>
    <message>
        <source>&amp;Filter log messages:</source>
        <translation type="unfinished">&amp;Фильтр сообщений журнала:</translation>
    </message>
    <message>
        <source>Keep existing Exif tags in destination file</source>
        <translation type="unfinished">Сохранить данные Exif в конечном файле</translation>
    </message>
    <message>
        <source>&amp;Cancel</source>
        <translation type="unfinished">О&amp;тменить</translation>
    </message>
    <message>
        <source>&amp;Start</source>
        <translation type="unfinished">На&amp;чать</translation>
    </message>
    <message>
        <source>All Supported formats</source>
        <translation type="unfinished">Все поддерживаемые форматы</translation>
    </message>
</context>
<context>
    <name>UMessageBox</name>
    <message>
        <source>%1 License document not found, you can find it online: %2here%3</source>
        <comment>%2 and %3 are html tags</comment>
        <translation type="unfinished">Документ с лицензией на %1 не найден, вы можете прочитать его %2здесь%3.</translation>
    </message>
    <message>
        <source>Yes, I&apos;d love to!</source>
        <translation type="unfinished">Да, хочу!</translation>
    </message>
    <message>
        <source>Donation</source>
        <translation type="unfinished"></translation>
    </message>
    <message>
        <source>Would you like to donate?</source>
        <translation type="unfinished"></translation>
    </message>
    <message>
        <source>Stop Bothering Me</source>
        <translation type="unfinished"></translation>
    </message>
    <message>
        <source>Remind me later</source>
        <translation type="unfinished"></translation>
    </message>
</context>
</TS><|MERGE_RESOLUTION|>--- conflicted
+++ resolved
@@ -2570,7 +2570,6 @@
         <translation type="unfinished">Венгерский</translation>
     </message>
     <message>
-<<<<<<< HEAD
         <source>Please restart...</source>
         <translation type="obsolete">Необходим перезапуск программы</translation>
     </message>
@@ -2580,8 +2579,6 @@
 только при следующем запуске программы.</translation>
     </message>
     <message>
-=======
->>>>>>> 4fbcb3e9
         <source>Choose a directory</source>
         <translation type="unfinished">Выберите каталог</translation>
     </message>
