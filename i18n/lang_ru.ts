<?xml version="1.0" ?><!DOCTYPE TS><TS language="ru" version="2.1">
<context>
    <name>AboutLuminance</name>
    <message>
        <location filename="../src/UI/about.ui" line="14"/>
        <source>About Luminance</source>
        <translation>О Luminance</translation>
    </message>
    <message>
        <location filename="../src/UI/about.ui" line="61"/>
        <source>&lt;!DOCTYPE HTML PUBLIC &quot;-//W3C//DTD HTML 4.0//EN&quot; &quot;http://www.w3.org/TR/REC-html40/strict.dtd&quot;&gt;
&lt;html&gt;&lt;head&gt;&lt;meta name=&quot;qrichtext&quot; content=&quot;1&quot; /&gt;&lt;style type=&quot;text/css&quot;&gt;
p, li { white-space: pre-wrap; }
&lt;/style&gt;&lt;/head&gt;&lt;body style=&quot; font-family:'Sans Serif'; font-size:13pt; font-weight:400; font-style:normal;&quot;&gt;
&lt;p style=&quot; margin-top:0px; margin-bottom:0px; margin-left:0px; margin-right:0px; -qt-block-indent:0; text-indent:0px;&quot;&gt;&lt;span style=&quot; font-weight:600; color:#00007f;&quot;&gt;Luminance HDR&lt;/span&gt;&lt;/p&gt;&lt;/body&gt;&lt;/html&gt;</source>
        <translation>&lt;!DOCTYPE HTML PUBLIC &quot;-//W3C//DTD HTML 4.0//EN&quot; &quot;http://www.w3.org/TR/REC-html40/strict.dtd&quot;&gt;
&lt;html&gt;&lt;head&gt;&lt;meta name=&quot;qrichtext&quot; content=&quot;1&quot; /&gt;&lt;style type=&quot;text/css&quot;&gt;
p, li { white-space: pre-wrap; }
&lt;/style&gt;&lt;/head&gt;&lt;body style=&quot; font-family:&apos;Sans Serif&apos;; font-size:13pt; font-weight:400; font-style:normal;&quot;&gt;
&lt;p style=&quot; margin-top:0px; margin-bottom:0px; margin-left:0px; margin-right:0px; -qt-block-indent:0; text-indent:0px;&quot;&gt;&lt;span style=&quot; font-weight:600; color:#00007f;&quot;&gt;Luminance HDR&lt;/span&gt;&lt;/p&gt;&lt;/body&gt;&lt;/html&gt;</translation>
    </message>
    <message>
        <location filename="../src/UI/about.ui" line="81"/>
        <source>&amp;About</source>
        <translation>О &amp;программе</translation>
    </message>
    <message>
        <location filename="../src/UI/about.ui" line="92"/>
        <source>&lt;!DOCTYPE HTML PUBLIC &quot;-//W3C//DTD HTML 4.0//EN&quot; &quot;http://www.w3.org/TR/REC-html40/strict.dtd&quot;&gt;
&lt;html&gt;&lt;head&gt;&lt;meta name=&quot;qrichtext&quot; content=&quot;1&quot; /&gt;&lt;style type=&quot;text/css&quot;&gt;
p, li { white-space: pre-wrap; }
&lt;/style&gt;&lt;/head&gt;&lt;body style=&quot; font-family:'Sans Serif'; font-size:11pt; font-weight:400; font-style:normal;&quot;&gt;
&lt;p align=&quot;center&quot; style=&quot; margin-top:0px; margin-bottom:0px; margin-left:0px; margin-right:0px; -qt-block-indent:0; text-indent:0px;&quot;&gt;&lt;span style=&quot; font-size:12pt; font-weight:600; color:#00007f;&quot;&gt;Luminance HDR&lt;/span&gt; — HDR imaging workflow application&lt;br /&gt;(c) 2006-2009, Giuseppe Rota&lt;/p&gt;
&lt;p align=&quot;center&quot; style=&quot; margin-top:0px; margin-bottom:0px; margin-left:0px; margin-right:0px; -qt-block-indent:0; text-indent:0px;&quot;&gt;(c) 2010-2013, Franco Comida, Davide Anastasia&lt;br /&gt;&lt;a href=&quot;http://qtpfsgui.sourceforge.net&quot;&gt;&lt;span style=&quot; text-decoration: underline; color:#0000ff;&quot;&gt;http://qtpfsgui.sourceforge.net&lt;/span&gt;&lt;/a&gt;&lt;/p&gt;&lt;/body&gt;&lt;/html&gt;</source>
        <translation type="unfinished"/>
    </message>
    <message>
        <location filename="../src/UI/about.ui" line="111"/>
        <source>A&amp;uthors</source>
        <translation>&amp;Авторы</translation>
    </message>
    <message>
        <location filename="../src/UI/about.ui" line="157"/>
        <source>&lt;!DOCTYPE HTML PUBLIC &quot;-//W3C//DTD HTML 4.0//EN&quot; &quot;http://www.w3.org/TR/REC-html40/strict.dtd&quot;&gt;
&lt;html&gt;&lt;head&gt;&lt;meta name=&quot;qrichtext&quot; content=&quot;1&quot; /&gt;&lt;style type=&quot;text/css&quot;&gt;
p, li { white-space: pre-wrap; }
&lt;/style&gt;&lt;/head&gt;&lt;body style=&quot; font-family:'MS Shell Dlg 2'; font-size:8.25pt; font-weight:400; font-style:normal;&quot;&gt;
&lt;p style=&quot; margin-top:0px; margin-bottom:0px; margin-left:0px; margin-right:0px; -qt-block-indent:0; text-indent:0px;&quot;&gt;&lt;span style=&quot; font-family:'Sans Serif'; font-size:9pt;&quot;&gt;Please &lt;/span&gt;&lt;a href=&quot;mailto:davideanastasia@users.sourceforge.net&quot;&gt;&lt;span style=&quot; font-family:'Sans Serif'; font-size:9pt; text-decoration: underline; color:#0000ff;&quot;&gt;let me know&lt;/span&gt;&lt;/a&gt;&lt;span style=&quot; font-family:'Sans Serif'; font-size:9pt;&quot;&gt;, if I forgot to add someone to this list.&lt;/span&gt;&lt;/p&gt;
&lt;p style=&quot; margin-top:0px; margin-bottom:0px; margin-left:0px; margin-right:0px; -qt-block-indent:0; text-indent:0px;&quot;&gt;&lt;span style=&quot; font-family:'Sans Serif'; font-size:9pt;&quot;&gt;&lt;br /&gt;&lt;/span&gt;&lt;span style=&quot; font-family:'Sans Serif'; font-size:9pt; font-weight:600;&quot;&gt;Main developer QtPfsGui&lt;/span&gt;&lt;/p&gt;
&lt;p style=&quot; margin-top:0px; margin-bottom:0px; margin-left:0px; margin-right:0px; -qt-block-indent:0; text-indent:0px;&quot;&gt;&lt;span style=&quot; font-family:'Sans Serif'; font-size:9pt;&quot;&gt;   Giuseppe Rota&lt;br /&gt;   &lt;/span&gt;&lt;a href=&quot;mailto:grota@users.sourceforge.net&quot;&gt;&lt;span style=&quot; font-family:'Sans Serif'; font-size:9pt; text-decoration: underline; color:#0000ff;&quot;&gt;grota@users.sourceforge.net&lt;/span&gt;&lt;/a&gt;&lt;span style=&quot; font-family:'Sans Serif'; font-size:9pt;&quot;&gt;&lt;br /&gt;&lt;/span&gt;&lt;/p&gt;
&lt;p style=&quot; margin-top:0px; margin-bottom:0px; margin-left:0px; margin-right:0px; -qt-block-indent:0; text-indent:0px;&quot;&gt;&lt;span style=&quot; font-family:'Sans Serif'; font-size:9pt; font-weight:600;&quot;&gt;Main Developers Luminance HDR&lt;/span&gt;&lt;/p&gt;
&lt;p style=&quot; margin-top:0px; margin-bottom:0px; margin-left:0px; margin-right:0px; -qt-block-indent:0; text-indent:0px;&quot;&gt;&lt;span style=&quot; font-family:'Sans Serif'; font-size:9pt;&quot;&gt;    Franco Comida&lt;/span&gt;&lt;/p&gt;
&lt;p style=&quot; margin-top:0px; margin-bottom:0px; margin-left:0px; margin-right:0px; -qt-block-indent:0; text-indent:0px;&quot;&gt;&lt;span style=&quot; font-family:'Sans Serif'; font-size:9pt;&quot;&gt;    &lt;/span&gt;&lt;a href=&quot;mailto:fcomida@users.sourceforge.net&quot;&gt;&lt;span style=&quot; font-family:'Sans Serif'; font-size:9pt; text-decoration: underline; color:#0000ff;&quot;&gt;fcomida@users.sourceforge.net&lt;/span&gt;&lt;/a&gt;&lt;/p&gt;
&lt;p style=&quot;-qt-paragraph-type:empty; margin-top:0px; margin-bottom:0px; margin-left:0px; margin-right:0px; -qt-block-indent:0; text-indent:0px; font-family:'Sans Serif'; font-size:10pt;&quot;&gt;&lt;br /&gt;&lt;/p&gt;
&lt;p style=&quot; margin-top:0px; margin-bottom:0px; margin-left:0px; margin-right:0px; -qt-block-indent:0; text-indent:0px;&quot;&gt;&lt;span style=&quot; font-family:'Sans Serif'; font-size:9pt;&quot;&gt;    Davide Anastasia&lt;/span&gt;&lt;/p&gt;
&lt;p style=&quot; margin-top:0px; margin-bottom:0px; margin-left:0px; margin-right:0px; -qt-block-indent:0; text-indent:0px;&quot;&gt;&lt;span style=&quot; font-family:'Sans Serif'; font-size:9pt;&quot;&gt;    &lt;/span&gt;&lt;a href=&quot;mailto:davideanastasia@users.sourceforge.net&quot;&gt;&lt;span style=&quot; font-family:'Sans Serif'; font-size:9pt; text-decoration: underline; color:#0000ff;&quot;&gt;davideanastasia@users.sourceforge.net&lt;/span&gt;&lt;/a&gt;&lt;/p&gt;
&lt;p style=&quot; margin-top:0px; margin-bottom:0px; margin-left:0px; margin-right:0px; -qt-block-indent:0; text-indent:0px;&quot;&gt;&lt;span style=&quot; font-family:'Sans Serif'; font-size:9pt;&quot;&gt;    &lt;/span&gt;&lt;/p&gt;
&lt;p style=&quot; margin-top:0px; margin-bottom:0px; margin-left:0px; margin-right:0px; -qt-block-indent:0; text-indent:0px;&quot;&gt;&lt;span style=&quot; font-family:'Sans Serif'; font-size:9pt;&quot;&gt;&lt;br /&gt;&lt;/span&gt;&lt;span style=&quot; font-family:'Sans Serif'; font-size:9pt; font-weight:600;&quot;&gt;Improvements, bugfixing&lt;/span&gt;&lt;/p&gt;
&lt;p style=&quot; margin-top:0px; margin-bottom:0px; margin-left:0px; margin-right:0px; -qt-block-indent:0; text-indent:0px;&quot;&gt;&lt;span style=&quot; font-family:'Sans Serif'; font-size:9pt;&quot;&gt;    Daniel Kaneider&lt;/span&gt;&lt;/p&gt;
&lt;p style=&quot; margin-top:0px; margin-bottom:0px; margin-left:0px; margin-right:0px; -qt-block-indent:0; text-indent:0px;&quot;&gt;&lt;span style=&quot; font-family:'Sans Serif'; font-size:9pt;&quot;&gt;    &lt;/span&gt;&lt;a href=&quot;mailto:danielkaneider@users.sourceforge.net&quot;&gt;&lt;span style=&quot; font-family:'Sans Serif'; font-size:9pt; text-decoration: underline; color:#0000ff;&quot;&gt;danielkaneider@users.sourceforge.net&lt;/span&gt;&lt;/a&gt;&lt;/p&gt;
&lt;p style=&quot;-qt-paragraph-type:empty; margin-top:0px; margin-bottom:0px; margin-left:0px; margin-right:0px; -qt-block-indent:0; text-indent:0px; font-family:'Sans Serif'; font-size:9pt; text-decoration: underline; color:#0000ff;&quot;&gt;&lt;br /&gt;&lt;/p&gt;
&lt;p style=&quot; margin-top:0px; margin-bottom:0px; margin-left:0px; margin-right:0px; -qt-block-indent:0; text-indent:0px;&quot;&gt;&lt;span style=&quot; font-family:'Sans Serif'; font-size:9pt; font-weight:600;&quot;&gt;pfs{tools|calibration|tmo} codebase&lt;/span&gt;&lt;span style=&quot; font-family:'Sans Serif'; font-size:9pt;&quot;&gt;&lt;br /&gt;   Grzegorz Krawczyk&lt;br /&gt;   &lt;/span&gt;&lt;a href=&quot;mailto:krawczyk@mpi-sb.mpg.de&quot;&gt;&lt;span style=&quot; font-family:'Sans Serif'; font-size:9pt; text-decoration: underline; color:#0000ff;&quot;&gt;krawczyk@mpi-sb.mpg.de&lt;/span&gt;&lt;/a&gt;&lt;span style=&quot; font-family:'Sans Serif'; font-size:9pt;&quot;&gt;&lt;br /&gt;   &lt;br /&gt;   Rafal Mantiuk&lt;br /&gt;   &lt;/span&gt;&lt;a href=&quot;mailto:mantiuk@mpi-sb.mpg.de&quot;&gt;&lt;span style=&quot; font-family:'Sans Serif'; font-size:9pt; text-decoration: underline; color:#0000ff;&quot;&gt;mantiuk@mpi-sb.mpg.de &lt;/span&gt;&lt;/a&gt;&lt;/p&gt;
&lt;p style=&quot; margin-top:0px; margin-bottom:0px; margin-left:0px; margin-right:0px; -qt-block-indent:0; text-indent:0px;&quot;&gt;&lt;span style=&quot; font-family:'Sans Serif'; font-size:9pt; text-decoration: underline; color:#0000ff;&quot;&gt;&lt;br /&gt;&lt;/span&gt;&lt;span style=&quot; font-family:'Sans Serif'; font-size:9pt; font-weight:600; color:#000000;&quot;&gt;G.Ward's Mean Threshold Bitmap (MTB) algorithm &lt;/span&gt;&lt;span style=&quot; font-family:'Sans Serif'; font-size:9pt; color:#000000;&quot;&gt;&lt;br /&gt;   Nicholas Phillips&lt;br /&gt;   &lt;/span&gt;&lt;a href=&quot;ngphillips@gmail.com&quot;&gt;&lt;span style=&quot; font-family:'Sans Serif'; font-size:9pt; text-decoration: underline; color:#0000ff;&quot;&gt;ngphillips@gmail.com&lt;/span&gt;&lt;/a&gt;&lt;span style=&quot; font-family:'Sans Serif'; font-size:9pt; color:#000000;&quot;&gt;&lt;br /&gt;  &lt;br /&gt;&lt;/span&gt;&lt;span style=&quot; font-family:'Sans Serif'; font-size:9pt; font-weight:600; color:#000000;&quot;&gt;Russian translator, usability fixes, user manual, .desktop file&lt;/span&gt;&lt;span style=&quot; font-family:'Sans Serif'; font-size:9pt; color:#000000;&quot;&gt;&lt;br /&gt;   Alexandre Prokoudine&lt;br /&gt;   &lt;/span&gt;&lt;a href=&quot;alexandre.prokoudine@gmail.com&quot;&gt;&lt;span style=&quot; font-family:'Sans Serif'; font-size:9pt; text-decoration: underline; color:#0000ff;&quot;&gt;alexandre.prokoudine@gmail.com&lt;/span&gt;&lt;/a&gt;&lt;span style=&quot; font-family:'Sans Serif'; font-size:9pt; color:#000000;&quot;&gt;&lt;br /&gt;   &lt;br /&gt;&lt;/span&gt;&lt;span style=&quot; font-family:'Sans Serif'; font-size:9pt; font-weight:600; color:#000000;&quot;&gt;Norwegian translator&lt;/span&gt;&lt;span style=&quot; font-family:'Sans Serif'; font-size:9pt; color:#000000;&quot;&gt;&lt;br /&gt;   Åsmund Ødegård&lt;br /&gt;   &lt;/span&gt;&lt;a href=&quot;mandus@users.sourceforge.net&quot;&gt;&lt;span style=&quot; font-family:'Sans Serif'; font-size:9pt; text-decoration: underline; color:#0000ff;&quot;&gt;mandus@users.sourceforge.net&lt;/span&gt;&lt;/a&gt;&lt;span style=&quot; font-family:'Sans Serif'; font-size:9pt; color:#000000;&quot;&gt;&lt;br /&gt;   &lt;br /&gt;&lt;/span&gt;&lt;span style=&quot; font-family:'Sans Serif'; font-size:9pt; font-weight:600; color:#000000;&quot;&gt;Turkish translato&lt;/span&gt;&lt;span style=&quot; font-family:'Sans Serif'; font-size:9pt; color:#000000;&quot;&gt;r&lt;br /&gt;   Mustafa GÜNAY&lt;br /&gt;&lt;br /&gt;&lt;/span&gt;&lt;span style=&quot; font-family:'Sans Serif'; font-size:9pt; font-weight:600; color:#000000;&quot;&gt;French translator&lt;/span&gt;&lt;span style=&quot; font-family:'Sans Serif'; font-size:9pt; color:#000000;&quot;&gt;&lt;br /&gt;   Cyril Lavier&lt;br /&gt;   &lt;br /&gt;&lt;/span&gt;&lt;span style=&quot; font-family:'Sans Serif'; font-size:9pt; font-weight:600; color:#000000;&quot;&gt;Spanish translator&lt;/span&gt;&lt;span style=&quot; font-family:'Sans Serif'; font-size:9pt; color:#000000;&quot;&gt;&lt;br /&gt;   Alberto Garcia&lt;br /&gt;   &lt;br /&gt;&lt;/span&gt;&lt;span style=&quot; font-family:'Sans Serif'; font-size:9pt; font-weight:600; color:#000000;&quot;&gt;German translator&lt;/span&gt;&lt;span style=&quot; font-family:'Sans Serif'; font-size:9pt; color:#000000;&quot;&gt;&lt;br /&gt;   Christian Raue&lt;br /&gt;&lt;br /&gt;&lt;/span&gt;&lt;span style=&quot; font-family:'Sans Serif'; font-size:9pt; font-weight:600; color:#000000;&quot;&gt;Czech translator&lt;/span&gt;&lt;span style=&quot; font-family:'Sans Serif'; font-size:9pt; color:#000000;&quot;&gt;&lt;br /&gt;   Jan Gemela&lt;br /&gt;   &lt;br /&gt;&lt;/span&gt;&lt;span style=&quot; font-family:'Sans Serif'; font-size:9pt; font-weight:600; color:#000000;&quot;&gt;Polish translator&lt;/span&gt;&lt;span style=&quot; font-family:'Sans Serif'; font-size:9pt; color:#000000;&quot;&gt;&lt;br /&gt;   Maciej Dziardziel&lt;br /&gt;   &lt;br /&gt;&lt;/span&gt;&lt;span style=&quot; font-family:'Sans Serif'; font-size:9pt; font-weight:600; color:#000000;&quot;&gt;Romanian translator&lt;/span&gt;&lt;span style=&quot; font-family:'Sans Serif'; font-size:9pt; color:#000000;&quot;&gt;&lt;br /&gt;   Andrei Răcăşan&lt;br /&gt;&lt;/span&gt;&lt;/p&gt;
&lt;p style=&quot; margin-top:0px; margin-bottom:0px; margin-left:0px; margin-right:0px; -qt-block-indent:0; text-indent:0px;&quot;&gt;&lt;span style=&quot; font-family:'Sans Serif'; font-size:9pt; font-weight:600; color:#000000;&quot;&gt;Chinese translator&lt;/span&gt;&lt;/p&gt;
&lt;p style=&quot; margin-top:0px; margin-bottom:0px; margin-left:0px; margin-right:0px; -qt-block-indent:0; text-indent:0px;&quot;&gt;&lt;span style=&quot; font-family:'Sans Serif'; font-size:9pt; color:#000000;&quot;&gt;   Lei Zhao&lt;/span&gt;&lt;/p&gt;
&lt;p style=&quot;-qt-paragraph-type:empty; margin-top:0px; margin-bottom:0px; margin-left:0px; margin-right:0px; -qt-block-indent:0; text-indent:0px; font-family:'Sans Serif'; font-size:9pt; color:#000000;&quot;&gt;&lt;br /&gt;&lt;/p&gt;
&lt;p style=&quot; margin-top:0px; margin-bottom:0px; margin-left:0px; margin-right:0px; -qt-block-indent:0; text-indent:0px;&quot;&gt;&lt;span style=&quot; font-family:&apos;Sans Serif&apos;; font-size:9pt; font-weight:600; color:#000000;&quot;&gt;FreeBSD patches and maintainers&lt;/span&gt;&lt;span style=&quot; font-family:&apos;Sans Serif&apos;; font-size:9pt; color:#000000;&quot;&gt;&lt;br /&gt;Joao Rocha Braga Filho, Bertrand Petit and Steffen Beyer&lt;br /&gt;&lt;/span&gt;&lt;/p&gt;&lt;/body&gt;&lt;/html&gt;</source>
        <translation type="unfinished"/>
    </message>
    <message>
        <location filename="../src/UI/about.ui" line="191"/>
        <source>&amp;Thanks To</source>
        <translation>&amp;Благодарности</translation>
    </message>
    <message>
        <location filename="../src/UI/about.ui" line="237"/>
        <source>&lt;!DOCTYPE HTML PUBLIC &quot;-//W3C//DTD HTML 4.0//EN&quot; &quot;http://www.w3.org/TR/REC-html40/strict.dtd&quot;&gt;
&lt;html&gt;&lt;head&gt;&lt;meta name=&quot;qrichtext&quot; content=&quot;1&quot; /&gt;&lt;style type=&quot;text/css&quot;&gt;
p, li { white-space: pre-wrap; }
&lt;/style&gt;&lt;/head&gt;&lt;body style=&quot; font-family:'MS Shell Dlg 2'; font-size:8.25pt; font-weight:400; font-style:normal;&quot;&gt;
&lt;p style=&quot; margin-top:0px; margin-bottom:0px; margin-left:0px; margin-right:0px; -qt-block-indent:0; text-indent:0px;&quot;&gt;&lt;span style=&quot; font-family:'Sans Serif'; font-size:9pt;&quot;&gt;Please &lt;/span&gt;&lt;a href=&quot;mailto:grota@users.sourceforge.net&quot;&gt;&lt;span style=&quot; font-family:'Sans Serif'; font-size:9pt; text-decoration: underline; color:#0000ff;&quot;&gt;let me know&lt;/span&gt;&lt;/a&gt;&lt;span style=&quot; font-family:'Sans Serif'; font-size:9pt;&quot;&gt;, if I forgot to add someone to this list.&lt;br /&gt;&lt;br /&gt;&lt;/span&gt;&lt;span style=&quot; font-family:'Sans Serif'; font-size:9pt; font-weight:600;&quot;&gt;All the community on &lt;/span&gt;&lt;a href=&quot;http://www.flickr.com/groups/qtpfsgui&quot;&gt;&lt;span style=&quot; font-family:'Sans Serif'; font-size:10pt; text-decoration: underline; color:#0057ae;&quot;&gt;Flickr&lt;/span&gt;&lt;/a&gt;&lt;span style=&quot; font-family:'Sans Serif'; font-size:9pt;&quot;&gt;&lt;br /&gt;&lt;/span&gt;&lt;/p&gt;
&lt;p style=&quot; margin-top:0px; margin-bottom:0px; margin-left:0px; margin-right:0px; -qt-block-indent:0; text-indent:0px;&quot;&gt;&lt;span style=&quot; font-family:'Sans Serif'; font-size:9pt; font-weight:600;&quot;&gt;Hugin's &lt;/span&gt;&lt;span style=&quot; font-family:'Sans Serif'; font-size:9pt; font-weight:600; font-style:italic;&quot;&gt;align_image_stack&lt;/span&gt;&lt;span style=&quot; font-family:'Sans Serif'; font-size:9pt; font-weight:600;&quot;&gt; and more&lt;/span&gt;&lt;span style=&quot; font-family:'Sans Serif'; font-size:9pt;&quot;&gt;&lt;br /&gt;  Pablo D'Angelo&lt;br /&gt;  &lt;br /&gt;&lt;/span&gt;&lt;span style=&quot; font-family:'Sans Serif'; font-size:9pt; font-weight:600;&quot;&gt;Opensuse 10.2 and 10.3 packager&lt;/span&gt;&lt;span style=&quot; font-family:'Sans Serif'; font-size:9pt;&quot;&gt;&lt;br /&gt;  Peter Linnell&lt;br /&gt;   &lt;br /&gt;&lt;/span&gt;&lt;span style=&quot; font-family:'Sans Serif'; font-size:9pt; font-weight:600;&quot;&gt;Fedora packager and bug reports&lt;/span&gt;&lt;span style=&quot; font-family:'Sans Serif'; font-size:9pt;&quot;&gt;&lt;br /&gt;  Douglas E. Warner&lt;br /&gt;&lt;br /&gt;&lt;/span&gt;&lt;span style=&quot; font-family:'Sans Serif'; font-size:9pt; font-weight:600;&quot;&gt;openSUSE 10.2 packager&lt;/span&gt;&lt;span style=&quot; font-family:'Sans Serif'; font-size:9pt;&quot;&gt;&lt;br /&gt;  Rauch Christian&lt;br /&gt;&lt;/span&gt;&lt;/p&gt;
&lt;p style=&quot; margin-top:0px; margin-bottom:0px; margin-left:0px; margin-right:0px; -qt-block-indent:0; text-indent:0px;&quot;&gt;&lt;span style=&quot; font-family:'Sans Serif'; font-size:9pt; font-weight:600;&quot;&gt;Gentoo Linux Ebuild&lt;/span&gt;&lt;span style=&quot; font-family:'Sans Serif'; font-size:9pt;&quot;&gt;&lt;br /&gt;  Rene Zbinden&lt;br /&gt;&lt;/span&gt;&lt;/p&gt;
&lt;p style=&quot; margin-top:0px; margin-bottom:0px; margin-left:0px; margin-right:0px; -qt-block-indent:0; text-indent:0px;&quot;&gt;&lt;span style=&quot; font-family:'Sans Serif'; font-size:9pt; font-weight:600;&quot;&gt;Various suggestions&lt;/span&gt;&lt;span style=&quot; font-family:'Sans Serif'; font-size:9pt;&quot;&gt;&lt;br /&gt;  Arne Hagenah&lt;br /&gt;&lt;/span&gt;&lt;/p&gt;
&lt;p style=&quot; margin-top:0px; margin-bottom:0px; margin-left:0px; margin-right:0px; -qt-block-indent:0; text-indent:0px;&quot;&gt;&lt;span style=&quot; font-family:'Sans Serif'; font-size:9pt; font-weight:600;&quot;&gt;Tiff LDR bugfixes and suggestion&lt;/span&gt;&lt;span style=&quot; font-family:'Sans Serif'; font-size:9pt;&quot;&gt;&lt;br /&gt;  Ignacy Gawedzki&lt;br /&gt; &lt;/span&gt;&lt;/p&gt;
&lt;p style=&quot; margin-top:0px; margin-bottom:0px; margin-left:0px; margin-right:0px; -qt-block-indent:0; text-indent:0px;&quot;&gt;&lt;span style=&quot; font-family:'Sans Serif'; font-size:9pt; font-weight:600;&quot;&gt;DCRaw&lt;/span&gt;&lt;span style=&quot; font-family:'Sans Serif'; font-size:9pt;&quot;&gt;&lt;br /&gt;  Dave Coffin&lt;br /&gt;&lt;/span&gt;&lt;/p&gt;
&lt;p style=&quot; margin-top:0px; margin-bottom:0px; margin-left:0px; margin-right:0px; -qt-block-indent:0; text-indent:0px;&quot;&gt;&lt;span style=&quot; font-family:&apos;Sans Serif&apos;; font-size:9pt; font-weight:600;&quot;&gt;And also&lt;/span&gt;&lt;span style=&quot; font-family:&apos;Sans Serif&apos;; font-size:9pt;&quot;&gt;&lt;br /&gt;  Erik Ouchterlony&lt;br /&gt;  Antoine Latter&lt;br /&gt;  Frank Boehme&lt;br /&gt;  Sloan Poe&lt;br /&gt;  Elizabeth Oldham &lt;/span&gt;&lt;/p&gt;&lt;/body&gt;&lt;/html&gt;</source>
        <translation type="unfinished"/>
    </message>
    <message>
        <location filename="../src/UI/about.ui" line="255"/>
        <source>Changelog</source>
        <translation>Журнал изменений</translation>
    </message>
    <message>
        <location filename="../src/UI/about.ui" line="262"/>
        <source>http://qtpfsgui.sourceforge.net/updater/Changelog</source>
        <translation>http://qtpfsgui.sourceforge.net/updater/Changelog</translation>
    </message>
    <message>
        <location filename="../src/UI/about.ui" line="271"/>
        <source>&amp;License Agreement</source>
        <translation>&amp;Лицензионное соглашение</translation>
    </message>
    <message>
        <location filename="../src/UI/about.ui" line="355"/>
        <source>&amp;OK</source>
        <translation>&amp;ОК</translation>
    </message>
</context>
<context>
    <name>BatchHDRDialog</name>
    <message>
        <location filename="../src/BatchHDR/BatchHDRDialog.ui" line="14"/>
        <source>Batch HDR Dialog</source>
        <translation>Диалог пакетного создания HDR</translation>
    </message>
    <message>
        <location filename="../src/BatchHDR/BatchHDRDialog.ui" line="22"/>
        <source>Number of bracketed images:</source>
        <translation>Число изображений в вилке:</translation>
    </message>
    <message>
        <location filename="../src/BatchHDR/BatchHDRDialog.ui" line="42"/>
        <location filename="../src/BatchHDR/BatchHDRDialog.ui" line="67"/>
        <source>Select the number of bracketed pictures used to create the HDRs</source>
        <translation>Выберите число изображений в вилке для создания HDR&apos;ов</translation>
    </message>
    <message>
        <location filename="../src/BatchHDR/BatchHDRDialog.ui" line="96"/>
        <source>Output</source>
        <translation>Сохранение полученных LDR-снимков</translation>
    </message>
    <message>
        <location filename="../src/BatchHDR/BatchHDRDialog.ui" line="107"/>
        <source>Predefined profile:</source>
        <translation>Готовый профиль:</translation>
    </message>
    <message>
        <location filename="../src/BatchHDR/BatchHDRDialog.ui" line="114"/>
        <source>Choose an HDR output file format</source>
        <translation>Выберите формат для сохранения HDR</translation>
    </message>
    <message>
        <location filename="../src/BatchHDR/BatchHDRDialog.ui" line="121"/>
        <source>hdr</source>
        <translation>hdr</translation>
    </message>
    <message>
        <location filename="../src/BatchHDR/BatchHDRDialog.ui" line="126"/>
        <source>exr</source>
        <translation>exr</translation>
    </message>
    <message>
        <location filename="../src/BatchHDR/BatchHDRDialog.ui" line="131"/>
        <source>PFS</source>
        <translation>PFS</translation>
    </message>
    <message>
        <location filename="../src/BatchHDR/BatchHDRDialog.ui" line="136"/>
        <source>tiff</source>
        <translation>tiff</translation>
    </message>
    <message>
        <location filename="../src/BatchHDR/BatchHDRDialog.ui" line="144"/>
        <source>Choose one of the creation predefined profiles. 
See documentation for more information.</source>
        <translation type="unfinished"/>
    </message>
    <message>
        <location filename="../src/BatchHDR/BatchHDRDialog.ui" line="152"/>
        <source>Profile 1</source>
        <translation>Профиль 1</translation>
    </message>
    <message>
        <location filename="../src/BatchHDR/BatchHDRDialog.ui" line="157"/>
        <source>Profile 2</source>
        <translation>Профиль 2</translation>
    </message>
    <message>
        <location filename="../src/BatchHDR/BatchHDRDialog.ui" line="162"/>
        <source>Profile 3</source>
        <translation>Профиль 3</translation>
    </message>
    <message>
        <location filename="../src/BatchHDR/BatchHDRDialog.ui" line="167"/>
        <source>Profile 4</source>
        <translation>Профиль 4</translation>
    </message>
    <message>
        <location filename="../src/BatchHDR/BatchHDRDialog.ui" line="172"/>
        <source>Profile 5</source>
        <translation>Профиль 5</translation>
    </message>
    <message>
        <location filename="../src/BatchHDR/BatchHDRDialog.ui" line="177"/>
        <source>Profile 6</source>
        <translation>Профиль 6</translation>
    </message>
    <message>
        <location filename="../src/BatchHDR/BatchHDRDialog.ui" line="185"/>
        <source>Output format:</source>
        <translation>Выходной формат:</translation>
    </message>
    <message>
        <location filename="../src/BatchHDR/BatchHDRDialog.ui" line="212"/>
        <source>Alignment</source>
        <translation>Выравнивание</translation>
    </message>
    <message>
        <location filename="../src/BatchHDR/BatchHDRDialog.ui" line="223"/>
        <source>Auto align the bracketed pictures</source>
        <translation>Автоматически выравнивать изображения из вилки</translation>
    </message>
    <message>
        <location filename="../src/BatchHDR/BatchHDRDialog.ui" line="226"/>
        <source>Auto-align images</source>
        <translation>Автоматически выровнять изображения</translation>
    </message>
    <message>
        <location filename="../src/BatchHDR/BatchHDRDialog.ui" line="236"/>
        <source>Use MTB (Median Threshold Bitmap) engine</source>
        <translation>Использовать движок MTB (среднепороговая битовая карта)</translation>
    </message>
    <message>
        <location filename="../src/BatchHDR/BatchHDRDialog.ui" line="239"/>
        <source>MTB</source>
        <translation>MTB</translation>
    </message>
    <message>
        <location filename="../src/BatchHDR/BatchHDRDialog.ui" line="249"/>
        <source>Use Hugin&apos;s align_image_stack engine</source>
        <translation>Использовать движок align_image_stack из Hugin</translation>
    </message>
    <message>
        <location filename="../src/BatchHDR/BatchHDRDialog.ui" line="252"/>
        <source>Hugin&apos;s align_image_stack</source>
        <translation>align_image_stack из hugin</translation>
    </message>
    <message>
        <location filename="../src/BatchHDR/BatchHDRDialog.ui" line="267"/>
        <source>Auto-crop</source>
        <translation>Автокадрирование</translation>
    </message>
    <message>
        <location filename="../src/BatchHDR/BatchHDRDialog.ui" line="281"/>
        <source>Progress</source>
        <translation>Продвижение</translation>
    </message>
    <message>
        <location filename="../src/BatchHDR/BatchHDRDialog.ui" line="329"/>
        <source>&amp;Cancel</source>
        <translation>О&amp;тменить</translation>
    </message>
    <message>
        <location filename="../src/BatchHDR/BatchHDRDialog.ui" line="339"/>
        <source>&amp;Start</source>
        <translation>На&amp;чать</translation>
    </message>
    <message>
        <location filename="../src/BatchHDR/BatchHDRDialog.ui" line="346"/>
        <source>&amp;Close</source>
        <translation>&amp;Закрыть</translation>
    </message>
    <message>
        <location filename="../src/BatchHDR/BatchHDRDialog.ui" line="355"/>
        <source>Anti-ghosting</source>
        <translation>Антипризрак</translation>
    </message>
    <message>
        <location filename="../src/BatchHDR/BatchHDRDialog.ui" line="363"/>
        <source>Artifact-free High Dynamic Range Imaging</source>
        <translation>Безартефактное создание HDR</translation>
    </message>
    <message>
        <location filename="../src/BatchHDR/BatchHDRDialog.ui" line="375"/>
        <source>Threshold</source>
        <translation>Порог</translation>
    </message>
    <message>
        <location filename="../src/BatchHDR/BatchHDRDialog.ui" line="385"/>
        <location filename="../src/BatchHDR/BatchHDRDialog.ui" line="413"/>
        <source>&lt;html&gt;&lt;head/&gt;&lt;body&gt;&lt;p&gt;Threshold used by auto anti-ghosting algorithm. A lower threshold means a more aggressive processing but that can lower the final dynamic range. Use the &amp;quot;Recompute&amp;quot; button to see the actual patches coverage and adjust the threshold accordingly&lt;/p&gt;&lt;/body&gt;&lt;/html&gt;</source>
        <translation>&lt;html&gt;&lt;head/&gt;&lt;body&gt;&lt;p&gt;Порог, используемый алгоритмом удаления «призраков». Более низкий порог означает более агрессивную обработку, но может сузить окончательный динамический диапазон. Используйте кнопку «Пересчитать», чтобы увидеть текущее покрытие заплатами и соответствующим образом подстроить порог.&lt;/p&gt;&lt;/body&gt;&lt;/html&gt;</translation>
    </message>
    <message>
        <location filename="../src/BatchHDR/BatchHDRDialog.ui" line="434"/>
        <source>O. Gallo and others</source>
        <translation>O. Gallo с соавторами</translation>
    </message>
    <message>
        <location filename="../src/BatchHDR/BatchHDRDialog.ui" line="454"/>
        <source>&lt;html&gt;&lt;head/&gt;&lt;body&gt;&lt;p&gt;Enable auto anti-ghosting algorithm&lt;/p&gt;&lt;/body&gt;&lt;/html&gt;</source>
        <translation>&lt;html&gt;&lt;head/&gt;&lt;body&gt;&lt;p&gt;Включить алгоритм удаления «призраков»&lt;/p&gt;&lt;/body&gt;&lt;/html&gt;</translation>
    </message>
    <message>
        <location filename="../src/BatchHDR/BatchHDRDialog.ui" line="457"/>
        <source>Auto anti-ghosting</source>
        <translation>Автоматический антипризрак</translation>
    </message>
    <message>
        <location filename="../src/BatchHDR/BatchHDRDialog.ui" line="469"/>
        <source>Input/Output</source>
        <translation>Ввод/вывод</translation>
    </message>
    <message>
        <location filename="../src/BatchHDR/BatchHDRDialog.ui" line="491"/>
        <source>Folder where created HDRs are saved</source>
        <translation>Папка, куда сохраняются готовые HDR&apos;ы</translation>
    </message>
    <message>
        <location filename="../src/BatchHDR/BatchHDRDialog.ui" line="494"/>
        <location filename="../src/BatchHDR/BatchHDRDialog.ui" line="508"/>
        <source>Select...</source>
        <translation>Выбрать...</translation>
    </message>
    <message>
        <location filename="../src/BatchHDR/BatchHDRDialog.ui" line="505"/>
        <source>Folder where bracketed pictures are located (in alphabetical order)</source>
        <translation>Папка, где находятся изображения из вилки (в алфавитном порядке)</translation>
    </message>
    <message>
        <location filename="../src/BatchHDR/BatchHDRDialog.ui" line="519"/>
        <source>Input folder:</source>
        <translation>Входная папка:</translation>
    </message>
    <message>
        <location filename="../src/BatchHDR/BatchHDRDialog.ui" line="529"/>
        <source>Output folder:</source>
        <translation>Выходная папка:</translation>
    </message>
    <message>
        <location filename="../src/BatchHDR/BatchHDRDialog.cpp" line="110"/>
        <source>Custom config %1</source>
        <translation>Пользовательская конфигурация %1</translation>
    </message>
    <message>
        <location filename="../src/BatchHDR/BatchHDRDialog.cpp" line="168"/>
        <source>Choose a source directory</source>
        <translation>Выберите исходный каталог</translation>
    </message>
    <message>
        <location filename="../src/BatchHDR/BatchHDRDialog.cpp" line="197"/>
        <source>Choose a output directory</source>
        <translation>Выберите выходной каталог</translation>
    </message>
    <message>
        <location filename="../src/BatchHDR/BatchHDRDialog.cpp" line="230"/>
        <location filename="../src/BatchHDR/BatchHDRDialog.cpp" line="249"/>
        <location filename="../src/BatchHDR/BatchHDRDialog.cpp" line="255"/>
        <source>Warning</source>
        <translation>Внимание</translation>
    </message>
    <message>
        <location filename="../src/BatchHDR/BatchHDRDialog.cpp" line="230"/>
        <source>The chosen output directory contains HDR files. Those files might be overwritten. 

Continue?</source>
        <translation>Выбранный выходной каталог содержит файлы HDR. Эти файлы могут быть перезаписаны.

Продолжить?</translation>
    </message>
    <message>
        <location filename="../src/BatchHDR/BatchHDRDialog.cpp" line="249"/>
        <location filename="../src/BatchHDR/BatchHDRDialog.cpp" line="255"/>
        <source>Total number of pictures must be a multiple of number of bracketed images.</source>
        <translation>Общее число изображений должно быть кратно числу изображений в вилке.</translation>
    </message>
    <message>
        <location filename="../src/BatchHDR/BatchHDRDialog.cpp" line="277"/>
        <source>Started processing...</source>
        <translation>Началась обработка...</translation>
    </message>
    <message>
        <location filename="../src/BatchHDR/BatchHDRDialog.cpp" line="297"/>
        <source>Loading files...</source>
        <translation>Загружаются файлы...</translation>
    </message>
    <message>
        <location filename="../src/BatchHDR/BatchHDRDialog.cpp" line="321"/>
        <source>Completed with errors</source>
        <translation>Завершено с ошибками</translation>
    </message>
    <message>
        <location filename="../src/BatchHDR/BatchHDRDialog.cpp" line="323"/>
        <source>Completed without errors</source>
        <translation>Завершено без ошибок</translation>
    </message>
    <message>
        <location filename="../src/BatchHDR/BatchHDRDialog.cpp" line="333"/>
        <source>Error: missing EXIF data</source>
        <translation>Ошибка: отсутствуют данные EXIF</translation>
    </message>
    <message>
        <location filename="../src/BatchHDR/BatchHDRDialog.cpp" line="344"/>
        <source>Aligning...</source>
        <translation>Выполняется выравнивание...</translation>
    </message>
    <message>
        <location filename="../src/BatchHDR/BatchHDRDialog.cpp" line="365"/>
        <source>Creating HDR...</source>
        <translation>Создаётся HDR...</translation>
    </message>
    <message>
        <location filename="../src/BatchHDR/BatchHDRDialog.cpp" line="384"/>
        <source>Doing auto anti-ghosting...</source>
        <translation>Изгоняются призраки...</translation>
    </message>
    <message>
        <location filename="../src/BatchHDR/BatchHDRDialog.cpp" line="427"/>
        <source>Written </source>
        <translation>Записано</translation>
    </message>
    <message>
        <location filename="../src/BatchHDR/BatchHDRDialog.cpp" line="434"/>
        <source>Error: </source>
        <translation>Ошибка:</translation>
    </message>
    <message>
        <location filename="../src/BatchHDR/BatchHDRDialog.cpp" line="470"/>
        <source>Aborting...</source>
        <translation>Прерывание...</translation>
    </message>
</context>
<context>
    <name>BatchTMDialog</name>
    <message>
        <location filename="../src/BatchTM/BatchTMDialog.ui" line="14"/>
        <source>Batch Tone Mapping</source>
        <translation>Пакетное отображение тонов</translation>
    </message>
    <message>
        <location filename="../src/BatchTM/BatchTMDialog.ui" line="29"/>
        <source>HDR Images to Convert</source>
        <translation>Обрабатываемые HDR-снимки</translation>
    </message>
    <message>
        <location filename="../src/BatchTM/BatchTMDialog.ui" line="41"/>
        <source>List of HDRs that will be tone mapped</source>
        <translation>Список HDR-снимков, тона которых будут отображены</translation>
    </message>
    <message>
        <location filename="../src/BatchTM/BatchTMDialog.ui" line="56"/>
        <source>Add Directory (Alt+D)</source>
        <translation>Добавить каталог (Alt+D)</translation>
    </message>
    <message>
        <location filename="../src/BatchTM/BatchTMDialog.ui" line="69"/>
        <source>Alt+D</source>
        <translation>Alt+D</translation>
    </message>
    <message>
        <location filename="../src/BatchTM/BatchTMDialog.ui" line="76"/>
        <source>Add Files (Alt+F)</source>
        <translation>Добавить файлы (Alt+F)</translation>
    </message>
    <message>
        <location filename="../src/BatchTM/BatchTMDialog.ui" line="89"/>
        <source>Alt+F</source>
        <translation>Alt+F</translation>
    </message>
    <message>
        <location filename="../src/BatchTM/BatchTMDialog.ui" line="96"/>
        <source>Remove Files (Alt+R)</source>
        <translation>Удалить файлы (Alt+R)</translation>
    </message>
    <message>
        <location filename="../src/BatchTM/BatchTMDialog.ui" line="109"/>
        <source>Alt+R</source>
        <translation>Alt+R</translation>
    </message>
    <message>
        <location filename="../src/BatchTM/BatchTMDialog.ui" line="134"/>
        <source>Tone Mapping Settings</source>
        <translation>Параметры отображения тонов</translation>
    </message>
    <message>
        <location filename="../src/BatchTM/BatchTMDialog.ui" line="148"/>
        <source>Add Directory (Alt+I)</source>
        <translation>Добавить каталог (Alt+I)</translation>
    </message>
    <message>
        <location filename="../src/BatchTM/BatchTMDialog.ui" line="161"/>
        <source>Alt+I</source>
        <translation>Alt+I</translation>
    </message>
    <message>
        <location filename="../src/BatchTM/BatchTMDialog.ui" line="168"/>
        <source>Add Files (Alt+L)</source>
        <translation>Добавить файлы (Alt+L)</translation>
    </message>
    <message>
        <location filename="../src/BatchTM/BatchTMDialog.ui" line="181"/>
        <source>Alt+L</source>
        <translation>Alt+L</translation>
    </message>
    <message>
        <location filename="../src/BatchTM/BatchTMDialog.ui" line="188"/>
        <source>Add from Database (Alt+B)</source>
        <translation>Добавить из базы данных (Alt+B)</translation>
    </message>
    <message>
        <location filename="../src/BatchTM/BatchTMDialog.ui" line="201"/>
        <source>Alt+B</source>
        <translation>Alt+B</translation>
    </message>
    <message>
        <location filename="../src/BatchTM/BatchTMDialog.ui" line="208"/>
        <source>Remove Settings (Alt+M)</source>
        <translation>Удалить настройки (Alt+M)</translation>
    </message>
    <message>
        <location filename="../src/BatchTM/BatchTMDialog.ui" line="221"/>
        <source>Alt+M</source>
        <translation>Alt+M</translation>
    </message>
    <message>
        <location filename="../src/BatchTM/BatchTMDialog.ui" line="243"/>
        <source>List of Tone Mapping Setting files that will be used to tone map each HDR</source>
        <translation>Список файлов с параметрами отображения тонов для каждого HDR-снимка</translation>
    </message>
    <message>
        <location filename="../src/BatchTM/BatchTMDialog.ui" line="261"/>
        <source>Specify output folder for the tone mapped files</source>
        <translation>Укажите каталог для сохранения снимков с отображенными тонами</translation>
    </message>
    <message>
        <location filename="../src/BatchTM/BatchTMDialog.ui" line="264"/>
        <source>Output</source>
        <translation>Сохранение полученных LDR-снимков</translation>
    </message>
    <message>
        <location filename="../src/BatchTM/BatchTMDialog.ui" line="276"/>
        <source>Output Image Width:</source>
        <translation>Ширина выходного изображения:</translation>
    </message>
    <message>
        <location filename="../src/BatchTM/BatchTMDialog.ui" line="305"/>
        <source> %</source>
        <translation> %</translation>
    </message>
    <message>
        <location filename="../src/BatchTM/BatchTMDialog.ui" line="325"/>
        <source>Output Image Quality</source>
        <translation>Качество выходного изображения</translation>
    </message>
    <message>
        <location filename="../src/BatchTM/BatchTMDialog.ui" line="367"/>
        <source>Output Format:</source>
        <translation>Выходной формат:</translation>
    </message>
    <message>
        <location filename="../src/BatchTM/BatchTMDialog.ui" line="375"/>
        <source>JPEG</source>
        <translation>JPEG</translation>
    </message>
    <message>
        <location filename="../src/BatchTM/BatchTMDialog.ui" line="380"/>
        <source>TIFF (16 bits)</source>
        <translation>TIFF (16 бит)</translation>
    </message>
    <message>
        <location filename="../src/BatchTM/BatchTMDialog.ui" line="385"/>
        <source>PNG</source>
        <translation>PNG</translation>
    </message>
    <message>
        <location filename="../src/BatchTM/BatchTMDialog.ui" line="390"/>
        <source>BMP</source>
        <translation>BMP</translation>
    </message>
    <message>
        <location filename="../src/BatchTM/BatchTMDialog.ui" line="395"/>
        <source>PPM</source>
        <translation>PPM</translation>
    </message>
    <message>
        <location filename="../src/BatchTM/BatchTMDialog.ui" line="400"/>
        <source>PBM</source>
        <translation>PBM</translation>
    </message>
    <message>
        <location filename="../src/BatchTM/BatchTMDialog.ui" line="408"/>
        <source>Output Folder:</source>
        <translation>Выходная папка:</translation>
    </message>
    <message>
        <location filename="../src/BatchTM/BatchTMDialog.ui" line="422"/>
        <source>Selec&amp;t...</source>
        <translation>&amp;Выбрать</translation>
    </message>
    <message>
        <location filename="../src/BatchTM/BatchTMDialog.ui" line="440"/>
        <source>Conversion Log</source>
        <translation>Журнал работы</translation>
    </message>
    <message>
        <location filename="../src/BatchTM/BatchTMDialog.ui" line="461"/>
        <source>Batch operations report</source>
        <translation>Отчет о пакетном отображении тонов</translation>
    </message>
    <message>
        <location filename="../src/BatchTM/BatchTMDialog.ui" line="479"/>
        <source>&amp;Show only:</source>
        <translation>&amp;Показывать:</translation>
    </message>
    <message>
        <location filename="../src/BatchTM/BatchTMDialog.ui" line="489"/>
        <source>Filter messages based on severity</source>
        <translation>Фильтровать сообщения по важности</translation>
    </message>
    <message>
        <location filename="../src/BatchTM/BatchTMDialog.ui" line="496"/>
        <source>All messages</source>
        <translation>Все сообщения</translation>
    </message>
    <message>
        <location filename="../src/BatchTM/BatchTMDialog.ui" line="501"/>
        <source>Errors only</source>
        <translation>Только ошибки</translation>
    </message>
    <message>
        <location filename="../src/BatchTM/BatchTMDialog.ui" line="506"/>
        <source>Success messages</source>
        <translation>Сообщения об успехе</translation>
    </message>
    <message>
        <location filename="../src/BatchTM/BatchTMDialog.ui" line="514"/>
        <source>&amp;Filter log messages:</source>
        <translation>&amp;Фильтр сообщений журнала:</translation>
    </message>
    <message>
        <location filename="../src/BatchTM/BatchTMDialog.ui" line="542"/>
        <source>Clear filter text</source>
        <translation>Сбросить текст фильтра</translation>
    </message>
    <message>
        <location filename="../src/BatchTM/BatchTMDialog.ui" line="558"/>
        <source>Overall completion progress</source>
        <translation>Общий прогресс выполнения</translation>
    </message>
    <message>
        <location filename="../src/BatchTM/BatchTMDialog.ui" line="583"/>
        <source>&amp;Cancel</source>
        <translation>О&amp;тменить</translation>
    </message>
    <message>
        <location filename="../src/BatchTM/BatchTMDialog.ui" line="596"/>
        <source>Start batch tone mapping</source>
        <translation>Запустить пакетное отображение тонов</translation>
    </message>
    <message>
        <location filename="../src/BatchTM/BatchTMDialog.ui" line="599"/>
        <source>&amp;Start</source>
        <translation>На&amp;чать</translation>
    </message>
    <message>
        <source>Using %1 thread(s)</source>
        <translation type="vanished">Используемых потоков: %1</translation>
    </message>
    <message numerus="yes">
        <location filename="../src/BatchTM/BatchTMDialog.cpp" line="98"/>
        <source>Using %n thread(s)</source>
        <translation type="unfinished">
            <numerusform></numerusform>
            <numerusform></numerusform>
            <numerusform></numerusform>
        </translation>
    </message>
    <message>
        <location filename="../src/BatchTM/BatchTMDialog.cpp" line="118"/>
        <location filename="../src/BatchTM/BatchTMDialog.cpp" line="151"/>
        <location filename="../src/BatchTM/BatchTMDialog.cpp" line="210"/>
        <source>Choose a directory</source>
        <translation>Выберите каталог</translation>
    </message>
    <message>
        <location filename="../src/BatchTM/BatchTMDialog.cpp" line="140"/>
        <source>All HDR images </source>
        <translation>Все HDR-снимки</translation>
    </message>
    <message>
        <location filename="../src/BatchTM/BatchTMDialog.cpp" line="143"/>
        <source>Select input images</source>
        <translation>Выберите снимки для обработки</translation>
    </message>
    <message>
        <location filename="../src/BatchTM/BatchTMDialog.cpp" line="173"/>
        <source>Load tone mapping settings text files...</source>
        <translation>Загрузите файлы с описанием отображения тонов</translation>
    </message>
    <message>
        <location filename="../src/BatchTM/BatchTMDialog.cpp" line="175"/>
        <source>Luminance HDR tone mapping settings text file (*.txt)</source>
        <translation>Текстовый файл настроек отображения тонов Luminance HDR (*.txt)</translation>
    </message>
    <message>
        <location filename="../src/BatchTM/BatchTMDialog.cpp" line="519"/>
        <source>Processing...</source>
        <translation>Выполняется обработка...</translation>
    </message>
    <message>
        <location filename="../src/BatchTM/BatchTMDialog.cpp" line="521"/>
        <source>Start processing...</source>
        <translation>Начать обработку...</translation>
    </message>
    <message>
        <location filename="../src/BatchTM/BatchTMDialog.cpp" line="530"/>
        <source>Close</source>
        <translation>Закрыть</translation>
    </message>
    <message>
        <location filename="../src/BatchTM/BatchTMDialog.cpp" line="532"/>
        <source>&amp;Done</source>
        <translation>&amp;Готово</translation>
    </message>
    <message>
        <location filename="../src/BatchTM/BatchTMDialog.cpp" line="533"/>
        <source>All tasks completed.</source>
        <translation>Все задачи выполнены.</translation>
    </message>
    <message>
        <location filename="../src/BatchTM/BatchTMDialog.cpp" line="566"/>
        <source>Aborting...</source>
        <translation>Прерывание...</translation>
    </message>
</context>
<context>
    <name>BatchTMJob</name>
    <message>
        <location filename="../src/BatchTM/BatchTMJob.cpp" line="64"/>
        <source>[T%1] Start processing %2</source>
        <translation>[T%1] Начата обработка %2</translation>
    </message>
    <message>
        <location filename="../src/BatchTM/BatchTMJob.cpp" line="72"/>
        <source>[T%1] Successfully load %2</source>
        <translation>[T%1] Успешно загружен %2</translation>
    </message>
    <message>
        <location filename="../src/BatchTM/BatchTMJob.cpp" line="112"/>
        <source>[T%1] Successfully saved LDR file: %2</source>
        <translation>[T%1] Успешно сохранён файл LDR: %2</translation>
    </message>
    <message>
        <location filename="../src/BatchTM/BatchTMJob.cpp" line="114"/>
        <source>[T%1] ERROR: Cannot save to file: %2</source>
        <translation>[T%1] Ошибка: Невозможно сохранить файл: %2</translation>
    </message>
    <message>
        <location filename="../src/BatchTM/BatchTMJob.cpp" line="124"/>
        <source>[T%1] ERROR: Loading of %2 failed</source>
        <translation>[T%1] Ошибка: загрузка %2 не удалась</translation>
    </message>
</context>
<context>
    <name>CommandLineInterfaceManager</name>
    <message>
        <location filename="../src/MainCli/commandline.cpp" line="116"/>
        <source>Usage: %1 [OPTIONS]... [INPUTFILES]...</source>
        <translation>Использование: %1 [КЛЮЧИ]... [ВХОДЯЩИЕ ФАЙЛЫ]...</translation>
    </message>
    <message>
        <location filename="../src/MainCli/commandline.cpp" line="118"/>
        <source>Display this help.</source>
        <translation>Показать эту справку.</translation>
    </message>
    <message>
        <location filename="../src/MainCli/commandline.cpp" line="119"/>
        <source>Print more messages during execution.</source>
        <translation>Выводить больше сообщений во время выполнения.</translation>
    </message>
    <message>
        <location filename="../src/MainCli/commandline.cpp" line="120"/>
        <source>[AIS|MTB]   Align Engine to use during HDR creation (default: no alignment).</source>
        <translation type="unfinished"/>
    </message>
    <message>
        <location filename="../src/MainCli/commandline.cpp" line="121"/>
        <source>EV1,EV2,... Specify numerical EV values (as many as INPUTFILES).</source>
        <translation>EV1,EV2,... Укажите числовые значения ступеней экспозиции (в количестве INPUTFILES).</translation>
    </message>
    <message>
        <location filename="../src/MainCli/commandline.cpp" line="122"/>
        <source>prefix Save aligned images to files which names start with prefix</source>
        <translation type="unfinished"/>
    </message>
    <message>
        <location filename="../src/MainCli/commandline.cpp" line="124"/>
        <source>HDR_FILE Load an HDR instead of creating a new one.</source>
        <translation>HDR_FILE Загрузить HDR вместо создания нового.</translation>
    </message>
    <message>
        <location filename="../src/MainCli/commandline.cpp" line="125"/>
        <source>HDR_FILE Save to a HDR file format. (default: don&apos;t save)</source>
        <translation>HDR_FILE Сохранить в файл формата HDR. (по умолчанию: не сохранять)</translation>
    </message>
    <message>
        <location filename="../src/MainCli/commandline.cpp" line="126"/>
        <source>VALUE        Gamma value to use during tone mapping. (default: 1) </source>
        <translation>VALUE        Значение гаммы для использования при отображении тонов. (по умолчанию: 1) </translation>
    </message>
    <message>
        <location filename="../src/MainCli/commandline.cpp" line="127"/>
        <source>VALUE       Width you want to resize your HDR to (resized before gamma and tone mapping)</source>
        <translation>VALUE       Ширина, до которой надо изменить размер HDR (размер изменяется до гамма-коррекции и отображения тонов)</translation>
    </message>
    <message>
        <location filename="../src/MainCli/commandline.cpp" line="129"/>
        <source>LDR_FILE    File name you want to save your tone mapped LDR to.</source>
        <translation>LDR_FILE    Имя файла для сохранения тонально отображённого LDR.</translation>
    </message>
    <message>
        <location filename="../src/MainCli/commandline.cpp" line="131"/>
        <source>VALUE      Quality of the saved tone mapped file (0-100).</source>
        <translation>VALUE      Качество сохранённого тонально отображённого файла (0-100).</translation>
    </message>
    <message>
        <location filename="../src/MainCli/commandline.cpp" line="132"/>
        <source>THRESHOLD   Enable auto anti-ghosting with given threshold. (0.0-1.0)</source>
        <translation>THRESHOLD   Включить автоматическое удаление призраков с заданным порогом. (0.0-1.0)</translation>
    </message>
    <message>
        <location filename="../src/MainCli/commandline.cpp" line="135"/>
        <source>HDR creation parameters  - you must either load an existing HDR file (via the -l option) or specify INPUTFILES to create a new HDR</source>
        <translation type="unfinished"/>
    </message>
    <message>
        <location filename="../src/MainCli/commandline.cpp" line="137"/>
        <source>weight = triangular|gaussian|plateau|flat (Default is triangular)</source>
        <translation type="unfinished"/>
    </message>
    <message>
        <location filename="../src/MainCli/commandline.cpp" line="138"/>
        <source>response curve = from_file|linear|gamma|log|srgb (Default is linear)</source>
        <translation type="unfinished"/>
    </message>
    <message>
        <location filename="../src/MainCli/commandline.cpp" line="139"/>
        <source>model: robertson|robertsonauto|debevec (Default is debevec)</source>
        <translation type="unfinished"/>
    </message>
    <message>
        <location filename="../src/MainCli/commandline.cpp" line="140"/>
        <source>curve filename = your_file_here.m</source>
        <translation type="unfinished"/>
    </message>
    <message>
        <location filename="../src/MainCli/commandline.cpp" line="143"/>
        <source>Tone mapping parameters  - no tonemapping is performed unless -o is specified</source>
        <translation>Параметры отображения тонов - отображение тонов не производится, если не указана -o</translation>
    </message>
    <message>
        <location filename="../src/MainCli/commandline.cpp" line="145"/>
        <source>Tone mapping operator. Legal values are: [ashikhmin|drago|durand|fattal|pattanaik|reinhard02|reinhard05|mantiuk06|mantiuk08] (Default is mantiuk06)</source>
        <translation>Оператор отображения тонов. Допустимые значения: [ashikhmin|drago|durand|fattal|pattanaik|reinhard02|reinhard05|mantiuk06|mantiuk08] (По умолчанию - mantiuk06)</translation>
    </message>
    <message>
        <location filename="../src/MainCli/commandline.cpp" line="148"/>
        <source> Fattal</source>
        <translation type="unfinished"/>
    </message>
    <message>
        <location filename="../src/MainCli/commandline.cpp" line="150"/>
        <source>alpha FLOAT</source>
        <translation type="unfinished"/>
    </message>
    <message>
        <location filename="../src/MainCli/commandline.cpp" line="151"/>
        <source>beta FLOAT</source>
        <translation type="unfinished"/>
    </message>
    <message>
        <location filename="../src/MainCli/commandline.cpp" line="152"/>
        <source>color FLOAT</source>
        <translation type="unfinished"/>
    </message>
    <message>
        <location filename="../src/MainCli/commandline.cpp" line="153"/>
        <source>noise FLOAT</source>
        <translation type="unfinished"/>
    </message>
    <message>
        <location filename="../src/MainCli/commandline.cpp" line="154"/>
        <source>new true|false</source>
        <translation type="unfinished"/>
    </message>
    <message>
        <location filename="../src/MainCli/commandline.cpp" line="156"/>
        <source> Mantiuk 06</source>
        <translation type="unfinished"/>
    </message>
    <message>
        <location filename="../src/MainCli/commandline.cpp" line="158"/>
        <source>contrast FLOAT</source>
        <translation type="unfinished"/>
    </message>
    <message>
        <location filename="../src/MainCli/commandline.cpp" line="159"/>
        <source>saturation FLOAT</source>
        <translation type="unfinished"/>
    </message>
    <message>
        <location filename="../src/MainCli/commandline.cpp" line="160"/>
        <source>detail FLOAT</source>
        <translation type="unfinished"/>
    </message>
    <message>
        <location filename="../src/MainCli/commandline.cpp" line="161"/>
        <source>equalization true|false</source>
        <translation type="unfinished"/>
    </message>
    <message>
        <location filename="../src/MainCli/commandline.cpp" line="163"/>
        <source> Mantiuk 08</source>
        <translation type="unfinished"/>
    </message>
    <message>
        <location filename="../src/MainCli/commandline.cpp" line="165"/>
        <source>color saturation FLOAT</source>
        <translation type="unfinished"/>
    </message>
    <message>
        <location filename="../src/MainCli/commandline.cpp" line="166"/>
        <source>contrast enhancement FLOAT</source>
        <translation type="unfinished"/>
    </message>
    <message>
        <location filename="../src/MainCli/commandline.cpp" line="167"/>
        <source>luminance level FLOAT</source>
        <translation type="unfinished"/>
    </message>
    <message>
        <location filename="../src/MainCli/commandline.cpp" line="168"/>
        <source>enable luminance level true|false</source>
        <translation type="unfinished"/>
    </message>
    <message>
        <location filename="../src/MainCli/commandline.cpp" line="170"/>
        <source> Durand</source>
        <translation type="unfinished"/>
    </message>
    <message>
        <location filename="../src/MainCli/commandline.cpp" line="172"/>
        <source>spatial kernel sigma FLOAT</source>
        <translation type="unfinished"/>
    </message>
    <message>
        <location filename="../src/MainCli/commandline.cpp" line="173"/>
        <source>range kernel sigma FLOAT</source>
        <translation type="unfinished"/>
    </message>
    <message>
        <location filename="../src/MainCli/commandline.cpp" line="174"/>
        <source>base contrast FLOAT</source>
        <translation type="unfinished"/>
    </message>
    <message>
        <location filename="../src/MainCli/commandline.cpp" line="176"/>
        <source> Drago</source>
        <translation type="unfinished"/>
    </message>
    <message>
        <location filename="../src/MainCli/commandline.cpp" line="178"/>
        <source>bias FLOAT</source>
        <translation type="unfinished"/>
    </message>
    <message>
        <location filename="../src/MainCli/commandline.cpp" line="180"/>
        <source> Reinhard 02</source>
        <translation type="unfinished"/>
    </message>
    <message>
        <location filename="../src/MainCli/commandline.cpp" line="182"/>
        <source>key value FLOAT</source>
        <translation type="unfinished"/>
    </message>
    <message>
        <location filename="../src/MainCli/commandline.cpp" line="183"/>
        <source>phi FLOAT</source>
        <translation type="unfinished"/>
    </message>
    <message>
        <location filename="../src/MainCli/commandline.cpp" line="184"/>
        <source>use scales true|false</source>
        <translation type="unfinished"/>
    </message>
    <message>
        <location filename="../src/MainCli/commandline.cpp" line="185"/>
        <source>range FLOAT</source>
        <translation type="unfinished"/>
    </message>
    <message>
        <location filename="../src/MainCli/commandline.cpp" line="186"/>
        <source>lower scale FLOAT</source>
        <translation type="unfinished"/>
    </message>
    <message>
        <location filename="../src/MainCli/commandline.cpp" line="187"/>
        <source>upper scale FLOAT</source>
        <translation type="unfinished"/>
    </message>
    <message>
        <location filename="../src/MainCli/commandline.cpp" line="189"/>
        <source> Reinhard 05</source>
        <translation type="unfinished"/>
    </message>
    <message>
        <location filename="../src/MainCli/commandline.cpp" line="191"/>
        <source>Brightness FLOAT</source>
        <translation type="unfinished"/>
    </message>
    <message>
        <location filename="../src/MainCli/commandline.cpp" line="192"/>
        <source>Chroma adaption FLOAT</source>
        <translation type="unfinished"/>
    </message>
    <message>
        <location filename="../src/MainCli/commandline.cpp" line="193"/>
        <source>Light adaption FLOAT</source>
        <translation type="unfinished"/>
    </message>
    <message>
        <location filename="../src/MainCli/commandline.cpp" line="195"/>
        <source> Ashikmin</source>
        <translation type="unfinished"/>
    </message>
    <message>
        <location filename="../src/MainCli/commandline.cpp" line="197"/>
        <source>Equation number 2 true|false</source>
        <translation type="unfinished"/>
    </message>
    <message>
        <location filename="../src/MainCli/commandline.cpp" line="198"/>
        <source>Simple true|false</source>
        <translation type="unfinished"/>
    </message>
    <message>
        <location filename="../src/MainCli/commandline.cpp" line="199"/>
        <source>Local threshold FLOAT</source>
        <translation type="unfinished"/>
    </message>
    <message>
        <location filename="../src/MainCli/commandline.cpp" line="201"/>
        <source> Pattanaik</source>
        <translation type="unfinished"/>
    </message>
    <message>
        <location filename="../src/MainCli/commandline.cpp" line="203"/>
        <source>multiplier FLOAT</source>
        <translation type="unfinished"/>
    </message>
    <message>
        <location filename="../src/MainCli/commandline.cpp" line="204"/>
        <source>Local tone mapping true|false</source>
        <translation>Локальное отображение тонов true|false</translation>
    </message>
    <message>
        <location filename="../src/MainCli/commandline.cpp" line="205"/>
        <source>Auto luminance true|false</source>
        <translation type="unfinished"/>
    </message>
    <message>
        <location filename="../src/MainCli/commandline.cpp" line="206"/>
        <source>cone level FLOAT</source>
        <translation type="unfinished"/>
    </message>
    <message>
        <location filename="../src/MainCli/commandline.cpp" line="207"/>
        <source>rod level FLOAT</source>
        <translation type="unfinished"/>
    </message>
    <message>
        <location filename="../src/MainCli/commandline.cpp" line="251"/>
        <source>Error: Alignment engine not recognized.</source>
        <translation>Ошибка: не опознан движок выравнивания.</translation>
    </message>
    <message>
        <location filename="../src/MainCli/commandline.cpp" line="269"/>
        <source>Error: Unknown weight function specified.</source>
        <translation>Ошибка: указана неизвестная функция взвешивания.</translation>
    </message>
    <message>
        <location filename="../src/MainCli/commandline.cpp" line="284"/>
        <source>Error: Unknown response curve specified.</source>
        <translation>Ошибка: указана неизвестная кривая отклика.</translation>
    </message>
    <message>
        <location filename="../src/MainCli/commandline.cpp" line="295"/>
        <source>Error: Unknown HDR creation model specified.</source>
        <translation>Ошибка: указана неизвестная модель создания HDR-снимка.</translation>
    </message>
    <message>
        <location filename="../src/MainCli/commandline.cpp" line="321"/>
        <source>Error: Unknown tone mapping operator specified.</source>
        <translation>Ошибка: указан неизвестный оператор отображения тонов.</translation>
    </message>
    <message>
        <location filename="../src/MainCli/commandline.cpp" line="333"/>
        <source>Error: Quality must be in the range [0-100].</source>
        <translation type="unfinished"/>
    </message>
    <message>
        <location filename="../src/MainCli/commandline.cpp" line="335"/>
        <source>Error: Threshold must be in the range [0-1].</source>
        <translation type="unfinished"/>
    </message>
    <message>
        <location filename="../src/MainCli/commandline.cpp" line="375"/>
        <source>Error: The number of EV values specified is different from the number of input files.</source>
        <translation>Ошибка: количество указанных значений EV отличается от количества входящих файлов.</translation>
    </message>
    <message>
        <location filename="../src/MainCli/commandline.cpp" line="392"/>
        <source>Error: You must either load an existing HDR file (via the -l option) or specify INPUTFILES to create a new HDR</source>
        <translation type="unfinished"/>
    </message>
    <message>
        <location filename="../src/MainCli/commandline.cpp" line="428"/>
        <source>Load file %1 failed</source>
        <translation>Загрузка файла %1 не удалась</translation>
    </message>
    <message>
        <location filename="../src/MainCli/commandline.cpp" line="438"/>
        <source>Error: Exif data missing in images and EV values not specified on the commandline, bailing out.</source>
        <translation>Ошибка: в снимках нет данных Exif, и значения EV не  указаны в командной строке. Работа программы прекращена.</translation>
    </message>
    <message>
        <location filename="../src/MainCli/commandline.cpp" line="445"/>
        <source>EV values have been assigned.</source>
        <translation type="unfinished"/>
    </message>
    <message>
        <location filename="../src/MainCli/commandline.cpp" line="464"/>
        <source>Failed executing align_image_stack</source>
        <translation>Не удалось выполнить align_image_stack</translation>
    </message>
    <message>
        <location filename="../src/MainCli/commandline.cpp" line="470"/>
        <source>Failed aligning images.</source>
        <translation>Не удалось выровнять изображения.</translation>
    </message>
    <message>
        <location filename="../src/MainCli/commandline.cpp" line="472"/>
        <source>Creating (in memory) the HDR.</source>
        <translation type="unfinished"/>
    </message>
    <message>
        <location filename="../src/MainCli/commandline.cpp" line="502"/>
        <source>Saving to file %1.</source>
        <translation>Сохранение в файл %1.</translation>
    </message>
    <message>
        <location filename="../src/MainCli/commandline.cpp" line="507"/>
        <location filename="../src/MainCli/commandline.cpp" line="559"/>
        <source>Image %1 saved successfully</source>
        <translation>Изображение %1 успешно сохранено</translation>
    </message>
    <message>
        <location filename="../src/MainCli/commandline.cpp" line="511"/>
        <source>Could not save %1</source>
        <translation>Не удалось сохранить %1</translation>
    </message>
    <message>
        <location filename="../src/MainCli/commandline.cpp" line="516"/>
        <source>NOT Saving HDR image to file. %1</source>
        <translation type="unfinished"/>
    </message>
    <message>
        <location filename="../src/MainCli/commandline.cpp" line="526"/>
        <source>Tonemapping requested, saving to file %1.</source>
        <translation>Запрошено отображение тонов, сохраняется в файл %1.</translation>
    </message>
    <message>
        <location filename="../src/MainCli/commandline.cpp" line="564"/>
        <source>ERROR: Cannot save to file: %1</source>
        <translation>Ошибка: невозможно сохранить файл: %1</translation>
    </message>
    <message>
        <location filename="../src/MainCli/commandline.cpp" line="577"/>
        <source>Failed loading images</source>
        <translation>Не удалось загрузить изображения</translation>
    </message>
</context>
<context>
    <name>DnDOption</name>
    <message>
        <location filename="../src/MainWindow/DnDOption.ui" line="17"/>
        <source>Drag and Drop</source>
        <translation>Перетаскивание</translation>
    </message>
    <message>
        <location filename="../src/MainWindow/DnDOption.ui" line="37"/>
        <source>&lt;b&gt;What would you like to do with the file(s)?&lt;/b&gt;</source>
        <translation>&lt;b&gt;Что вы хотите сделать с этими файлами?&lt;/b&gt;</translation>
    </message>
    <message>
        <location filename="../src/MainWindow/DnDOption.ui" line="51"/>
        <source>&amp;Open</source>
        <translation>&amp;Открыть</translation>
    </message>
    <message>
        <location filename="../src/MainWindow/DnDOption.ui" line="64"/>
        <source>Open an existing HDR image</source>
        <translation>Открыть существующий HDR-снимок</translation>
    </message>
    <message>
        <location filename="../src/MainWindow/DnDOption.ui" line="71"/>
        <source>&amp;New</source>
        <translation>&amp;Создать</translation>
    </message>
    <message>
        <location filename="../src/MainWindow/DnDOption.ui" line="84"/>
        <source>Create a new HDR image from one or more images</source>
        <translation>Создать новый HDR-снимок из одного или нескольких изображений</translation>
    </message>
    <message>
        <location filename="../src/MainWindow/DnDOption.ui" line="91"/>
        <source>&amp;Cancel</source>
        <translation>О&amp;тменить</translation>
    </message>
    <message>
        <location filename="../src/MainWindow/DnDOption.ui" line="104"/>
        <source>Cancel the drag and drop process and return to the main window</source>
        <translation>Никак не обрабатывать перетащенные файлы</translation>
    </message>
</context>
<context>
    <name>DonationDialog</name>
    <message>
        <location filename="../src/MainWindow/DonationDialog.ui" line="26"/>
        <source>Luminance HDR - Make a Donation</source>
        <translation>Сделайте пожертвование</translation>
    </message>
    <message>
        <location filename="../src/MainWindow/DonationDialog.ui" line="32"/>
        <source>&lt;!DOCTYPE HTML PUBLIC &quot;-//W3C//DTD HTML 4.0//EN&quot; &quot;http://www.w3.org/TR/REC-html40/strict.dtd&quot;&gt;
&lt;html&gt;&lt;head&gt;&lt;meta name=&quot;qrichtext&quot; content=&quot;1&quot; /&gt;&lt;style type=&quot;text/css&quot;&gt;
p, li { white-space: pre-wrap; }
&lt;/style&gt;&lt;/head&gt;&lt;body style=&quot; font-family:'Droid Sans'; font-size:8pt; font-weight:400; font-style:normal;&quot;&gt;
&lt;p style=&quot; margin-top:0px; margin-bottom:0px; margin-left:0px; margin-right:0px; -qt-block-indent:0; text-indent:0px;&quot;&gt;&lt;span style=&quot; font-family:&apos;Sans Serif&apos;; font-weight:600; color:#000000;&quot;&gt;Luminance HDR&lt;/span&gt;&lt;span style=&quot; font-family:&apos;Sans Serif&apos;; color:#000000;&quot;&gt; is open-source software and its development required hundreds of hours of work.&lt;br /&gt;&lt;br /&gt;If you like it, if you use it in your work and you would like to see it gradually improved,&lt;br /&gt;please support its authors by making a donation.&lt;br /&gt;&lt;br /&gt;Would you like to make a donation for Luminance HDR now?&lt;/span&gt;&lt;/p&gt;&lt;/body&gt;&lt;/html&gt;</source>
        <translation>&lt;!DOCTYPE HTML PUBLIC &quot;-//W3C//DTD HTML 4.0//EN&quot; &quot;http://www.w3.org/TR/REC-html40/strict.dtd&quot;&gt;
&lt;html&gt;&lt;head&gt;&lt;meta name=&quot;qrichtext&quot; content=&quot;1&quot; /&gt;&lt;style type=&quot;text/css&quot;&gt;
p, li { white-space: pre-wrap; }
&lt;/style&gt;&lt;/head&gt;&lt;body style=&quot; font-family:&apos;Droid Sans&apos;; font-size:8pt; font-weight:400; font-style:normal;&quot;&gt;
&lt;p style=&quot; margin-top:0px; margin-bottom:0px; margin-left:0px; margin-right:0px; -qt-block-indent:0; text-indent:0px;&quot;&gt;&lt;span style=&quot; font-family:&apos;Sans Serif&apos;; font-weight:600; color:#000000;&quot;&gt;Luminance HDR&lt;/span&gt;&lt;span style=&quot; font-family:&apos;Sans Serif&apos;; color:#000000;&quot;&gt; — свободная программа с открытым исходным кодом. На её разработку&lt;br&gt;уходят сотни часов времени. Если она вам нравится, если вы используете её в работе и&lt;br&gt;хотите, чтобы она улучшалась, поддержите её авторов пожертвованием.&lt;br /&gt;&lt;br /&gt;Вы хотите пожертвовать проекту деньги прямо сейчас?&lt;/span&gt;&lt;/p&gt;&lt;/body&gt;&lt;/html&gt;</translation>
    </message>
    <message>
        <location filename="../src/MainWindow/DonationDialog.ui" line="45"/>
        <source>Yes, I&apos;d love to!</source>
        <translation>Да, хочу!</translation>
    </message>
    <message>
        <location filename="../src/MainWindow/DonationDialog.ui" line="52"/>
        <source>Ask me again later</source>
        <translation>Спросите меня попозже</translation>
    </message>
    <message>
        <location filename="../src/MainWindow/DonationDialog.ui" line="65"/>
        <source>No, Stop bothering me!</source>
        <translation>Нет, хватить доставать меня!</translation>
    </message>
</context>
<context>
    <name>EditingTools</name>
    <message>
        <location filename="../src/HdrWizard/EditingTools.cpp" line="463"/>
        <source>Maskable</source>
        <translation type="unfinished"/>
    </message>
    <message>
        <location filename="../src/HdrWizard/EditingTools.cpp" line="464"/>
        <source>Good image</source>
        <translation type="unfinished"/>
    </message>
    <message>
        <location filename="../src/HdrWizard/EditingTools.cpp" line="468"/>
        <source>Add good image</source>
        <translation type="unfinished"/>
    </message>
    <message>
        <location filename="../src/HdrWizard/EditingTools.cpp" line="469"/>
        <source>Remove good image</source>
        <translation type="unfinished"/>
    </message>
    <message>
        <location filename="../src/HdrWizard/EditingTools.cpp" line="497"/>
        <source>Ed&amp;itable</source>
        <translation>&amp;Двигаемые</translation>
    </message>
    <message>
        <location filename="../src/HdrWizard/EditingTools.cpp" line="498"/>
        <source>R&amp;eference</source>
        <translation>Опор&amp;ные</translation>
    </message>
    <message>
        <location filename="../src/HdrWizard/EditingTools.cpp" line="501"/>
        <source>Select the previous image in both lists</source>
        <translation>Выбрать предыдущий снимок в обоих списках</translation>
    </message>
    <message>
        <location filename="../src/HdrWizard/EditingTools.cpp" line="502"/>
        <source>Select the next image in both lists</source>
        <translation>Выбрать следующий снимок в обоих списках</translation>
    </message>
    <message>
        <location filename="../src/HdrWizard/EditingTools.cpp" line="555"/>
        <source>Choose a directory and a prefix</source>
        <translation>Выберите каталог и префикс</translation>
    </message>
</context>
<context>
    <name>EditingToolsDialog</name>
    <message>
        <location filename="../src/HdrWizard/EditingTools.ui" line="23"/>
        <source>Editing Tools</source>
        <translation>Редактирование</translation>
    </message>
    <message>
        <location filename="../src/HdrWizard/EditingTools.ui" line="56"/>
        <source>Visualization and Navigation</source>
        <translation>Гистограмма и навигация</translation>
    </message>
    <message>
        <location filename="../src/HdrWizard/EditingTools.ui" line="94"/>
        <source>Fit to window</source>
        <translation>Уместить стопку снимков в окне</translation>
    </message>
    <message>
        <location filename="../src/HdrWizard/EditingTools.ui" line="97"/>
        <source>&amp;Fit to Window</source>
        <translation>&amp;Уместить в окне</translation>
    </message>
    <message>
        <location filename="../src/HdrWizard/EditingTools.ui" line="128"/>
        <source>Fill the window</source>
        <translation>Заполнить окно</translation>
    </message>
    <message>
        <location filename="../src/HdrWizard/EditingTools.ui" line="131"/>
        <source>Fill &amp;window</source>
        <translation>Заполнить &amp;окно</translation>
    </message>
    <message>
        <location filename="../src/HdrWizard/EditingTools.ui" line="159"/>
        <source>Original size</source>
        <translation>Исходный размер</translation>
    </message>
    <message>
        <location filename="../src/HdrWizard/EditingTools.ui" line="162"/>
        <source>Origina&amp;l Size</source>
        <translation>&amp;Исходный размер</translation>
    </message>
    <message>
        <location filename="../src/HdrWizard/EditingTools.ui" line="221"/>
        <source>&amp;Mode:</source>
        <translation type="unfinished"/>
    </message>
    <message>
        <location filename="../src/HdrWizard/EditingTools.ui" line="232"/>
        <source>Difference (E-P)</source>
        <translation>Разница (Д-О)</translation>
    </message>
    <message>
        <location filename="../src/HdrWizard/EditingTools.ui" line="237"/>
        <source>Overlay (E+P)</source>
        <translation>Перекрытие (Д+О)</translation>
    </message>
    <message>
        <location filename="../src/HdrWizard/EditingTools.ui" line="242"/>
        <source>Editable Only (E)</source>
        <translation>Только двигаемый (Д)</translation>
    </message>
    <message>
        <location filename="../src/HdrWizard/EditingTools.ui" line="247"/>
        <source>Pivot Only (P)</source>
        <translation>Только опорный (О)</translation>
    </message>
    <message>
        <location filename="../src/HdrWizard/EditingTools.ui" line="252"/>
        <source>Antighosting Mask</source>
        <translation>Антипризрачная маска</translation>
    </message>
    <message>
        <location filename="../src/HdrWizard/EditingTools.ui" line="263"/>
        <location filename="../src/HdrWizard/EditingTools.ui" line="1094"/>
        <source>Brush</source>
        <translation>Кисть</translation>
    </message>
    <message>
        <location filename="../src/HdrWizard/EditingTools.ui" line="270"/>
        <location filename="../src/HdrWizard/EditingTools.ui" line="1068"/>
        <source>Lasso</source>
        <translation>Лассо</translation>
    </message>
    <message>
        <location filename="../src/HdrWizard/EditingTools.ui" line="307"/>
        <source>Images List</source>
        <translation>Список снимков</translation>
    </message>
    <message>
        <location filename="../src/HdrWizard/EditingTools.ui" line="327"/>
        <source>Ed&amp;itable</source>
        <translation>&amp;Двигаемые</translation>
    </message>
    <message>
        <location filename="../src/HdrWizard/EditingTools.ui" line="352"/>
        <source>&lt;html&gt;&lt;head&gt;&lt;meta name=&quot;qrichtext&quot; content=&quot;1&quot; /&gt;&lt;style type=&quot;text/css&quot;&gt;
p, li { white-space: pre-wrap; }
&lt;/style&gt;&lt;/head&gt;&lt;body style=&quot; font-family:'Sans Serif'; font-size:9pt; font-weight:400; font-style:normal; text-decoration:none;&quot;&gt;
&lt;p style=&quot; margin-top:0px; margin-bottom:0px; margin-left:0px; margin-right:0px; -qt-block-indent:0; text-indent:0px;&quot;&gt;The currently selected image is the one that you can shift and paint an anti-ghosting mask on.&lt;/p&gt;&lt;/body&gt;&lt;/html&gt;</source>
        <translation>&lt;html&gt;&lt;head&gt;&lt;meta name=&quot;qrichtext&quot; content=&quot;1&quot; /&gt;&lt;style type=&quot;text/css&quot;&gt;
p, li { white-space: pre-wrap; }
&lt;/style&gt;&lt;/head&gt;&lt;body style=&quot; font-family:&apos;Sans Serif&apos;; font-size:9pt; font-weight:400; font-style:normal; text-decoration:none;&quot;&gt;
&lt;p style=&quot; margin-top:0px; margin-bottom:0px; margin-left:0px; margin-right:0px; -qt-block-indent:0; text-indent:0px;&quot;&gt;Выбранный сейчас снимок — тот, который вы можете перемещать и на котором вы можете рисовать маски для удаления «призраков».&lt;/p&gt;&lt;/body&gt;&lt;/html&gt;</translation>
    </message>
    <message>
        <location filename="../src/HdrWizard/EditingTools.ui" line="358"/>
        <source>The image currently selected in this list can be translated up,down,left and right using the controls below.
This image&apos;s histogram is diplayed in the widget above.</source>
        <translation>Активный снимок из списка может быть смещен вверх, вниз, влево и вправо при помощи этих кнопок.
Гистограмма активного снимка отображается вверху слева.</translation>
    </message>
    <message>
        <location filename="../src/HdrWizard/EditingTools.ui" line="395"/>
        <source>Select the previous image in both lists</source>
        <translation>Выбрать предыдущий снимок в обоих списках</translation>
    </message>
    <message>
        <location filename="../src/HdrWizard/EditingTools.ui" line="398"/>
        <source>Use this button to move the selection to the previous image in both lists.</source>
        <translation>Нажмите эту кнопку для перемещения выделения к предыдущему снимку в обоих списках.</translation>
    </message>
    <message>
        <location filename="../src/HdrWizard/EditingTools.ui" line="415"/>
        <source>Select the next image in both lists</source>
        <translation>Выбрать следующий снимок в обоих списках</translation>
    </message>
    <message>
        <location filename="../src/HdrWizard/EditingTools.ui" line="418"/>
        <source>Use this button to move the selection to the next image in both lists.</source>
        <translation>Нажмите эту кнопку для перемещения выделения к следующему снимку в обоих списках.</translation>
    </message>
    <message>
        <location filename="../src/HdrWizard/EditingTools.ui" line="452"/>
        <source>R&amp;eference</source>
        <translation>Опор&amp;ные</translation>
    </message>
    <message>
        <location filename="../src/HdrWizard/EditingTools.ui" line="477"/>
        <source>The reference image is the one currently selected</source>
        <translation>Опорный снимок — тот, который сейчас выбран</translation>
    </message>
    <message>
        <location filename="../src/HdrWizard/EditingTools.ui" line="480"/>
        <source>&lt;html&gt;&lt;head&gt;&lt;meta name=&quot;qrichtext&quot; content=&quot;1&quot; /&gt;&lt;style type=&quot;text/css&quot;&gt;
p, li { white-space: pre-wrap; }
&lt;/style&gt;&lt;/head&gt;&lt;body style=&quot; font-family:'Sans Serif'; font-size:9pt; font-weight:400; font-style:normal; text-decoration:none;&quot;&gt;
&lt;p style=&quot; margin-top:0px; margin-bottom:0px; margin-left:0px; margin-right:0px; -qt-block-indent:0; text-indent:0px;&quot;&gt;The image currently selected in this list serves as a reference position for the editable image&lt;/p&gt;&lt;/body&gt;&lt;/html&gt;</source>
        <translation>&lt;html&gt;&lt;head&gt;&lt;meta name=&quot;qrichtext&quot; content=&quot;1&quot; /&gt;&lt;style type=&quot;text/css&quot;&gt;
p, li { white-space: pre-wrap; }
&lt;/style&gt;&lt;/head&gt;&lt;body style=&quot; font-family:&apos;Sans Serif&apos;; font-size:9pt; font-weight:400; font-style:normal; text-decoration:none;&quot;&gt;
&lt;p style=&quot; margin-top:0px; margin-bottom:0px; margin-left:0px; margin-right:0px; -qt-block-indent:0; text-indent:0px;&quot;&gt;Текущий выбранный в списке снимок служит опорным для двигаемого снимка&lt;/p&gt;&lt;/body&gt;&lt;/html&gt;</translation>
    </message>
    <message>
        <location filename="../src/HdrWizard/EditingTools.ui" line="503"/>
        <source>Tools</source>
        <translation>Инструменты</translation>
    </message>
    <message>
        <location filename="../src/HdrWizard/EditingTools.ui" line="509"/>
        <source>&lt;html&gt;&lt;head/&gt;&lt;body&gt;&lt;p&gt;Here you can activate the auto anti-ghosting algorithm, set the threshold value and recompute patches&lt;/p&gt;&lt;/body&gt;&lt;/html&gt;</source>
        <translation>&lt;html&gt;&lt;head/&gt;&lt;body&gt;&lt;p&gt;Здесь можно задействать алгоритм автоматическиого удаления «призраков», установить значение порога и пересчитать заплаты&lt;/p&gt;&lt;/body&gt;&lt;/html&gt;</translation>
    </message>
    <message>
        <location filename="../src/HdrWizard/EditingTools.ui" line="523"/>
        <source>O. Gallo and others</source>
        <translation>O. Gallo с соавторами</translation>
    </message>
    <message>
        <location filename="../src/HdrWizard/EditingTools.ui" line="530"/>
        <source>&lt;html&gt;&lt;head/&gt;&lt;body&gt;&lt;p&gt;Enable auto anti-ghosting algorithm&lt;/p&gt;&lt;/body&gt;&lt;/html&gt;</source>
        <translation>&lt;html&gt;&lt;head/&gt;&lt;body&gt;&lt;p&gt;Включить алгоритм удаления «призраков»&lt;/p&gt;&lt;/body&gt;&lt;/html&gt;</translation>
    </message>
    <message>
        <location filename="../src/HdrWizard/EditingTools.ui" line="533"/>
        <source>Auto anti-ghosting</source>
        <translation>Антипризрак</translation>
    </message>
    <message>
        <location filename="../src/HdrWizard/EditingTools.ui" line="544"/>
        <source>Artifact-free HDR Imaging</source>
        <translation>Безартефактный HDR</translation>
    </message>
    <message>
        <location filename="../src/HdrWizard/EditingTools.ui" line="567"/>
        <source>Total Patches:</source>
        <translation>Всего заплат:</translation>
    </message>
    <message>
        <location filename="../src/HdrWizard/EditingTools.ui" line="595"/>
        <source>&lt;html&gt;&lt;head/&gt;&lt;body&gt;&lt;p&gt;Shows the amount of patches in percentage computed by the auto anti-ghosting algorithm&lt;/p&gt;&lt;/body&gt;&lt;/html&gt;</source>
        <translation>&lt;html&gt;&lt;head/&gt;&lt;body&gt;&lt;p&gt;Показывает процент заплат, рассчитанных алгоритмом удаления «призраков»&lt;/p&gt;&lt;/body&gt;&lt;/html&gt;</translation>
    </message>
    <message>
        <location filename="../src/HdrWizard/EditingTools.ui" line="612"/>
        <source>Threshold</source>
        <translation>Порог</translation>
    </message>
    <message>
        <location filename="../src/HdrWizard/EditingTools.ui" line="622"/>
        <source>&lt;html&gt;&lt;head/&gt;&lt;body&gt;&lt;p&gt;Threshold used by auto anti-ghosting algorithm. A lower threshold means a more aggressive processing but that can lower the final dynamic range. Use the &amp;quot;Recompute&amp;quot; button to see the actual patches coverage and adjust the threshold accordingly.&lt;/p&gt;&lt;/body&gt;&lt;/html&gt;</source>
        <translation>&lt;html&gt;&lt;head/&gt;&lt;body&gt;&lt;p&gt;Порог, используемый алгоритмом удаления «призраков». Более низкий порог означает более агрессивную обработку, но может сузить окончательный динамический диапазон. Используйте кнопку «Пересчитать», чтобы увидеть текущее покрытие заплатами и соответствующим образом подстроить порог.&lt;/p&gt;&lt;/body&gt;&lt;/html&gt;</translation>
    </message>
    <message>
        <location filename="../src/HdrWizard/EditingTools.ui" line="650"/>
        <source>&lt;html&gt;&lt;head/&gt;&lt;body&gt;&lt;p&gt;Threshold used by auto anti-ghosting algorithm. A lower threshold means a more aggressive processing but that can lower the final dynamic range. Use the &amp;quot;Recompute&amp;quot; button to see the actual patches coverage and adjust the threshold accordingly&lt;/p&gt;&lt;/body&gt;&lt;/html&gt;</source>
        <translation>&lt;html&gt;&lt;head/&gt;&lt;body&gt;&lt;p&gt;Порог, используемый алгоритмом удаления «призраков». Более низкий порог означает более агрессивную обработку, но может сузить окончательный динамический диапазон. Используйте кнопку «Пересчитать», чтобы увидеть текущее покрытие заплатами и соответствующим образом подстроить порог.&lt;/p&gt;&lt;/body&gt;&lt;/html&gt;</translation>
    </message>
    <message>
        <location filename="../src/HdrWizard/EditingTools.ui" line="672"/>
        <source>&lt;html&gt;&lt;head/&gt;&lt;body&gt;&lt;p&gt;Click here to recompute patches based on selected threshold&lt;/p&gt;&lt;/body&gt;&lt;/html&gt;</source>
        <translation type="unfinished"/>
    </message>
    <message>
        <location filename="../src/HdrWizard/EditingTools.ui" line="675"/>
        <source>Recompute</source>
        <translation>Пересчитать</translation>
    </message>
    <message>
        <location filename="../src/HdrWizard/EditingTools.ui" line="711"/>
        <source>Crop the stack of images after a selection with the left mouse button has been made</source>
        <translation>Откадрировать стопку снимков по выделению, рисуемому мышью с нажатой левой клавишей</translation>
    </message>
    <message>
        <location filename="../src/HdrWizard/EditingTools.ui" line="714"/>
        <source>Clicking this button you will be able to crop all the images to the size that you have previously selected with the left mouse button (press and hold the left mouse button and move the pointer to select a crop area, then press this button).</source>
        <translation>Щелчок по этой кнопке приведет к кадрированию всех снимков по нарисованной вами рамке. Рамка рисуется прямо по снимкам перетаскиванием мыши с удерживаемой нажатой левой клавишей.</translation>
    </message>
    <message>
        <location filename="../src/HdrWizard/EditingTools.ui" line="717"/>
        <source>&amp;Crop All Images</source>
        <translation>Отка&amp;дрировать все</translation>
    </message>
    <message>
        <location filename="../src/HdrWizard/EditingTools.ui" line="730"/>
        <source>Ctrl+X</source>
        <translation>Ctrl+X</translation>
    </message>
    <message>
        <location filename="../src/HdrWizard/EditingTools.ui" line="750"/>
        <source>&amp;Anti-Ghosting</source>
        <translation>&amp;Антипризрак</translation>
    </message>
    <message>
        <location filename="../src/HdrWizard/EditingTools.ui" line="783"/>
        <source>&amp;Save Images</source>
        <translation>Со&amp;хранить снимки</translation>
    </message>
    <message>
        <location filename="../src/HdrWizard/EditingTools.ui" line="796"/>
        <source>Ctrl+S</source>
        <translation>Ctrl+S</translation>
    </message>
    <message>
        <location filename="../src/HdrWizard/EditingTools.ui" line="818"/>
        <source>&lt;html&gt;&lt;head/&gt;&lt;body&gt;&lt;p&gt;Here you can select the method used to draw a mask, brush size and mask strength, save and apply a saved mask&lt;/p&gt;&lt;/body&gt;&lt;/html&gt;</source>
        <translation type="unfinished"/>
    </message>
    <message>
        <location filename="../src/HdrWizard/EditingTools.ui" line="847"/>
        <source>Mask</source>
        <translation>Маска</translation>
    </message>
    <message>
        <location filename="../src/HdrWizard/EditingTools.ui" line="903"/>
        <source>&lt;html&gt;&lt;head/&gt;&lt;body&gt;&lt;p&gt;Add a mask using lasso or brush&lt;/p&gt;&lt;/body&gt;&lt;/html&gt;</source>
        <translation type="unfinished"/>
    </message>
    <message>
        <location filename="../src/HdrWizard/EditingTools.ui" line="906"/>
        <source>A&amp;dd</source>
        <translation>&amp;Добавить</translation>
    </message>
    <message>
        <location filename="../src/HdrWizard/EditingTools.ui" line="916"/>
        <source>&lt;html&gt;&lt;head/&gt;&lt;body&gt;&lt;p&gt;Remove mask using lasso or brush&lt;/p&gt;&lt;/body&gt;&lt;/html&gt;</source>
        <translation type="unfinished"/>
    </message>
    <message>
        <location filename="../src/HdrWizard/EditingTools.ui" line="919"/>
        <source>&amp;Remove</source>
        <translation>&amp;Удалить</translation>
    </message>
    <message>
        <location filename="../src/HdrWizard/EditingTools.ui" line="949"/>
        <location filename="../src/HdrWizard/EditingTools.ui" line="1016"/>
        <source>&lt;html&gt;&lt;head/&gt;&lt;body&gt;&lt;p&gt;Size of the brush&lt;/p&gt;&lt;/body&gt;&lt;/html&gt;</source>
        <translation type="unfinished"/>
    </message>
    <message>
        <location filename="../src/HdrWizard/EditingTools.ui" line="971"/>
        <location filename="../src/HdrWizard/EditingTools.ui" line="994"/>
        <source>&lt;html&gt;&lt;head/&gt;&lt;body&gt;&lt;p&gt;Strength of the mask (semi transparent)&lt;/p&gt;&lt;/body&gt;&lt;/html&gt;</source>
        <translation type="unfinished"/>
    </message>
    <message>
        <location filename="../src/HdrWizard/EditingTools.ui" line="987"/>
        <source>Size:</source>
        <translation>Размер:</translation>
    </message>
    <message>
        <location filename="../src/HdrWizard/EditingTools.ui" line="1019"/>
        <location filename="../src/HdrWizard/EditingTools.ui" line="1353"/>
        <location filename="../src/HdrWizard/EditingTools.ui" line="1369"/>
        <source> px</source>
        <translation> px</translation>
    </message>
    <message>
        <location filename="../src/HdrWizard/EditingTools.ui" line="1035"/>
        <source>&amp;Strength:</source>
        <translation>&amp;Сила:</translation>
    </message>
    <message>
        <location filename="../src/HdrWizard/EditingTools.ui" line="1065"/>
        <source>Lasso - Draw a free hand selection area</source>
        <translation>Лассо — Рисовать область выделения от руки</translation>
    </message>
    <message>
        <location filename="../src/HdrWizard/EditingTools.ui" line="1091"/>
        <source>Brush - Paint the mask using the brush</source>
        <translation>Кисть — Рисовать маску кистью</translation>
    </message>
    <message>
        <location filename="../src/HdrWizard/EditingTools.ui" line="1131"/>
        <source>Save mask</source>
        <translation>Сохранить маску</translation>
    </message>
    <message>
        <location filename="../src/HdrWizard/EditingTools.ui" line="1151"/>
        <source>Apply saved mask</source>
        <translation>Применить сохранённую маску</translation>
    </message>
    <message>
        <location filename="../src/HdrWizard/EditingTools.ui" line="1217"/>
        <source>&lt;html&gt;&lt;head&gt;&lt;meta name=&quot;qrichtext&quot; content=&quot;1&quot; /&gt;&lt;style type=&quot;text/css&quot;&gt;
p, li { white-space: pre-wrap; }
&lt;/style&gt;&lt;/head&gt;&lt;body style=&quot; font-family:'Sans Serif'; font-size:9pt; font-weight:400; font-style:normal; text-decoration:none;&quot;&gt;
&lt;p style=&quot; margin-top:0px; margin-bottom:0px; margin-left:0px; margin-right:0px; -qt-block-indent:0; text-indent:0px;&quot;&gt;This area shows the preview (using the preview mode on the left) between the editable and reference image.&lt;/p&gt;
&lt;p style=&quot; margin-top:0px; margin-bottom:0px; margin-left:0px; margin-right:0px; -qt-block-indent:0; text-indent:0px;&quot;&gt;If the same image is selected in both the editable and reference list, this area will show the image itself.&lt;/p&gt;
&lt;p style=&quot; margin-top:0px; margin-bottom:0px; margin-left:0px; margin-right:0px; -qt-block-indent:0; text-indent:0px;&quot;&gt;Clicking and holding the left mouse button you will be able to select a crop area.&lt;/p&gt;&lt;/body&gt;&lt;/html&gt;</source>
        <translation>&lt;html&gt;&lt;head&gt;&lt;meta name=&quot;qrichtext&quot; content=&quot;1&quot; /&gt;&lt;style type=&quot;text/css&quot;&gt;
p, li { white-space: pre-wrap; }
&lt;/style&gt;&lt;/head&gt;&lt;body style=&quot; font-family:&apos;Sans Serif&apos;; font-size:9pt; font-weight:400; font-style:normal; text-decoration:none;&quot;&gt;
&lt;p style=&quot; margin-top:0px; margin-bottom:0px; margin-left:0px; margin-right:0px; -qt-block-indent:0; text-indent:0px;&quot;&gt;Здесь исходные сводимые снимки отображаются в выбранном (слева) режиме.&lt;/p&gt;
&lt;p style=&quot; margin-top:0px; margin-bottom:0px; margin-left:0px; margin-right:0px; -qt-block-indent:0; text-indent:0px;&quot;&gt;Если один и тот же снимок выбран в качестве опорного и двигаемого, он будет отображен без изменений.&lt;/p&gt;
&lt;p style=&quot; margin-top:0px; margin-bottom:0px; margin-left:0px; margin-right:0px; -qt-block-indent:0; text-indent:0px;&quot;&gt;Чтобы нарисовать кадрирующую рамку, нажмите левую клавишу мыши и перетащите курсор.&lt;/p&gt;&lt;/body&gt;&lt;/html&gt;</translation>
    </message>
    <message>
        <location filename="../src/HdrWizard/EditingTools.ui" line="1249"/>
        <source>&lt;html&gt;&lt;head&gt;&lt;meta name=&quot;qrichtext&quot; content=&quot;1&quot; /&gt;&lt;style type=&quot;text/css&quot;&gt;
p, li { white-space: pre-wrap; }
&lt;/style&gt;&lt;/head&gt;&lt;body style=&quot; font-family:'Sans Serif'; font-size:9pt; font-weight:400; font-style:normal; text-decoration:none;&quot;&gt;
&lt;p style=&quot; margin-top:0px; margin-bottom:0px; margin-left:0px; margin-right:0px; -qt-block-indent:0; text-indent:0px;&quot;&gt;Shift values for the currently selected editable image&lt;/p&gt;&lt;/body&gt;&lt;/html&gt;</source>
        <translation>&lt;html&gt;&lt;head&gt;&lt;meta name=&quot;qrichtext&quot; content=&quot;1&quot; /&gt;&lt;style type=&quot;text/css&quot;&gt;
p, li { white-space: pre-wrap; }
&lt;/style&gt;&lt;/head&gt;&lt;body style=&quot; font-family:&apos;Sans Serif&apos;; font-size:9pt; font-weight:400; font-style:normal; text-decoration:none;&quot;&gt;
&lt;p style=&quot; margin-top:0px; margin-bottom:0px; margin-left:0px; margin-right:0px; -qt-block-indent:0; text-indent:0px;&quot;&gt;Значения смещения выбранного редактируемого снимка&lt;/p&gt;&lt;/body&gt;&lt;/html&gt;</translation>
    </message>
    <message>
        <location filename="../src/HdrWizard/EditingTools.ui" line="1255"/>
        <source>&lt;html&gt;&lt;head&gt;&lt;meta name=&quot;qrichtext&quot; content=&quot;1&quot; /&gt;&lt;style type=&quot;text/css&quot;&gt;
p, li { white-space: pre-wrap; }
&lt;/style&gt;&lt;/head&gt;&lt;body style=&quot; font-family:'Sans Serif'; font-size:9pt; font-weight:400; font-style:normal; text-decoration:none;&quot;&gt;
&lt;p style=&quot; margin-top:0px; margin-bottom:0px; margin-left:0px; margin-right:0px; -qt-block-indent:0; text-indent:0px;&quot;&gt;Here the user can view and set the shift values for the currently selected editable image&lt;/p&gt;&lt;/body&gt;&lt;/html&gt;</source>
        <translation>&lt;html&gt;&lt;head&gt;&lt;meta name=&quot;qrichtext&quot; content=&quot;1&quot; /&gt;&lt;style type=&quot;text/css&quot;&gt;
p, li { white-space: pre-wrap; }
&lt;/style&gt;&lt;/head&gt;&lt;body style=&quot; font-family:&apos;Sans Serif&apos;; font-size:9pt; font-weight:400; font-style:normal; text-decoration:none;&quot;&gt;
&lt;p style=&quot; margin-top:0px; margin-bottom:0px; margin-left:0px; margin-right:0px; -qt-block-indent:0; text-indent:0px;&quot;&gt;ЗДесь вы можете просматривать и указывать значения смещения для выбранного редактируемого снимка&lt;/p&gt;&lt;/body&gt;&lt;/html&gt;</translation>
    </message>
    <message>
        <location filename="../src/HdrWizard/EditingTools.ui" line="1261"/>
        <source>Shift values for editable image</source>
        <translation>Смещение двигаемых снимков</translation>
    </message>
    <message>
        <location filename="../src/HdrWizard/EditingTools.ui" line="1281"/>
        <source>Reset the shift values for the currently selected movable image</source>
        <translation>Отказаться от указанного смещения активного двигаемого снимка</translation>
    </message>
    <message>
        <location filename="../src/HdrWizard/EditingTools.ui" line="1284"/>
        <source>&amp;Reset</source>
        <translation>С&amp;бросить</translation>
    </message>
    <message>
        <location filename="../src/HdrWizard/EditingTools.ui" line="1291"/>
        <source>Reset the shift values for all the images</source>
        <translation>Отказаться от указанного смещения всех двигаемых снимков</translation>
    </message>
    <message>
        <location filename="../src/HdrWizard/EditingTools.ui" line="1294"/>
        <source>Reset &amp;All</source>
        <translation>Сбросить &amp;все</translation>
    </message>
    <message>
        <location filename="../src/HdrWizard/EditingTools.ui" line="1324"/>
        <source>&amp;Horizontal:</source>
        <translation>По &amp;горизонтали:</translation>
    </message>
    <message>
        <location filename="../src/HdrWizard/EditingTools.ui" line="1337"/>
        <source>&amp;Vertical:</source>
        <translation>По &amp;вертикали:</translation>
    </message>
    <message>
        <location filename="../src/HdrWizard/EditingTools.ui" line="1350"/>
        <source>Insert an horizontal shift value for the currently selected movable image</source>
        <translation>Ввести значение горизонтального смещения текущего двигаемого снимка</translation>
    </message>
    <message>
        <location filename="../src/HdrWizard/EditingTools.ui" line="1366"/>
        <source>Insert a vertical shift value for the currently selected movable image</source>
        <translation>Ввести значение вертикального смещения текущего двигаемого снимка</translation>
    </message>
    <message>
        <location filename="../src/HdrWizard/EditingTools.ui" line="1392"/>
        <source>Move up of 1 pixel the currently selected movable image</source>
        <translation>Сместить текущий двигаемый снимок на 1 пиксел вверх</translation>
    </message>
    <message>
        <location filename="../src/HdrWizard/EditingTools.ui" line="1405"/>
        <source>Move down of 1 pixel the currently selected movable image</source>
        <translation>Сместить текущий двигаемый снимок на 1 пиксел вниз</translation>
    </message>
    <message>
        <location filename="../src/HdrWizard/EditingTools.ui" line="1418"/>
        <source>Move right of 1 pixel the currently selected movable image</source>
        <translation>Сместить текущий двигаемый снимок на 1 пиксел вправо</translation>
    </message>
    <message>
        <location filename="../src/HdrWizard/EditingTools.ui" line="1431"/>
        <source>Move left of 1 pixel the currently selected movable image</source>
        <translation>Сместить текущий двигаемый снимок на 1 пиксел влево</translation>
    </message>
    <message>
        <location filename="../src/HdrWizard/EditingTools.ui" line="1455"/>
        <source>Histogram</source>
        <translation>Гистограмма</translation>
    </message>
    <message>
        <location filename="../src/HdrWizard/EditingTools.ui" line="1481"/>
        <source>Get information about the graphical elements</source>
        <translation>Получить информацию о графических элементах  окна</translation>
    </message>
    <message>
        <location filename="../src/HdrWizard/EditingTools.ui" line="1484"/>
        <source>&amp;What&apos;s this?</source>
        <translation>&amp;Что это?</translation>
    </message>
    <message>
        <location filename="../src/HdrWizard/EditingTools.ui" line="1497"/>
        <source>Shift+F1</source>
        <translation>Shift+F1</translation>
    </message>
    <message>
        <location filename="../src/HdrWizard/EditingTools.ui" line="1517"/>
        <source>&amp;Next &gt;</source>
        <translation>&amp;Вперед &gt;</translation>
    </message>
    <message>
        <location filename="../src/HdrWizard/EditingTools.ui" line="1527"/>
        <source>&amp;Cancel</source>
        <translation>О&amp;тменить</translation>
    </message>
</context>
<context>
    <name>FitsImporter</name>
    <message>
        <location filename="../src/UI/FitsImporter.ui" line="14"/>
        <source>Import FITS files</source>
        <translation>Импортировать файлы FITS</translation>
    </message>
    <message>
        <location filename="../src/UI/FitsImporter.ui" line="22"/>
        <source>Setup files</source>
        <translation type="unfinished"/>
    </message>
    <message>
        <location filename="../src/UI/FitsImporter.ui" line="25"/>
        <source>Select the different files for the channels. Optionally, they can be aligned.</source>
        <translation type="unfinished"/>
    </message>
    <message>
        <location filename="../src/UI/FitsImporter.ui" line="41"/>
        <source>H-alpha (optional)</source>
        <translation>H-alpha (не обязательно)</translation>
    </message>
    <message>
        <location filename="../src/UI/FitsImporter.ui" line="55"/>
        <location filename="../src/UI/FitsImporter.ui" line="80"/>
        <location filename="../src/UI/FitsImporter.ui" line="91"/>
        <location filename="../src/UI/FitsImporter.ui" line="116"/>
        <location filename="../src/UI/FitsImporter.ui" line="302"/>
        <source>Select...</source>
        <translation>Выбрать...</translation>
    </message>
    <message>
        <location filename="../src/UI/FitsImporter.ui" line="73"/>
        <source>Channel 1 (Red)</source>
        <translation>Канал 1 (красный)</translation>
    </message>
    <message>
        <location filename="../src/UI/FitsImporter.ui" line="102"/>
        <source>Luminosity (optional)</source>
        <translation>Светлота (не обязательно)</translation>
    </message>
    <message>
        <location filename="../src/UI/FitsImporter.ui" line="109"/>
        <source>Channel 2 (Green)</source>
        <translation>Канал 2 (зелёный)</translation>
    </message>
    <message>
        <location filename="../src/UI/FitsImporter.ui" line="134"/>
        <source>Channel 3 (Blue)</source>
        <translation>Канал 3 (синий)</translation>
    </message>
    <message>
        <location filename="../src/UI/FitsImporter.ui" line="169"/>
        <source>&lt;html&gt;&lt;head/&gt;&lt;body&gt;&lt;p&gt;Rotate selected image 180Â°&lt;/p&gt;&lt;/body&gt;&lt;/html&gt;</source>
        <translation type="unfinished"/>
    </message>
    <message>
        <location filename="../src/UI/FitsImporter.ui" line="172"/>
        <source>Rotate</source>
        <translation>Повернуть</translation>
    </message>
    <message>
        <location filename="../src/UI/FitsImporter.ui" line="199"/>
        <source>Reset</source>
        <translation>Сбросить</translation>
    </message>
    <message>
        <location filename="../src/UI/FitsImporter.ui" line="209"/>
        <source>Load Previews</source>
        <translation type="unfinished"/>
    </message>
    <message>
        <location filename="../src/UI/FitsImporter.ui" line="222"/>
        <source>Ctrl+R</source>
        <translation>Ctrl+R</translation>
    </message>
    <message>
        <location filename="../src/UI/FitsImporter.ui" line="235"/>
        <source>Shows a larger preview of selected image</source>
        <translation type="unfinished"/>
    </message>
    <message>
        <location filename="../src/UI/FitsImporter.ui" line="238"/>
        <location filename="../src/UI/FitsImporter.ui" line="472"/>
        <location filename="../src/UI/FitsImporter.ui" line="543"/>
        <source>Preview</source>
        <translation>Предварительный просмотр</translation>
    </message>
    <message>
        <location filename="../src/UI/FitsImporter.ui" line="278"/>
        <source>Previews</source>
        <translation>Предварительный просмотр</translation>
    </message>
    <message>
        <location filename="../src/UI/FitsImporter.ui" line="316"/>
        <location filename="../src/UI/FitsImporter.ui" line="423"/>
        <source>Alignment</source>
        <translation>Выравнивание</translation>
    </message>
    <message>
        <location filename="../src/UI/FitsImporter.ui" line="342"/>
        <source>Auto-crop</source>
        <translation>Автокадрирование</translation>
    </message>
    <message>
        <location filename="../src/UI/FitsImporter.ui" line="352"/>
        <source>MTB</source>
        <translation>MTB</translation>
    </message>
    <message>
        <location filename="../src/UI/FitsImporter.ui" line="362"/>
        <source>Hugin&apos;s align_image_stack</source>
        <translation>align_image_stack из hugin</translation>
    </message>
    <message>
        <location filename="../src/UI/FitsImporter.ui" line="397"/>
        <source>&amp;Autoalign images</source>
        <translation>А&amp;втоматически выровнять снимки</translation>
    </message>
    <message>
        <location filename="../src/UI/FitsImporter.ui" line="426"/>
        <source>The alignment of the input files is in progress. Please be patient!</source>
        <translation type="unfinished"/>
    </message>
    <message>
        <location filename="../src/UI/FitsImporter.ui" line="442"/>
        <source>Progress:</source>
        <translation>Продвижение:</translation>
    </message>
    <message>
        <location filename="../src/UI/FitsImporter.ui" line="455"/>
        <source>Messages</source>
        <translation>Сообщения</translation>
    </message>
    <message>
        <location filename="../src/UI/FitsImporter.ui" line="475"/>
        <source>Please fine-tune the color part of the channels.</source>
        <translation type="unfinished"/>
    </message>
    <message>
        <location filename="../src/UI/FitsImporter.ui" line="484"/>
        <source>Blue</source>
        <translation>Синий</translation>
    </message>
    <message>
        <location filename="../src/UI/FitsImporter.ui" line="520"/>
        <source>Green</source>
        <translation>Зелёный</translation>
    </message>
    <message>
        <location filename="../src/UI/FitsImporter.ui" line="602"/>
        <source>Red</source>
        <translation>Красный</translation>
    </message>
    <message>
        <location filename="../src/UI/FitsImporter.cpp" line="125"/>
        <source>Load one FITS image...</source>
        <translation>Загрузить одно изображение FITS...</translation>
    </message>
    <message>
        <location filename="../src/UI/FitsImporter.cpp" line="228"/>
        <source>Cannot load FITS image %1</source>
        <translation>Невозможно загрузить изображение FITS %1</translation>
    </message>
    <message>
        <location filename="../src/UI/FitsImporter.cpp" line="247"/>
        <source>FITS images have different size</source>
        <translation>Изображения FITS разного размера</translation>
    </message>
    <message>
        <location filename="../src/UI/FitsImporter.cpp" line="439"/>
        <source>align_image_stack exited with exit code %1</source>
        <translation>align_image_stack завершился с кодом выхода %1</translation>
    </message>
    <message>
        <location filename="../src/UI/FitsImporter.cpp" line="454"/>
        <source>align_image_stack failed with error</source>
        <translation>align_image_stack завершился с ошибкой</translation>
    </message>
</context>
<context>
    <name>GenericViewer</name>
    <message>
        <location filename="../src/Viewers/GenericViewer.cpp" line="105"/>
        <source>Pan the image to a region</source>
        <translation>Перемещение по изображению</translation>
    </message>
</context>
<context>
    <name>HdrCreationManager</name>
    <message>
        <location filename="../src/HdrWizard/HdrCreationManager.cpp" line="174"/>
        <source>HdrCreationManager::loadFilesDone(): The images have different size.</source>
        <translation>HdrCreationManager::loadFilesDone(): Изображения разного размера.</translation>
    </message>
</context>
<context>
    <name>HdrViewer</name>
    <message>
        <location filename="../src/Viewers/HdrViewer.cpp" line="110"/>
        <source>&amp;Mapping:</source>
        <translation>&amp;Соответствие:</translation>
    </message>
    <message>
        <location filename="../src/Viewers/HdrViewer.cpp" line="111"/>
        <source>Histogram:</source>
        <translation>Гистограмма:</translation>
    </message>
    <message>
        <location filename="../src/Viewers/HdrViewer.cpp" line="117"/>
        <source>Linear</source>
        <translation>Линейное</translation>
    </message>
    <message>
        <location filename="../src/Viewers/HdrViewer.cpp" line="118"/>
        <source>Gamma 1.4</source>
        <translation>Гамма 1.4</translation>
    </message>
    <message>
        <location filename="../src/Viewers/HdrViewer.cpp" line="119"/>
        <source>Gamma 1.8</source>
        <translation>Гамма 1.8</translation>
    </message>
    <message>
        <location filename="../src/Viewers/HdrViewer.cpp" line="120"/>
        <source>Gamma 2.2</source>
        <translation>Гамма 2.2</translation>
    </message>
    <message>
        <location filename="../src/Viewers/HdrViewer.cpp" line="121"/>
        <source>Gamma 2.6</source>
        <translation>Гамма 2.6</translation>
    </message>
    <message>
        <location filename="../src/Viewers/HdrViewer.cpp" line="122"/>
        <source>Logarithmic</source>
        <translation>Логарифмическое</translation>
    </message>
</context>
<context>
    <name>HdrWizard</name>
    <message>
        <location filename="../src/HdrWizard/HdrWizard.ui" line="14"/>
        <source>HDR Creation Wizard</source>
        <translation>Мастер создания HDR</translation>
    </message>
    <message>
        <location filename="../src/HdrWizard/HdrWizard.ui" line="48"/>
        <source>[1/2] Load Input Images</source>
        <translation>[1/2] Загрузка исходных снимков</translation>
    </message>
    <message>
        <location filename="../src/HdrWizard/HdrWizard.ui" line="80"/>
        <source>Currently Loaded &amp;Files</source>
        <translation>&amp;Загруженные снимки</translation>
    </message>
    <message>
        <location filename="../src/HdrWizard/HdrWizard.ui" line="176"/>
        <source>Add Images</source>
        <translation>Добавить изображения</translation>
    </message>
    <message>
        <location filename="../src/HdrWizard/HdrWizard.ui" line="196"/>
        <source>Remove Selected Image</source>
        <translation>Удалить выбранное изображение</translation>
    </message>
    <message>
        <location filename="../src/HdrWizard/HdrWizard.ui" line="216"/>
        <source>Clear List</source>
        <translation>Очистить список</translation>
    </message>
    <message>
        <location filename="../src/HdrWizard/HdrWizard.ui" line="244"/>
        <source>Preview</source>
        <translation>Предварительный просмотр</translation>
    </message>
    <message>
        <location filename="../src/HdrWizard/HdrWizard.ui" line="303"/>
        <source>Selected Image &amp;Exposure</source>
        <translation>Э&amp;кспозиция выбранного снимка</translation>
    </message>
    <message>
        <location filename="../src/HdrWizard/HdrWizard.ui" line="315"/>
        <source>EV:</source>
        <translation>EV:</translation>
    </message>
    <message>
        <location filename="../src/HdrWizard/HdrWizard.ui" line="393"/>
        <source>Alignment</source>
        <translation>Выравнивание</translation>
    </message>
    <message>
        <location filename="../src/HdrWizard/HdrWizard.ui" line="410"/>
        <source>MTB</source>
        <translation>MTB</translation>
    </message>
    <message>
        <location filename="../src/HdrWizard/HdrWizard.ui" line="426"/>
        <source>&amp;Autoalign images</source>
        <translation>А&amp;втоматически выровнять снимки</translation>
    </message>
    <message>
        <location filename="../src/HdrWizard/HdrWizard.ui" line="436"/>
        <source>Hugin&apos;s align_image_stack</source>
        <translation>align_image_stack из hugin</translation>
    </message>
    <message>
        <location filename="../src/HdrWizard/HdrWizard.ui" line="455"/>
        <source>Auto-crop</source>
        <translation>Автокадрирование</translation>
    </message>
    <message>
        <location filename="../src/HdrWizard/HdrWizard.ui" line="486"/>
        <source>Anti-ghosting</source>
        <translation>Антипризрак</translation>
    </message>
    <message>
        <location filename="../src/HdrWizard/HdrWizard.ui" line="497"/>
        <source>Threshold</source>
        <translation>Порог</translation>
    </message>
    <message>
        <location filename="../src/HdrWizard/HdrWizard.ui" line="507"/>
        <source>&lt;html&gt;&lt;head/&gt;&lt;body&gt;&lt;p&gt;Threshold used by auto anti-ghosting algorithm. A lower threshold means a more aggressive processing but that can lower the final dynamic range.&lt;/p&gt;&lt;/body&gt;&lt;/html&gt;</source>
        <translation>&lt;html&gt;&lt;head/&gt;&lt;body&gt;&lt;p&gt;Порог, используемый алгоритмом удаления «призраков». Более низкий порог означает более агрессивную обработку, но может сузить окончательный динамический диапазон.&lt;/p&gt;&lt;/body&gt;&lt;/html&gt;</translation>
    </message>
    <message>
        <location filename="../src/HdrWizard/HdrWizard.ui" line="535"/>
        <source>&lt;html&gt;&lt;head/&gt;&lt;body&gt;&lt;p&gt;Threshold used by auto anti-ghosting algorithm. A lower threshold means a more aggressive processing but that can lower the final dynamic range. Use the &amp;quot;Recompute&amp;quot; button to see the actual patches coverage and adjust the threshold accordingly&lt;/p&gt;&lt;/body&gt;&lt;/html&gt;</source>
        <translation>&lt;html&gt;&lt;head/&gt;&lt;body&gt;&lt;p&gt;Порог, используемый алгоритмом удаления «призраков». Более низкий порог означает более агрессивную обработку, но может сузить окончательный динамический диапазон. Используйте кнопку «Пересчитать», чтобы увидеть текущее покрытие заплатами и соответствующим образом подстроить порог.&lt;/p&gt;&lt;/body&gt;&lt;/html&gt;</translation>
    </message>
    <message>
        <location filename="../src/HdrWizard/HdrWizard.ui" line="554"/>
        <source>Enable the auto anti-ghosting algorithm (by O. Gallo and others)</source>
        <translation>Включить алгоритм автоматического удаления «призраков» (по O. Gallo с соавторами)</translation>
    </message>
    <message>
        <location filename="../src/HdrWizard/HdrWizard.ui" line="557"/>
        <source>Auto anti-ghosting</source>
        <translation>Автоматический антипризрак</translation>
    </message>
    <message>
        <location filename="../src/HdrWizard/HdrWizard.ui" line="606"/>
        <source>Enable this option for manual alignment or manual Anti-Ghosting. It&apos;s intended for users which a strong knowledge of the different HDR creation steps!</source>
        <translation type="unfinished"/>
    </message>
    <message>
        <location filename="../src/HdrWizard/HdrWizard.ui" line="609"/>
        <source>Advanced Editing Tools</source>
        <translation type="unfinished"/>
    </message>
    <message>
        <location filename="../src/HdrWizard/HdrWizard.ui" line="636"/>
        <source>&lt;!DOCTYPE HTML PUBLIC &quot;-//W3C//DTD HTML 4.0//EN&quot; &quot;http://www.w3.org/TR/REC-html40/strict.dtd&quot;&gt;
&lt;html&gt;&lt;head&gt;&lt;meta name=&quot;qrichtext&quot; content=&quot;1&quot; /&gt;&lt;style type=&quot;text/css&quot;&gt;
p, li { white-space: pre-wrap; }
&lt;/style&gt;&lt;/head&gt;&lt;body style=&quot; font-family:'Sans Serif'; font-size:10pt; font-weight:400; font-style:normal;&quot;&gt;
&lt;p align=&quot;center&quot; style=&quot; margin-top:0px; margin-bottom:0px; margin-left:0px; margin-right:0px; -qt-block-indent:0; text-indent:0px;&quot;&gt;&lt;span style=&quot; font-size:12pt; font-weight:600;&quot;&gt;Start loading a set of images with different exposure&lt;/span&gt;&lt;/p&gt;&lt;/body&gt;&lt;/html&gt;</source>
        <translation>&lt;!DOCTYPE HTML PUBLIC &quot;-//W3C//DTD HTML 4.0//EN&quot; &quot;http://www.w3.org/TR/REC-html40/strict.dtd&quot;&gt;
&lt;html&gt;&lt;head&gt;&lt;meta name=&quot;qrichtext&quot; content=&quot;1&quot; /&gt;&lt;style type=&quot;text/css&quot;&gt;
p, li { white-space: pre-wrap; }
&lt;/style&gt;&lt;/head&gt;&lt;body style=&quot; font-family:&apos;Sans Serif&apos;; font-size:10pt; font-weight:400; font-style:normal;&quot;&gt;
&lt;p align=&quot;center&quot; style=&quot; margin-top:0px; margin-bottom:0px; margin-left:0px; margin-right:0px; -qt-block-indent:0; text-indent:0px;&quot;&gt;&lt;span style=&quot; font-size:12pt; font-weight:600;&quot;&gt;Загрузите снимки с разными экспозициями&lt;/span&gt;&lt;/p&gt;&lt;/body&gt;&lt;/html&gt;</translation>
    </message>
    <message>
        <location filename="../src/HdrWizard/HdrWizard.ui" line="656"/>
        <source>[2/2] Choose Settings for HDR Creation</source>
        <translation>[2/2] Выберите параметры создаваемого HDR-снимка</translation>
    </message>
    <message>
        <location filename="../src/HdrWizard/HdrWizard.ui" line="665"/>
        <source>Profile</source>
        <translation>Профиль</translation>
    </message>
    <message>
        <location filename="../src/HdrWizard/HdrWizard.ui" line="684"/>
        <source>&lt;!DOCTYPE HTML PUBLIC &quot;-//W3C//DTD HTML 4.0//EN&quot; &quot;http://www.w3.org/TR/REC-html40/strict.dtd&quot;&gt;
&lt;html&gt;&lt;head&gt;&lt;meta name=&quot;qrichtext&quot; content=&quot;1&quot; /&gt;&lt;style type=&quot;text/css&quot;&gt;
p, li { white-space: pre-wrap; }
&lt;/style&gt;&lt;/head&gt;&lt;body style=&quot; font-family:'DejaVu Sans'; font-size:9pt; font-weight:400; font-style:normal;&quot;&gt;
&lt;p style=&quot; margin-top:0px; margin-bottom:0px; margin-left:0px; margin-right:0px; -qt-block-indent:0; text-indent:0px;&quot;&gt;&lt;span style=&quot; font-family:&apos;Sans Serif&apos;;&quot;&gt;The first predefined profile in the list usually leads to best results. Change it only if the resulting HDR image is not good enough.&lt;/span&gt;&lt;/p&gt;&lt;/body&gt;&lt;/html&gt;</source>
        <translation>&lt;!DOCTYPE HTML PUBLIC &quot;-//W3C//DTD HTML 4.0//EN&quot; &quot;http://www.w3.org/TR/REC-html40/strict.dtd&quot;&gt;
&lt;html&gt;&lt;head&gt;&lt;meta name=&quot;qrichtext&quot; content=&quot;1&quot; /&gt;&lt;style type=&quot;text/css&quot;&gt;
p, li { white-space: pre-wrap; }
&lt;/style&gt;&lt;/head&gt;&lt;body style=&quot; font-family:&apos;DejaVu Sans&apos;; font-size:9pt; font-weight:400; font-style:normal;&quot;&gt;
&lt;p style=&quot; margin-top:0px; margin-bottom:0px; margin-left:0px; margin-right:0px; -qt-block-indent:0; text-indent:0px;&quot;&gt;&lt;span style=&quot; font-family:&apos;Sans Serif&apos;;&quot;&gt;Первый из них как правило дает наилучшие результаты. Не используйте его только в тех случаях, когда получаемый HDR-снимок недостаточно хорош.&lt;/span&gt;&lt;/p&gt;&lt;/body&gt;&lt;/html&gt;</translation>
    </message>
    <message>
        <location filename="../src/HdrWizard/HdrWizard.ui" line="692"/>
        <source>Profile 1</source>
        <translation>Профиль 1</translation>
    </message>
    <message>
        <location filename="../src/HdrWizard/HdrWizard.ui" line="697"/>
        <source>Profile 2</source>
        <translation>Профиль 2</translation>
    </message>
    <message>
        <location filename="../src/HdrWizard/HdrWizard.ui" line="702"/>
        <source>Profile 3</source>
        <translation>Профиль 3</translation>
    </message>
    <message>
        <location filename="../src/HdrWizard/HdrWizard.ui" line="707"/>
        <source>Profile 4</source>
        <translation>Профиль 4</translation>
    </message>
    <message>
        <location filename="../src/HdrWizard/HdrWizard.ui" line="712"/>
        <source>Profile 5</source>
        <translation>Профиль 5</translation>
    </message>
    <message>
        <location filename="../src/HdrWizard/HdrWizard.ui" line="717"/>
        <source>Profile 6</source>
        <translation>Профиль 6</translation>
    </message>
    <message>
        <location filename="../src/HdrWizard/HdrWizard.ui" line="725"/>
        <source>Use this only if the default profiles above do not yield good results</source>
        <translation>Использовать только если готовые профили не дают достаточно высокого качества</translation>
    </message>
    <message>
        <location filename="../src/HdrWizard/HdrWizard.ui" line="728"/>
        <source>Use Custom Configuration</source>
        <translation>Использовать пользовательскую конфигурацию</translation>
    </message>
    <message>
        <location filename="../src/HdrWizard/HdrWizard.ui" line="741"/>
        <source>HDR Creation Model</source>
        <translation type="unfinished"/>
    </message>
    <message>
        <location filename="../src/HdrWizard/HdrWizard.ui" line="758"/>
        <source>Debevec</source>
        <translation>Дебевек</translation>
    </message>
    <message>
        <location filename="../src/HdrWizard/HdrWizard.ui" line="763"/>
        <source>Robertson (Simple)</source>
        <translation type="unfinished"/>
    </message>
    <message>
        <location filename="../src/HdrWizard/HdrWizard.ui" line="768"/>
        <source>Robertson (Response Recovery)</source>
        <translation type="unfinished"/>
    </message>
    <message>
        <location filename="../src/HdrWizard/HdrWizard.ui" line="779"/>
        <source>Weighting Function</source>
        <translation type="unfinished"/>
    </message>
    <message>
        <location filename="../src/HdrWizard/HdrWizard.ui" line="799"/>
        <source>Triangular</source>
        <translation>Треугольная</translation>
    </message>
    <message>
        <location filename="../src/HdrWizard/HdrWizard.ui" line="804"/>
        <source>Gaussian</source>
        <translation>Гауссова</translation>
    </message>
    <message>
        <location filename="../src/HdrWizard/HdrWizard.ui" line="809"/>
        <source>Plateau</source>
        <translation>Плато</translation>
    </message>
    <message>
        <location filename="../src/HdrWizard/HdrWizard.ui" line="814"/>
        <source>Flat</source>
        <translation type="unfinished"/>
    </message>
    <message>
        <location filename="../src/HdrWizard/HdrWizard.ui" line="825"/>
        <source>Response Curve</source>
        <translation type="unfinished"/>
    </message>
    <message>
        <location filename="../src/HdrWizard/HdrWizard.ui" line="848"/>
        <source>Linear</source>
        <translation>Линейная</translation>
    </message>
    <message>
        <location filename="../src/HdrWizard/HdrWizard.ui" line="853"/>
        <source>Gamma</source>
        <translation>Гамма</translation>
    </message>
    <message>
        <location filename="../src/HdrWizard/HdrWizard.ui" line="858"/>
        <source>Log</source>
        <translation>Логарифмическая</translation>
    </message>
    <message>
        <location filename="../src/HdrWizard/HdrWizard.ui" line="863"/>
        <source>sRGB</source>
        <translation>sRGB</translation>
    </message>
    <message>
        <location filename="../src/HdrWizard/HdrWizard.ui" line="868"/>
        <source>Custom</source>
        <translation type="unfinished"/>
    </message>
    <message>
        <location filename="../src/HdrWizard/HdrWizard.ui" line="879"/>
        <source>Response Curve Input File</source>
        <translation type="unfinished"/>
    </message>
    <message>
        <location filename="../src/HdrWizard/HdrWizard.ui" line="908"/>
        <source>Response Curve Output File</source>
        <translation type="unfinished"/>
    </message>
    <message>
        <location filename="../src/HdrWizard/HdrWizard.ui" line="939"/>
        <source>Save As...</source>
        <translation>Сохранить как...</translation>
    </message>
    <message>
        <location filename="../src/HdrWizard/HdrWizard.ui" line="951"/>
        <source>Save Settings</source>
        <translation>Сохранить настройки</translation>
    </message>
    <message>
        <location filename="../src/HdrWizard/HdrWizard.ui" line="1012"/>
        <source>&amp;Next &gt;</source>
        <translation>&amp;Вперед &gt;</translation>
    </message>
    <message>
        <location filename="../src/HdrWizard/HdrWizard.ui" line="1019"/>
        <source>&amp;Cancel</source>
        <translation>О&amp;тменить</translation>
    </message>
    <message>
        <location filename="../src/HdrWizard/HdrWizard.cpp" line="128"/>
        <source>Image Filename</source>
        <translation>Имя файла снимка</translation>
    </message>
    <message>
        <location filename="../src/HdrWizard/HdrWizard.cpp" line="128"/>
        <source>Exposure</source>
        <translation>Экспозиция</translation>
    </message>
    <message>
        <location filename="../src/HdrWizard/HdrWizard.cpp" line="267"/>
        <source>All formats (*.jpeg *.jpg *.tiff *.tif *.crw *.cr2 *.nef *.dng *.mrw *.orf *.kdc *.dcr *.arw *.raf *.ptx *.pef *.x3f *.raw *.sr2 *.rw2 *.3fr *.mef *.mos *.erf *.nrw *.srw</source>
        <translation>Все форматы (*.jpeg *.jpg *.tiff *.tif *.crw *.cr2 *.nef *.dng *.mrw *.orf *.kdc *.dcr *.arw *.raf *.ptx *.pef *.x3f *.raw *.sr2 *.rw2 *.3fr *.mef *.mos *.erf *.nrw *.srw</translation>
    </message>
    <message>
        <location filename="../src/HdrWizard/HdrWizard.cpp" line="268"/>
        <source>*.JPEG *.JPG *.TIFF *.TIF *.CRW *.CR2 *.NEF *.DNG *.MRW *.ORF *.KDC *.DCR *.ARW *.RAF *.PTX *.PEF *.X3F *.RAW *.SR2 *.RW2 *.3FR *.MEF *.MOS *.ERF *.NRW *.SRW);;</source>
        <translation>*.JPEG *.JPG *.TIFF *.TIF *.CRW *.CR2 *.NEF *.DNG *.MRW *.ORF *.KDC *.DCR *.ARW *.RAF *.PTX *.PEF *.X3F *.RAW *.SR2 *.RW2 *.3FR *.MEF *.MOS *.ERF *.NRW *.SRW);;</translation>
    </message>
    <message>
        <location filename="../src/HdrWizard/HdrWizard.cpp" line="269"/>
        <source>JPEG (*.jpeg *.jpg *.JPEG *.JPG);;</source>
        <translation>Файлы JPEG (*.jpeg *.jpg *.JPEG *.JPG);;</translation>
    </message>
    <message>
        <location filename="../src/HdrWizard/HdrWizard.cpp" line="270"/>
        <source>TIFF Images (*.tiff *.tif *.TIFF *.TIF);;</source>
        <translation>Файлы TIFF (*.tiff *.tif *.TIFF *.TIF);;</translation>
    </message>
    <message>
        <location filename="../src/HdrWizard/HdrWizard.cpp" line="271"/>
        <source>RAW Images (*.crw *.cr2 *.nef *.dng *.mrw *.orf *.kdc *.dcr *.arw *.raf *.ptx *.pef *.x3f *.raw *.sr2 *.rw2 *.3fr *.mef *.mos *.erf *.nrw *.srw</source>
        <translation>RAW-изображения (*.crw *.cr2 *.nef *.dng *.mrw *.orf *.kdc *.dcr *.arw *.raf *.ptx *.pef *.x3f *.raw *.sr2 *.rw2 *.3fr *.mef *.mos *.erf *.nrw *.srw</translation>
    </message>
    <message>
        <location filename="../src/HdrWizard/HdrWizard.cpp" line="272"/>
        <source>*.CRW *.CR2 *.NEF *.DNG *.MRW *.ORF *.KDC *.DCR *.ARW *.RAF *.PTX *.PEF *.X3F *.RAW *.SR2 *.RW2 *.3FR *.MEF *.MOS *.ERF *.NRW *.SRW)</source>
        <translation>*.CRW *.CR2 *.NEF *.DNG *.MRW *.ORF *.KDC *.DCR *.ARW *.RAF *.PTX *.PEF *.X3F *.RAW *.SR2 *.RW2 *.3FR *.MEF *.MOS *.ERF *.NRW *.SRW)</translation>
    </message>
    <message>
        <location filename="../src/HdrWizard/HdrWizard.cpp" line="274"/>
        <source>Select the input images</source>
        <translation>Выберите исходные снимки</translation>
    </message>
    <message>
        <location filename="../src/HdrWizard/HdrWizard.cpp" line="318"/>
        <source>Unknown</source>
        <translation>Неизвестно</translation>
    </message>
    <message>
        <location filename="../src/HdrWizard/HdrWizard.cpp" line="511"/>
        <source>Loading...</source>
        <translation>Загрузка...</translation>
    </message>
    <message>
        <location filename="../src/HdrWizard/HdrWizard.cpp" line="577"/>
        <source>&lt;font color=&quot;#FF0000&quot;&gt;&lt;h3&gt;&lt;b&gt;WARNING:&lt;/b&gt;&lt;/h3&gt;&lt;/font&gt; Luminance HDR was not able to find the relevant &lt;b&gt;EXIF&lt;/b&gt; tags for the following images:&lt;ul&gt;</source>
        <translation type="unfinished"/>
    </message>
    <message>
        <location filename="../src/HdrWizard/HdrWizard.cpp" line="588"/>
        <source>&lt;/ul&gt;&lt;hr&gt;You can still proceed creating an Hdr. To do so you have to insert &lt;b&gt;manually&lt;/b&gt; the EV (exposure values) or stop difference values.&lt;hr&gt;If you want Luminance HDR to do this &lt;b&gt;automatically&lt;/b&gt;, you have to load images that have at least the following exif data: &lt;ul&gt;&lt;li&gt;Exposure Bias&lt;/li&gt;&lt;/ul&gt;&lt;hr&gt;&lt;b&gt;HINT:&lt;/b&gt; Losing EXIF data usually happens when you preprocess your pictures.&lt;br&gt;You can perform a &lt;b&gt;one-to-one copy of the exif data&lt;/b&gt; between two sets of images via the &lt;b&gt;Tools-&gt;Copy Exif Data...&lt;/b&gt; menu item.</source>
        <translation type="unfinished"/>
    </message>
    <message>
        <location filename="../src/HdrWizard/HdrWizard.cpp" line="599"/>
        <source>EXIF data not found</source>
        <translation>Данные Exif не найдены</translation>
    </message>
    <message>
        <location filename="../src/HdrWizard/HdrWizard.cpp" line="609"/>
        <source>&lt;center&gt;&lt;font color=&quot;#008400&quot;&gt;&lt;h3&gt;&lt;b&gt;Images Loaded.&lt;/b&gt;&lt;/h3&gt;&lt;/font&gt;&lt;/center&gt;</source>
        <translation>&lt;center&gt;&lt;font color=&quot;#008400&quot;&gt;&lt;h3&gt;&lt;b&gt;Снимки загружены.&lt;/b&gt;&lt;/h3&gt;&lt;/font&gt;&lt;/center&gt;</translation>
    </message>
    <message>
        <location filename="../src/HdrWizard/HdrWizard.cpp" line="614"/>
        <location filename="../src/HdrWizard/HdrWizard.cpp" line="1093"/>
        <source>&lt;center&gt;&lt;h3&gt;&lt;b&gt;To proceed you need to manually set the exposure values.&lt;br&gt;&lt;font color=&quot;#FF0000&quot;&gt;%1&lt;/font&gt; values still required.&lt;/b&gt;&lt;/h3&gt;&lt;/center&gt;</source>
        <translation>&lt;center&gt;&lt;h3&gt;&lt;b&gt;Для продолжения необходимо вручную указать экспозицию каждого исходного снимка.&lt;br&gt;Не указано значений: &lt;font color=&quot;#FF0000&quot;&gt;%1&lt;/font&gt;.&lt;/b&gt;&lt;/h3&gt;&lt;/center&gt;</translation>
    </message>
    <message>
        <location filename="../src/HdrWizard/HdrWizard.cpp" line="634"/>
        <source>Loading Error: </source>
        <translation>Ошибка загрузки:</translation>
    </message>
    <message>
        <location filename="../src/HdrWizard/HdrWizard.cpp" line="641"/>
        <source>Start loading a set of images with different exposure</source>
        <translation>Запустить загрузку набора изображений разной степени экспонированности</translation>
    </message>
    <message>
        <location filename="../src/HdrWizard/HdrWizard.cpp" line="651"/>
        <location filename="../src/HdrWizard/HdrWizard.cpp" line="666"/>
        <location filename="../src/HdrWizard/HdrWizard.cpp" line="669"/>
        <location filename="../src/HdrWizard/HdrWizard.cpp" line="675"/>
        <source>Error...</source>
        <translation>Ошибка...</translation>
    </message>
    <message>
        <location filename="../src/HdrWizard/HdrWizard.cpp" line="652"/>
        <source>align_image_stack failed to align images.</source>
        <translation>align_image_stack не смог выровнять изображения.</translation>
    </message>
    <message>
        <location filename="../src/HdrWizard/HdrWizard.cpp" line="666"/>
        <source>Failed to start external application &quot;&lt;em&gt;align_image_stack&lt;/em&gt;&quot;.&lt;br&gt;Please read &quot;Help -&gt; Contents... -&gt; Setting up -&gt; External Tools&quot; for more information.</source>
        <translation type="unfinished"/>
    </message>
    <message>
        <location filename="../src/HdrWizard/HdrWizard.cpp" line="669"/>
        <source>The external application &quot;&lt;em&gt;align_image_stack&lt;/em&gt;&quot; crashed...</source>
        <translation>Внешняя программа &quot;&lt;em&gt;align_image_stack&lt;/em&gt;&quot; аварийно завершила свою работу...</translation>
    </message>
    <message>
        <location filename="../src/HdrWizard/HdrWizard.cpp" line="675"/>
        <source>An unknown error occurred while executing the &quot;&lt;em&gt;align_image_stack&lt;/em&gt;&quot; application...</source>
        <translation>При выполнении внешней программы &quot;&lt;em&gt;align_image_stack&lt;/em&gt;&quot; произошла неизвестная ошибка...</translation>
    </message>
    <message>
        <location filename="../src/HdrWizard/HdrWizard.cpp" line="685"/>
        <source>Now click on next button</source>
        <translation type="unfinished"/>
    </message>
    <message>
        <location filename="../src/HdrWizard/HdrWizard.cpp" line="708"/>
        <source>Aligning...</source>
        <translation>Выполняется выравнивание...</translation>
    </message>
    <message>
        <location filename="../src/HdrWizard/HdrWizard.cpp" line="820"/>
        <location filename="../src/HdrWizard/HdrWizard.cpp" line="848"/>
        <source>&amp;Finish</source>
        <translation>&amp;Завершить</translation>
    </message>
    <message>
        <location filename="../src/HdrWizard/HdrWizard.cpp" line="857"/>
        <source>Load camera response curve file</source>
        <translation type="unfinished"/>
    </message>
    <message>
        <location filename="../src/HdrWizard/HdrWizard.cpp" line="859"/>
        <source>Camera response curve (*.m);;All Files (*)</source>
        <translation type="unfinished"/>
    </message>
    <message>
        <location filename="../src/HdrWizard/HdrWizard.cpp" line="878"/>
        <source>Invalid Response Curve File</source>
        <translation type="unfinished"/>
    </message>
    <message>
        <location filename="../src/HdrWizard/HdrWizard.cpp" line="879"/>
        <source>Invalid Response Curve File: please try a different file</source>
        <translation type="unfinished"/>
    </message>
    <message>
        <location filename="../src/HdrWizard/HdrWizard.cpp" line="889"/>
        <source>Save a camera response curve file</source>
        <translation type="unfinished"/>
    </message>
    <message>
        <location filename="../src/HdrWizard/HdrWizard.cpp" line="891"/>
        <source>Camera response curve (*.m)</source>
        <translation type="unfinished"/>
    </message>
    <message>
        <location filename="../src/HdrWizard/HdrWizard.cpp" line="1071"/>
        <source>Weights: </source>
        <translation>Функция взвешивания: </translation>
    </message>
    <message>
        <location filename="../src/HdrWizard/HdrWizard.cpp" line="1072"/>
        <source> - Response curve: </source>
        <translation> - Кривая отклика: </translation>
    </message>
    <message>
        <location filename="../src/HdrWizard/HdrWizard.cpp" line="1073"/>
        <source> - Model: </source>
        <translation> - Модель: </translation>
    </message>
    <message>
        <location filename="../src/HdrWizard/HdrWizard.cpp" line="1091"/>
        <source>&lt;center&gt;&lt;font color=&quot;#008400&quot;&gt;&lt;h3&gt;&lt;b&gt;All the EV values have been set.&lt;br&gt;Now click on Next button.&lt;/b&gt;&lt;/h3&gt;&lt;/font&gt;&lt;/center&gt;</source>
        <translation>&lt;center&gt;&lt;font color=&quot;#008400&quot;&gt;&lt;h3&gt;&lt;b&gt;Все значения EV указаны.&lt;br&gt;Теперь щёлкните кнопку «Дальше».&lt;/b&gt;&lt;/h3&gt;&lt;/font&gt;&lt;/center&gt;</translation>
    </message>
</context>
<context>
    <name>HelpBrowser</name>
    <message>
        <location filename="../src/HelpBrowser/HelpBrowser.ui" line="13"/>
        <source>Luminance HDR Help</source>
        <translation>Справка по Luminance HDR</translation>
    </message>
    <message>
        <location filename="../src/HelpBrowser/HelpBrowser.ui" line="39"/>
        <source>Luminance Help</source>
        <translation>Справка по Luminance</translation>
    </message>
    <message>
        <location filename="../src/HelpBrowser/HelpBrowser.ui" line="50"/>
        <location filename="../src/HelpBrowser/helpbrowser.cpp" line="332"/>
        <source>&amp;Print...</source>
        <translation>&amp;Печать...</translation>
    </message>
    <message>
        <location filename="../src/HelpBrowser/HelpBrowser.ui" line="55"/>
        <source>&amp;Exit</source>
        <translation>В&amp;ыход</translation>
    </message>
    <message>
        <location filename="../src/HelpBrowser/HelpBrowser.ui" line="60"/>
        <location filename="../src/HelpBrowser/helpbrowser.cpp" line="334"/>
        <source>&amp;Find...</source>
        <translation>&amp;Найти...</translation>
    </message>
    <message>
        <location filename="../src/HelpBrowser/HelpBrowser.ui" line="65"/>
        <source>Find &amp;Next...</source>
        <translation>Найти &amp;следующее совпадение...</translation>
    </message>
    <message>
        <location filename="../src/HelpBrowser/HelpBrowser.ui" line="70"/>
        <source>Find &amp;Previous...</source>
        <translation>Найти &amp;предыдущее совпадение...</translation>
    </message>
    <message>
        <location filename="../src/HelpBrowser/HelpBrowser.ui" line="75"/>
        <source>&amp;Add</source>
        <translation>&amp;Добавить</translation>
    </message>
    <message>
        <location filename="../src/HelpBrowser/HelpBrowser.ui" line="80"/>
        <location filename="../src/HelpBrowser/helpbrowser.cpp" line="341"/>
        <source>&amp;Delete</source>
        <translation>&amp;Удалить</translation>
    </message>
    <message>
        <location filename="../src/HelpBrowser/HelpBrowser.ui" line="85"/>
        <location filename="../src/HelpBrowser/helpbrowser.cpp" line="342"/>
        <source>D&amp;elete All</source>
        <translation>Удалить &amp;все</translation>
    </message>
    <message>
        <location filename="../src/HelpBrowser/helpbrowser.cpp" line="246"/>
        <source>Help SideBar</source>
        <translation>Боковая панель справки</translation>
    </message>
    <message>
        <location filename="../src/HelpBrowser/helpbrowser.cpp" line="325"/>
        <source>LuminanceHDR Online Help</source>
        <translation>Онлайн-справка по Luminance HDR</translation>
    </message>
    <message>
        <location filename="../src/HelpBrowser/helpbrowser.cpp" line="327"/>
        <source>&amp;File</source>
        <translation>&amp;Файл</translation>
    </message>
    <message>
        <location filename="../src/HelpBrowser/helpbrowser.cpp" line="328"/>
        <source>&amp;Edit</source>
        <translation>&amp;Правка</translation>
    </message>
    <message>
        <location filename="../src/HelpBrowser/helpbrowser.cpp" line="329"/>
        <source>&amp;View</source>
        <translation>&amp;Вид</translation>
    </message>
    <message>
        <location filename="../src/HelpBrowser/helpbrowser.cpp" line="330"/>
        <location filename="../src/HelpBrowser/helpbrowser.cpp" line="339"/>
        <source>&amp;Bookmarks</source>
        <translation>&amp;Закладки</translation>
    </message>
    <message>
        <location filename="../src/HelpBrowser/helpbrowser.cpp" line="333"/>
        <source>&amp;Quit</source>
        <translation>В&amp;ыход</translation>
    </message>
    <message>
        <location filename="../src/HelpBrowser/helpbrowser.cpp" line="335"/>
        <source>Find &amp;Next</source>
        <translation>Найти &amp;следующее совпадение</translation>
    </message>
    <message>
        <location filename="../src/HelpBrowser/helpbrowser.cpp" line="336"/>
        <source>Find &amp;Previous</source>
        <translation>Найти &amp;предыдущее совпадение</translation>
    </message>
    <message>
        <location filename="../src/HelpBrowser/helpbrowser.cpp" line="337"/>
        <source>&amp;Contents</source>
        <translation>&amp;Содержание</translation>
    </message>
    <message>
        <location filename="../src/HelpBrowser/helpbrowser.cpp" line="338"/>
        <source>&amp;Search</source>
        <translation>&amp;Искать</translation>
    </message>
    <message>
        <location filename="../src/HelpBrowser/helpbrowser.cpp" line="340"/>
        <source>&amp;Add Bookmark</source>
        <translation>&amp;Добавить закладку</translation>
    </message>
    <message>
        <location filename="../src/HelpBrowser/helpbrowser.cpp" line="420"/>
        <source>Find</source>
        <translation>Искать</translation>
    </message>
    <message>
        <location filename="../src/HelpBrowser/helpbrowser.cpp" line="420"/>
        <source>Search Term:</source>
        <translation>Искомый термин:</translation>
    </message>
    <message>
        <location filename="../src/HelpBrowser/helpbrowser.cpp" line="452"/>
        <source>New Bookmark</source>
        <translation>Новая закладка</translation>
    </message>
    <message>
        <location filename="../src/HelpBrowser/helpbrowser.cpp" line="452"/>
        <source>New Bookmark&apos;s Title:</source>
        <translation>Название новой закладки:</translation>
    </message>
    <message>
        <location filename="../src/HelpBrowser/helpbrowser.cpp" line="670"/>
        <source>&lt;h2&gt;&lt;p&gt;Sorry, no manual is installed!&lt;/p&gt;&lt;p&gt;Please contact your package provider or LuminanceHDR team if you built the application yourself&lt;/p&gt;&lt;/h2&gt;</source>
        <comment>HTML message for no documentation available to show</comment>
        <translation>&lt;h2&gt;&lt;p&gt;Извините, но руководство не установлено!&lt;/p&gt;&lt;p&gt;Сообщите об этом автору установочного пакета или команде разработчиков Luminance HDR, если собрали программу самостоятельно.&lt;/p&gt;&lt;/h2&gt;</translation>
    </message>
    <message>
        <location filename="../src/HelpBrowser/helpbrowser.cpp" line="740"/>
        <source>LuminanceHDR - Help Browser</source>
        <translation>Справка по Luminance HDR</translation>
    </message>
    <message>
        <location filename="../src/HelpBrowser/helpbrowser.cpp" line="741"/>
        <source>This protocol is not handled by the help browser.
Do you want to open the link with the default application 
associated with the protocol?</source>
        <translation>Этот протокол не поддерживается просмотрщиком справки.
Вы хотите открыть эту ссылку приложением, ассоциированным
с этим протоколом?</translation>
    </message>
</context>
<context>
    <name>HelpSideBar</name>
    <message>
        <location filename="../src/HelpBrowser/HelpSideBar.ui" line="13"/>
        <source>Contents</source>
        <translation>Содержание</translation>
    </message>
    <message>
        <location filename="../src/HelpBrowser/HelpSideBar.ui" line="24"/>
        <source>&amp;Contents</source>
        <translation>&amp;Содержание</translation>
    </message>
    <message>
        <location filename="../src/HelpBrowser/HelpSideBar.ui" line="38"/>
        <source>Se&amp;arch</source>
        <translation>&amp;Искать</translation>
    </message>
    <message>
        <location filename="../src/HelpBrowser/HelpSideBar.ui" line="46"/>
        <source>Searching is case insensitive</source>
        <translation>Поиск регистронезависим</translation>
    </message>
    <message>
        <location filename="../src/HelpBrowser/HelpSideBar.ui" line="53"/>
        <source>&amp;Search</source>
        <translation>&amp;Искать</translation>
    </message>
    <message>
        <location filename="../src/HelpBrowser/HelpSideBar.ui" line="63"/>
        <location filename="../src/HelpBrowser/HelpSideBar.ui" line="79"/>
        <source>1</source>
        <translation>1</translation>
    </message>
    <message>
        <location filename="../src/HelpBrowser/HelpSideBar.ui" line="72"/>
        <source>Book&amp;marks</source>
        <translation>&amp;Закладки</translation>
    </message>
    <message>
        <location filename="../src/HelpBrowser/HelpSideBar.ui" line="89"/>
        <source>&amp;Add</source>
        <translation>&amp;Добавить</translation>
    </message>
    <message>
        <location filename="../src/HelpBrowser/HelpSideBar.ui" line="100"/>
        <source>&amp;Remove</source>
        <translation>&amp;Удалить</translation>
    </message>
    <message>
        <location filename="../src/HelpBrowser/HelpSideBar.ui" line="111"/>
        <source>R&amp;emove All</source>
        <translation>Удалить &amp;все</translation>
    </message>
</context>
<context>
    <name>IOWorker</name>
    <message>
        <location filename="../src/Core/IOWorker.cpp" line="248"/>
        <source>IOWorker: The following file is not readable: %1</source>
        <translation type="unfinished"/>
    </message>
    <message>
        <location filename="../src/Core/IOWorker.cpp" line="264"/>
        <source>IOWorker: file %1 has unsupported extension: %2</source>
        <translation type="unfinished"/>
    </message>
    <message>
        <location filename="../src/Core/IOWorker.cpp" line="272"/>
        <source>IOWorker: caught exception reading %1: %2</source>
        <translation type="unfinished"/>
    </message>
    <message>
        <location filename="../src/Core/IOWorker.cpp" line="280"/>
        <source>IOWorker: failed loading file: %1</source>
        <translation type="unfinished"/>
    </message>
</context>
<context>
    <name>ImageQualityDialog</name>
    <message>
        <location filename="../src/UI/ImageQualityDialog.cpp" line="111"/>
        <source>Unknown</source>
        <translation>Неизвестно</translation>
    </message>
</context>
<context>
    <name>ImgQualityDialog</name>
    <message>
        <location filename="../src/UI/ImageQualityDialog.ui" line="26"/>
        <source>Save as</source>
        <translation>Сохранить как </translation>
    </message>
    <message>
        <location filename="../src/UI/ImageQualityDialog.ui" line="38"/>
        <source>Saved File Quality</source>
        <translation>Качество сохраняемого файла</translation>
    </message>
    <message>
        <location filename="../src/UI/ImageQualityDialog.ui" line="56"/>
        <source>File size</source>
        <translation>Размер файла</translation>
    </message>
    <message>
        <location filename="../src/UI/ImageQualityDialog.ui" line="78"/>
        <source>Quality</source>
        <translation>Качество</translation>
    </message>
    <message>
        <location filename="../src/UI/ImageQualityDialog.ui" line="88"/>
        <source>Unknown</source>
        <translation>Неизвестно</translation>
    </message>
    <message>
        <location filename="../src/UI/ImageQualityDialog.ui" line="108"/>
        <source>Ca&amp;lculate</source>
        <translation>&amp;Вычислить</translation>
    </message>
    <message>
        <location filename="../src/UI/ImageQualityDialog.ui" line="164"/>
        <source>&amp;Cancel</source>
        <translation>О&amp;тменить</translation>
    </message>
    <message>
        <location filename="../src/UI/ImageQualityDialog.ui" line="171"/>
        <source>&amp;Save</source>
        <translation>&amp;Сохранить</translation>
    </message>
</context>
<context>
    <name>LdrViewer</name>
    <message>
        <location filename="../src/Viewers/LdrViewer.cpp" line="188"/>
        <location filename="../src/Viewers/LdrViewer.cpp" line="222"/>
        <source>LDR image [%1 x %2]</source>
        <translation>LDR-снимок [%1× %2]</translation>
    </message>
</context>
<context>
    <name>LevelsDialog</name>
    <message>
        <location filename="../src/UI/GammaAndLevels.ui" line="16"/>
        <source>Levels and Gamma</source>
        <translation>Уровни и гамма</translation>
    </message>
    <message>
        <location filename="../src/UI/GammaAndLevels.ui" line="55"/>
        <source>&lt;html&gt;&lt;head&gt;&lt;meta name=&quot;qrichtext&quot; content=&quot;1&quot; /&gt;&lt;style type=&quot;text/css&quot;&gt;
p, li { white-space: pre-wrap; }
&lt;/style&gt;&lt;/head&gt;&lt;body style=&quot; font-family:'Sans Serif'; font-size:9pt; font-weight:400; font-style:normal; text-decoration:none;&quot;&gt;
&lt;p style=&quot; margin-top:0px; margin-bottom:0px; margin-left:0px; margin-right:0px; -qt-block-indent:0; text-indent:0px;&quot;&gt;&lt;span style=&quot; font-weight:600;&quot;&gt;Adjust Color Levels&lt;/span&gt;&lt;/p&gt;&lt;/body&gt;&lt;/html&gt;</source>
        <translation>&lt;html&gt;&lt;head&gt;&lt;meta name=&quot;qrichtext&quot; content=&quot;1&quot; /&gt;&lt;style type=&quot;text/css&quot;&gt;
p, li { white-space: pre-wrap; }
&lt;/style&gt;&lt;/head&gt;&lt;body style=&quot; font-family:&apos;Sans Serif&apos;; font-size:9pt; font-weight:400; font-style:normal; text-decoration:none;&quot;&gt;
&lt;p style=&quot; margin-top:0px; margin-bottom:0px; margin-left:0px; margin-right:0px; -qt-block-indent:0; text-indent:0px;&quot;&gt;&lt;span style=&quot; font-weight:600;&quot;&gt;Коррекция цветовых уровней&lt;/span&gt;&lt;/p&gt;&lt;/body&gt;&lt;/html&gt;</translation>
    </message>
    <message>
        <location filename="../src/UI/GammaAndLevels.ui" line="88"/>
        <source>&lt;html&gt;&lt;head&gt;&lt;meta name=&quot;qrichtext&quot; content=&quot;1&quot; /&gt;&lt;style type=&quot;text/css&quot;&gt;
p, li { white-space: pre-wrap; }
&lt;/style&gt;&lt;/head&gt;&lt;body style=&quot; font-family:'Sans Serif'; font-size:9pt; font-weight:400; font-style:normal; text-decoration:none;&quot;&gt;
&lt;p style=&quot; margin-top:0px; margin-bottom:0px; margin-left:0px; margin-right:0px; -qt-block-indent:0; text-indent:0px;&quot;&gt;&lt;span style=&quot; font-weight:600;&quot;&gt;Input Levels&lt;/span&gt;&lt;/p&gt;&lt;/body&gt;&lt;/html&gt;</source>
        <translation>&lt;html&gt;&lt;head&gt;&lt;meta name=&quot;qrichtext&quot; content=&quot;1&quot; /&gt;&lt;style type=&quot;text/css&quot;&gt;
p, li { white-space: pre-wrap; }
&lt;/style&gt;&lt;/head&gt;&lt;body style=&quot; font-family:&apos;Sans Serif&apos;; font-size:9pt; font-weight:400; font-style:normal; text-decoration:none;&quot;&gt;
&lt;p style=&quot; margin-top:0px; margin-bottom:0px; margin-left:0px; margin-right:0px; -qt-block-indent:0; text-indent:0px;&quot;&gt;&lt;span style=&quot; font-weight:600;&quot;&gt;Уровни на входе&lt;/span&gt;&lt;/p&gt;&lt;/body&gt;&lt;/html&gt;</translation>
    </message>
    <message>
        <location filename="../src/UI/GammaAndLevels.ui" line="145"/>
        <source>Clip black</source>
        <translation>Отрезать темные участки</translation>
    </message>
    <message>
        <location filename="../src/UI/GammaAndLevels.ui" line="172"/>
        <source>Gamma</source>
        <translation>Гамма</translation>
    </message>
    <message>
        <location filename="../src/UI/GammaAndLevels.ui" line="208"/>
        <source>Clip White</source>
        <translation>Отрезать светлые участки</translation>
    </message>
    <message>
        <location filename="../src/UI/GammaAndLevels.ui" line="237"/>
        <source>&lt;html&gt;&lt;head&gt;&lt;meta name=&quot;qrichtext&quot; content=&quot;1&quot; /&gt;&lt;style type=&quot;text/css&quot;&gt;
p, li { white-space: pre-wrap; }
&lt;/style&gt;&lt;/head&gt;&lt;body style=&quot; font-family:'Sans Serif'; font-size:9pt; font-weight:400; font-style:normal; text-decoration:none;&quot;&gt;
&lt;p style=&quot; margin-top:0px; margin-bottom:0px; margin-left:0px; margin-right:0px; -qt-block-indent:0; text-indent:0px;&quot;&gt;&lt;span style=&quot; font-weight:600;&quot;&gt;Output Levels&lt;/span&gt;&lt;/p&gt;&lt;/body&gt;&lt;/html&gt;</source>
        <translation>&lt;html&gt;&lt;head&gt;&lt;meta name=&quot;qrichtext&quot; content=&quot;1&quot; /&gt;&lt;style type=&quot;text/css&quot;&gt;
p, li { white-space: pre-wrap; }
&lt;/style&gt;&lt;/head&gt;&lt;body style=&quot; font-family:&apos;Sans Serif&apos;; font-size:9pt; font-weight:400; font-style:normal; text-decoration:none;&quot;&gt;
&lt;p style=&quot; margin-top:0px; margin-bottom:0px; margin-left:0px; margin-right:0px; -qt-block-indent:0; text-indent:0px;&quot;&gt;&lt;span style=&quot; font-weight:600;&quot;&gt;Уровни на выходе&lt;/span&gt;&lt;/p&gt;&lt;/body&gt;&lt;/html&gt;</translation>
    </message>
    <message>
        <location filename="../src/UI/GammaAndLevels.ui" line="337"/>
        <source>&amp;Reset</source>
        <translation>С&amp;бросить</translation>
    </message>
    <message>
        <location filename="../src/UI/GammaAndLevels.ui" line="357"/>
        <source>&amp;Cancel</source>
        <translation>О&amp;тменить</translation>
    </message>
    <message>
        <location filename="../src/UI/GammaAndLevels.ui" line="364"/>
        <source>&amp;OK</source>
        <translation>&amp;ОК</translation>
    </message>
</context>
<context>
    <name>MainWindow</name>
    <message>
        <location filename="../src/MainWindow/MainWindow.ui" line="14"/>
        <location filename="../src/MainWindow/MainWindow.cpp" line="1582"/>
        <source>Luminance HDR</source>
        <translation>Luminance HDR</translation>
    </message>
    <message>
        <location filename="../src/MainWindow/MainWindow.ui" line="38"/>
        <source>&amp;Tools</source>
        <translation>С&amp;ервис</translation>
    </message>
    <message>
        <location filename="../src/MainWindow/MainWindow.ui" line="51"/>
        <source>&amp;Help</source>
        <translation>&amp;Справка</translation>
    </message>
    <message>
        <location filename="../src/MainWindow/MainWindow.ui" line="63"/>
        <source>&amp;Windows</source>
        <translation>&amp;Окна</translation>
    </message>
    <message>
        <location filename="../src/MainWindow/MainWindow.ui" line="74"/>
        <source>&amp;View</source>
        <translation>&amp;Вид</translation>
    </message>
    <message>
        <location filename="../src/MainWindow/MainWindow.ui" line="81"/>
        <source>HDR &amp;Histogram</source>
        <translation> &amp;Гистограмма HDR</translation>
    </message>
    <message>
        <location filename="../src/MainWindow/MainWindow.ui" line="92"/>
        <source>&amp;Toolbars</source>
        <translation>&amp;Панели</translation>
    </message>
    <message>
        <location filename="../src/MainWindow/MainWindow.ui" line="102"/>
        <source>Preview Panel</source>
        <translation>Панель предварительного просмотра</translation>
    </message>
    <message>
        <location filename="../src/MainWindow/MainWindow.ui" line="120"/>
        <source>&amp;File</source>
        <translation>&amp;Файл</translation>
    </message>
    <message>
        <location filename="../src/MainWindow/MainWindow.ui" line="131"/>
        <source>&amp;Edit</source>
        <translation>&amp;Правка</translation>
    </message>
    <message>
        <location filename="../src/MainWindow/MainWindow.ui" line="157"/>
        <source>Main Toolbar</source>
        <translation>Основная панель</translation>
    </message>
    <message>
        <location filename="../src/MainWindow/MainWindow.ui" line="192"/>
        <source>&amp;New HDR image...</source>
        <translation>&amp;Создать HDR-снимок...</translation>
    </message>
    <message>
        <location filename="../src/MainWindow/MainWindow.ui" line="195"/>
        <source>New HDR image</source>
        <translation>Создать HDR</translation>
    </message>
    <message>
        <location filename="../src/MainWindow/MainWindow.ui" line="198"/>
        <location filename="../src/MainWindow/MainWindow.ui" line="201"/>
        <source>Create a new HDR image from a set of LDR or Raw images</source>
        <translation>Создать новый HDR-снимок из одного или нескольких изображений</translation>
    </message>
    <message>
        <location filename="../src/MainWindow/MainWindow.ui" line="204"/>
        <source>Create a new HDR image from a set of JPEG, Raw, or 8/16 bpc TIFF files</source>
        <translation>Создать HDR-снимок из серии файлов JPEG или файла RAW, 8- или 16-разрядных файлов TIFF</translation>
    </message>
    <message>
        <location filename="../src/MainWindow/MainWindow.ui" line="207"/>
        <source>Ctrl+N</source>
        <translation>Ctrl+N</translation>
    </message>
    <message>
        <location filename="../src/MainWindow/MainWindow.ui" line="216"/>
        <source>&amp;Open HDR image...</source>
        <translation>&amp;Открыть HDR-снимок...</translation>
    </message>
    <message>
        <location filename="../src/MainWindow/MainWindow.ui" line="219"/>
        <source>Open HDR image</source>
        <translation>Открыть HDR</translation>
    </message>
    <message>
        <location filename="../src/MainWindow/MainWindow.ui" line="222"/>
        <location filename="../src/MainWindow/MainWindow.ui" line="225"/>
        <location filename="../src/MainWindow/MainWindow.ui" line="228"/>
        <source>Load an existing HDR image file (OpenEXR, Radiance RGBE, PFS stream, RAW or TIFF)</source>
        <translation>Загрузить готовый файл HDR-снимка (OpenEXR, Radiance RGBE, PFS stream, RAW или TIFF)</translation>
    </message>
    <message>
        <location filename="../src/MainWindow/MainWindow.ui" line="231"/>
        <source>Ctrl+O</source>
        <translation>Ctrl+O</translation>
    </message>
    <message>
        <location filename="../src/MainWindow/MainWindow.ui" line="243"/>
        <source>&amp;Save as...</source>
        <translation>Сохранить &amp;как...</translation>
    </message>
    <message>
        <location filename="../src/MainWindow/MainWindow.ui" line="246"/>
        <source>Save as...</source>
        <translation>Сохранить как...</translation>
    </message>
    <message>
        <location filename="../src/MainWindow/MainWindow.ui" line="249"/>
        <location filename="../src/MainWindow/MainWindow.ui" line="252"/>
        <location filename="../src/MainWindow/MainWindow.ui" line="255"/>
        <source>Save image (HDR or LDR)</source>
        <translation>Сохранить изображение (HDR или LDR)</translation>
    </message>
    <message>
        <location filename="../src/MainWindow/MainWindow.ui" line="258"/>
        <source>Ctrl+S</source>
        <translation>Ctrl+S</translation>
    </message>
    <message>
        <location filename="../src/MainWindow/MainWindow.ui" line="267"/>
        <source>&amp;Quit</source>
        <translation>В&amp;ыход</translation>
    </message>
    <message>
        <location filename="../src/MainWindow/MainWindow.ui" line="270"/>
        <location filename="../src/MainWindow/MainWindow.ui" line="273"/>
        <source>Quit Luminance HDR</source>
        <translation>Завершить работу с Luminance HDR</translation>
    </message>
    <message>
        <location filename="../src/MainWindow/MainWindow.ui" line="276"/>
        <source>Exit</source>
        <translation>Завершить работу с приложением</translation>
    </message>
    <message>
        <location filename="../src/MainWindow/MainWindow.ui" line="279"/>
        <source>Ctrl+Q</source>
        <translation>Ctrl+Q</translation>
    </message>
    <message>
        <location filename="../src/MainWindow/MainWindow.ui" line="291"/>
        <source>Rotate c&amp;ounter-clockwise</source>
        <translation>Повернуть &amp;против часовой стрелки</translation>
    </message>
    <message>
        <location filename="../src/MainWindow/MainWindow.ui" line="294"/>
        <source>Rotate counter-clockwise</source>
        <translation>Повернуть против часовой стрелки</translation>
    </message>
    <message>
        <location filename="../src/MainWindow/MainWindow.ui" line="297"/>
        <location filename="../src/MainWindow/MainWindow.ui" line="300"/>
        <location filename="../src/MainWindow/MainWindow.ui" line="303"/>
        <source>Rotate counter-clockwise the HDR image</source>
        <translation>Повернуть HDR-снимок против часовой стрелки</translation>
    </message>
    <message>
        <location filename="../src/MainWindow/MainWindow.ui" line="306"/>
        <source>&lt;</source>
        <translation>&lt;</translation>
    </message>
    <message>
        <location filename="../src/MainWindow/MainWindow.ui" line="318"/>
        <source>Rotate c&amp;lockwise</source>
        <translation>Повернуть по &amp;часовой стрелке</translation>
    </message>
    <message>
        <location filename="../src/MainWindow/MainWindow.ui" line="321"/>
        <source>Rotate clockwise</source>
        <translation>Повернуть по часовой стрелке</translation>
    </message>
    <message>
        <location filename="../src/MainWindow/MainWindow.ui" line="324"/>
        <location filename="../src/MainWindow/MainWindow.ui" line="327"/>
        <location filename="../src/MainWindow/MainWindow.ui" line="330"/>
        <source>Rotate clockwise the HDR image</source>
        <translation>Повернуть HDR-снимок по часовой стрелке</translation>
    </message>
    <message>
        <location filename="../src/MainWindow/MainWindow.ui" line="333"/>
        <source>&gt;</source>
        <translation>&gt;</translation>
    </message>
    <message>
        <location filename="../src/MainWindow/MainWindow.ui" line="341"/>
        <source>Low Dynamic Range</source>
        <translation>Узкий динамический диапазон</translation>
    </message>
    <message>
        <location filename="../src/MainWindow/MainWindow.ui" line="344"/>
        <location filename="../src/MainWindow/MainWindow.ui" line="827"/>
        <source>L</source>
        <translation>L</translation>
    </message>
    <message>
        <location filename="../src/MainWindow/MainWindow.ui" line="352"/>
        <source>Fit to Dynamic Range</source>
        <translation>Уместить в динамический диапазон</translation>
    </message>
    <message>
        <location filename="../src/MainWindow/MainWindow.ui" line="355"/>
        <source>Fit to dynamic range</source>
        <translation>Уместить в динамический диапазон</translation>
    </message>
    <message>
        <location filename="../src/MainWindow/MainWindow.ui" line="358"/>
        <source>\</source>
        <translation>\</translation>
    </message>
    <message>
        <location filename="../src/MainWindow/MainWindow.ui" line="366"/>
        <source>Shrink Dynamic Range</source>
        <translation>Сузить динамический дипазон</translation>
    </message>
    <message>
        <location filename="../src/MainWindow/MainWindow.ui" line="369"/>
        <source>[</source>
        <translation>[</translation>
    </message>
    <message>
        <location filename="../src/MainWindow/MainWindow.ui" line="377"/>
        <source>Extend Dynamic Range</source>
        <translation>Расширить динамический диапазон</translation>
    </message>
    <message>
        <location filename="../src/MainWindow/MainWindow.ui" line="380"/>
        <source>]</source>
        <translation>]</translation>
    </message>
    <message>
        <location filename="../src/MainWindow/MainWindow.ui" line="388"/>
        <source>Decrease Exposure</source>
        <translation>Уменьшить экпозицию</translation>
    </message>
    <message>
        <location filename="../src/MainWindow/MainWindow.ui" line="391"/>
        <source>0</source>
        <translation>0</translation>
    </message>
    <message>
        <location filename="../src/MainWindow/MainWindow.ui" line="399"/>
        <source>&amp;Increase Exposure</source>
        <translation>&amp;Увеличить экпозицию</translation>
    </message>
    <message>
        <location filename="../src/MainWindow/MainWindow.ui" line="402"/>
        <source>9</source>
        <translation>9</translation>
    </message>
    <message>
        <location filename="../src/MainWindow/MainWindow.ui" line="411"/>
        <source>&amp;Contents...</source>
        <translation>&amp;Содержание</translation>
    </message>
    <message>
        <location filename="../src/MainWindow/MainWindow.ui" line="414"/>
        <source>About...</source>
        <translation>О программе...</translation>
    </message>
    <message>
        <location filename="../src/MainWindow/MainWindow.ui" line="417"/>
        <location filename="../src/MainWindow/MainWindow.ui" line="420"/>
        <location filename="../src/MainWindow/MainWindow.ui" line="423"/>
        <source>Open user manual for Luminance HDR</source>
        <translation>Открыть руководство пользователя по Luminance HDR</translation>
    </message>
    <message>
        <location filename="../src/MainWindow/MainWindow.ui" line="426"/>
        <source>F1</source>
        <translation>F1</translation>
    </message>
    <message>
        <location filename="../src/MainWindow/MainWindow.ui" line="441"/>
        <source>&amp;Normal Size</source>
        <translation>&amp;100%</translation>
    </message>
    <message>
        <location filename="../src/MainWindow/MainWindow.ui" line="444"/>
        <source>Normal size</source>
        <translation>&amp;100%</translation>
    </message>
    <message>
        <location filename="../src/MainWindow/MainWindow.ui" line="447"/>
        <location filename="../src/MainWindow/MainWindow.ui" line="450"/>
        <location filename="../src/MainWindow/MainWindow.ui" line="453"/>
        <source>View HDR image at its normal size</source>
        <translation>Просмотреть HDR-снимок в полный размер</translation>
    </message>
    <message>
        <location filename="../src/MainWindow/MainWindow.ui" line="456"/>
        <source>O</source>
        <translation>O</translation>
    </message>
    <message>
        <location filename="../src/MainWindow/MainWindow.ui" line="468"/>
        <source>Zoom &amp;In</source>
        <translation>&amp;Приблизить</translation>
    </message>
    <message>
        <location filename="../src/MainWindow/MainWindow.ui" line="471"/>
        <location filename="../src/MainWindow/MainWindow.ui" line="474"/>
        <location filename="../src/MainWindow/MainWindow.ui" line="477"/>
        <source>Zoom in</source>
        <translation>Приблизить</translation>
    </message>
    <message>
        <location filename="../src/MainWindow/MainWindow.ui" line="480"/>
        <source>+</source>
        <translation>+</translation>
    </message>
    <message>
        <location filename="../src/MainWindow/MainWindow.ui" line="492"/>
        <source>Zoom &amp;Out</source>
        <translation>О&amp;тдалить</translation>
    </message>
    <message>
        <location filename="../src/MainWindow/MainWindow.ui" line="495"/>
        <location filename="../src/MainWindow/MainWindow.ui" line="498"/>
        <location filename="../src/MainWindow/MainWindow.ui" line="501"/>
        <source>Zoom out</source>
        <translation>Отдалить</translation>
    </message>
    <message>
        <location filename="../src/MainWindow/MainWindow.ui" line="504"/>
        <source>-</source>
        <translation>-</translation>
    </message>
    <message>
        <location filename="../src/MainWindow/MainWindow.ui" line="522"/>
        <source>&amp;Fit in Window</source>
        <translation>&amp;Уместить в окне</translation>
    </message>
    <message>
        <location filename="../src/MainWindow/MainWindow.ui" line="525"/>
        <location filename="../src/MainWindow/MainWindow.ui" line="528"/>
        <source>Fit in Window</source>
        <translation>Уместить в окне</translation>
    </message>
    <message>
        <location filename="../src/MainWindow/MainWindow.ui" line="531"/>
        <location filename="../src/MainWindow/MainWindow.ui" line="534"/>
        <source>Make the HDR image fit its window</source>
        <translation>Подогнать отображаемый HDR-снимок под размер окна</translation>
    </message>
    <message>
        <location filename="../src/MainWindow/MainWindow.ui" line="537"/>
        <source>W</source>
        <translation>W</translation>
    </message>
    <message>
        <location filename="../src/MainWindow/MainWindow.ui" line="546"/>
        <source>&amp;Preferences...</source>
        <translation>&amp;Параметры</translation>
    </message>
    <message>
        <location filename="../src/MainWindow/MainWindow.ui" line="549"/>
        <source>Luminance Options</source>
        <translation>Параметры Luminance</translation>
    </message>
    <message>
        <location filename="../src/MainWindow/MainWindow.ui" line="552"/>
        <location filename="../src/MainWindow/MainWindow.ui" line="555"/>
        <location filename="../src/MainWindow/MainWindow.ui" line="558"/>
        <source>Set various options of Luminance</source>
        <translation>Установить параметры работы программы</translation>
    </message>
    <message>
        <location filename="../src/MainWindow/MainWindow.ui" line="561"/>
        <source>Ctrl+P</source>
        <translation>Ctrl+P</translation>
    </message>
    <message>
        <location filename="../src/MainWindow/MainWindow.ui" line="573"/>
        <source>&amp;Resize...</source>
        <translation>&amp;Размер...</translation>
    </message>
    <message>
        <location filename="../src/MainWindow/MainWindow.ui" line="576"/>
        <source>Resize the HDR image</source>
        <translation>Изменить размер HDR-снимка</translation>
    </message>
    <message>
        <location filename="../src/MainWindow/MainWindow.ui" line="579"/>
        <location filename="../src/MainWindow/MainWindow.ui" line="582"/>
        <location filename="../src/MainWindow/MainWindow.ui" line="585"/>
        <source>Change size of the HDR image</source>
        <translation>Изменить размер HDR-снимка</translation>
    </message>
    <message>
        <location filename="../src/MainWindow/MainWindow.ui" line="588"/>
        <source>Ctrl+R</source>
        <translation>Ctrl+R</translation>
    </message>
    <message>
        <location filename="../src/MainWindow/MainWindow.ui" line="597"/>
        <source>Copy &amp;Exif Data...</source>
        <translation>&amp;Скопировать данные Exif...</translation>
    </message>
    <message>
        <location filename="../src/MainWindow/MainWindow.ui" line="600"/>
        <source>Copy Exif Data</source>
        <translation>Копирование данных Exif</translation>
    </message>
    <message>
        <location filename="../src/MainWindow/MainWindow.ui" line="603"/>
        <location filename="../src/MainWindow/MainWindow.ui" line="606"/>
        <location filename="../src/MainWindow/MainWindow.ui" line="609"/>
        <source>Copy Exif data between two sets of files</source>
        <translation>Скопировать (перенести) данные Exif из одного набора файлов в другой</translation>
    </message>
    <message>
        <location filename="../src/MainWindow/MainWindow.ui" line="612"/>
        <source>Ctrl+E</source>
        <translation>Ctrl+E</translation>
    </message>
    <message>
        <location filename="../src/MainWindow/MainWindow.ui" line="617"/>
        <source>&amp;About Qt</source>
        <translation>&amp;О Qt</translation>
    </message>
    <message>
        <location filename="../src/MainWindow/MainWindow.ui" line="620"/>
        <source>Show information about Qt</source>
        <translation>Показать информацию о Qt</translation>
    </message>
    <message>
        <location filename="../src/MainWindow/MainWindow.ui" line="623"/>
        <location filename="../src/MainWindow/MainWindow.ui" line="626"/>
        <source>Show information about Qt library that is used by Luminance</source>
        <translation>Показать информацию о библиотеке Qt, используемой в Luminance HDR</translation>
    </message>
    <message>
        <location filename="../src/MainWindow/MainWindow.ui" line="634"/>
        <source>Text &amp;under Icons</source>
        <translation>Текст &amp;под значками</translation>
    </message>
    <message>
        <location filename="../src/MainWindow/MainWindow.ui" line="642"/>
        <source>&amp;Icons Only</source>
        <translation>Только зн&amp;ачки</translation>
    </message>
    <message>
        <location filename="../src/MainWindow/MainWindow.ui" line="650"/>
        <source>&amp;Text Only</source>
        <translation>Только &amp;текст</translation>
    </message>
    <message>
        <location filename="../src/MainWindow/MainWindow.ui" line="658"/>
        <source>Text &amp;Alongside Icons</source>
        <translation>Текст &amp;рядом со значками</translation>
    </message>
    <message>
        <location filename="../src/MainWindow/MainWindow.ui" line="667"/>
        <source>&amp;Batch Tone Mapping...</source>
        <translation>&amp;Пакетное отображение тонов...</translation>
    </message>
    <message>
        <location filename="../src/MainWindow/MainWindow.ui" line="670"/>
        <source>Convert multiple HDR images to LDR</source>
        <translation>Преобразовать много HDR-снимков в LDR</translation>
    </message>
    <message>
        <location filename="../src/MainWindow/MainWindow.ui" line="673"/>
        <location filename="../src/MainWindow/MainWindow.ui" line="676"/>
        <source>Convert multiple HDR images to LDR using existing settings files</source>
        <translation>Преобразовать много HDR-снимков в LDR при помощи файлов с предустановками отображения тонов</translation>
    </message>
    <message>
        <location filename="../src/MainWindow/MainWindow.ui" line="679"/>
        <source>Ctrl+B</source>
        <translation>Ctrl+B</translation>
    </message>
    <message>
        <location filename="../src/MainWindow/MainWindow.ui" line="688"/>
        <source>&amp;What&apos;s This?</source>
        <translation>&amp;Что это?</translation>
    </message>
    <message>
        <location filename="../src/MainWindow/MainWindow.ui" line="691"/>
        <location filename="../src/MainWindow/MainWindow.ui" line="694"/>
        <source>Get verbose information about user interface elements</source>
        <translation>Используйте эту кнопку для получения информации о графических элементах окна</translation>
    </message>
    <message>
        <location filename="../src/MainWindow/MainWindow.ui" line="700"/>
        <source>Shift+F1</source>
        <translation>Shift+F1</translation>
    </message>
    <message>
        <location filename="../src/MainWindow/MainWindow.ui" line="705"/>
        <source>About &amp;Luminance HDR</source>
        <translation>О &amp;Luminance HDR</translation>
    </message>
    <message>
        <location filename="../src/MainWindow/MainWindow.ui" line="708"/>
        <source>Show information about Luminance HDR</source>
        <translation>Показать информацию о Luminance HDR</translation>
    </message>
    <message>
        <location filename="../src/MainWindow/MainWindow.ui" line="711"/>
        <location filename="../src/MainWindow/MainWindow.ui" line="714"/>
        <source>Show information about Luminance HDR, its authors and contributors</source>
        <translation>Показать информацию о Luminance HDR, его авторах и участниках</translation>
    </message>
    <message>
        <location filename="../src/MainWindow/MainWindow.ui" line="722"/>
        <source>Save HDR image &amp;preview...</source>
        <translation>Сохранить &amp;миниатюру HDR-снимка...</translation>
    </message>
    <message>
        <location filename="../src/MainWindow/MainWindow.ui" line="725"/>
        <location filename="../src/MainWindow/MainWindow.ui" line="728"/>
        <location filename="../src/MainWindow/MainWindow.ui" line="731"/>
        <source>Save the current HDR Preview to an LDR file</source>
        <translation>Сохранить текущую миниатюру HDR-снимка в файл одного из LDR-форматов</translation>
    </message>
    <message>
        <location filename="../src/MainWindow/MainWindow.ui" line="743"/>
        <source>&amp;Projective Transformation...</source>
        <translation>П&amp;роективная трансформация...</translation>
    </message>
    <message>
        <location filename="../src/MainWindow/MainWindow.ui" line="746"/>
        <location filename="../src/MainWindow/MainWindow.ui" line="749"/>
        <location filename="../src/MainWindow/MainWindow.ui" line="752"/>
        <source>Apply projective transformation to the current HDR image</source>
        <translation>Выполнить проективную трансформацию текущего HDR-снимка</translation>
    </message>
    <message>
        <location filename="../src/MainWindow/MainWindow.ui" line="761"/>
        <source>&amp;Crop to Selection</source>
        <translation>От&amp;кадрировать в выделение</translation>
    </message>
    <message>
        <location filename="../src/MainWindow/MainWindow.ui" line="764"/>
        <source>Crop to Selection</source>
        <translation>Откадрировать</translation>
    </message>
    <message>
        <location filename="../src/MainWindow/MainWindow.ui" line="767"/>
        <location filename="../src/MainWindow/MainWindow.ui" line="770"/>
        <source>Crop the image to selection rectangle</source>
        <translation>Откадрировать снимок по прямоугольнику выделения</translation>
    </message>
    <message>
        <location filename="../src/MainWindow/MainWindow.ui" line="773"/>
        <source>Click and drag inside image area to create a selection, then use this button to crop to a new HDR image</source>
        <translation>Нарисуйте в изображении прямоугольное выделение, затем нажмите эту кнопку для обрезки изображения по выделению</translation>
    </message>
    <message>
        <location filename="../src/MainWindow/MainWindow.ui" line="785"/>
        <source>Remove &amp;Selection</source>
        <translation>&amp;Снять выделение</translation>
    </message>
    <message>
        <location filename="../src/MainWindow/MainWindow.ui" line="788"/>
        <source>Remove selection rectangle</source>
        <translation>Снять выделение</translation>
    </message>
    <message>
        <location filename="../src/MainWindow/MainWindow.ui" line="791"/>
        <location filename="../src/MainWindow/MainWindow.ui" line="794"/>
        <source>Remove selection rectangle from image area</source>
        <translation>Убрать созданный прямоугольник выделения</translation>
    </message>
    <message>
        <location filename="../src/MainWindow/MainWindow.ui" line="799"/>
        <source>Make a &amp;Donation</source>
        <translation>Сделать &amp;пожертвование</translation>
    </message>
    <message>
        <location filename="../src/MainWindow/MainWindow.ui" line="802"/>
        <source>Ctrl+D</source>
        <translation>Ctrl+п</translation>
    </message>
    <message>
        <location filename="../src/MainWindow/MainWindow.ui" line="818"/>
        <source>Lock Viewers</source>
        <translation type="unfinished"/>
    </message>
    <message>
        <location filename="../src/MainWindow/MainWindow.ui" line="821"/>
        <source>Synchronize viewers mode (fit, fill or 1:1).</source>
        <translation type="unfinished"/>
    </message>
    <message>
        <location filename="../src/MainWindow/MainWindow.ui" line="824"/>
        <source>Lock the images for sync view</source>
        <translation type="unfinished"/>
    </message>
    <message>
        <location filename="../src/MainWindow/MainWindow.ui" line="832"/>
        <source>Minimize</source>
        <translation>Свернуть</translation>
    </message>
    <message>
        <location filename="../src/MainWindow/MainWindow.ui" line="837"/>
        <source>Maximize</source>
        <translation>Распахнуть</translation>
    </message>
    <message>
        <location filename="../src/MainWindow/MainWindow.ui" line="842"/>
        <source>Bring All to Front</source>
        <translation type="unfinished"/>
    </message>
    <message>
        <location filename="../src/MainWindow/MainWindow.ui" line="856"/>
        <source>Show Preview Panel</source>
        <translation>Показать панель предварительного просмотра</translation>
    </message>
    <message>
        <location filename="../src/MainWindow/MainWindow.ui" line="859"/>
        <source>Show/Hide Preview Panel</source>
        <translation>Показать/скрыть панель предварительного просмотра</translation>
    </message>
    <message>
        <location filename="../src/MainWindow/MainWindow.ui" line="862"/>
        <source>Ctrl+V</source>
        <translation>Ctrl+V</translation>
    </message>
    <message>
        <location filename="../src/MainWindow/MainWindow.ui" line="877"/>
        <source>Adjust &amp;Levels</source>
        <translation>Скорректировать &amp;уровни...</translation>
    </message>
    <message>
        <location filename="../src/MainWindow/MainWindow.ui" line="880"/>
        <location filename="../src/MainWindow/MainWindow.ui" line="883"/>
        <source>Adjust Levels</source>
        <translation>Коррекция уровней</translation>
    </message>
    <message>
        <location filename="../src/MainWindow/MainWindow.ui" line="886"/>
        <location filename="../src/MainWindow/MainWindow.ui" line="889"/>
        <source>Tune the histogram for the current LDR</source>
        <translation>Скорректировать уровни активного LDR-снимка</translation>
    </message>
    <message>
        <location filename="../src/MainWindow/MainWindow.ui" line="892"/>
        <source>Ctrl+L</source>
        <translation>Ctrl+L</translation>
    </message>
    <message>
        <location filename="../src/MainWindow/MainWindow.ui" line="904"/>
        <source>Save All</source>
        <translation>Сохранить все</translation>
    </message>
    <message>
        <location filename="../src/MainWindow/MainWindow.ui" line="907"/>
        <location filename="../src/MainWindow/MainWindow.ui" line="910"/>
        <source>Save All LDR files</source>
        <translation type="unfinished"/>
    </message>
    <message>
        <location filename="../src/MainWindow/MainWindow.ui" line="915"/>
        <source>Remove Tab</source>
        <translation type="unfinished"/>
    </message>
    <message>
        <location filename="../src/MainWindow/MainWindow.ui" line="918"/>
        <source>Ctrl+W</source>
        <translation>Ctrl+W</translation>
    </message>
    <message>
        <location filename="../src/MainWindow/MainWindow.ui" line="933"/>
        <source>Fill Window</source>
        <translation>Заполнить окно</translation>
    </message>
    <message>
        <location filename="../src/MainWindow/MainWindow.ui" line="936"/>
        <source>Fill window with the current viewer</source>
        <translation type="unfinished"/>
    </message>
    <message>
        <location filename="../src/MainWindow/MainWindow.ui" line="945"/>
        <source>Batch HDR...</source>
        <translation>Пакетное создание HDR...</translation>
    </message>
    <message>
        <location filename="../src/MainWindow/MainWindow.ui" line="948"/>
        <source>Ctrl+H</source>
        <translation>Ctrl+H</translation>
    </message>
    <message>
        <location filename="../src/MainWindow/MainWindow.ui" line="963"/>
        <source>Soft Proofing</source>
        <translation type="unfinished"/>
    </message>
    <message>
        <location filename="../src/MainWindow/MainWindow.ui" line="978"/>
        <source>Gamut Check</source>
        <translation type="unfinished"/>
    </message>
    <message>
        <location filename="../src/MainWindow/MainWindow.ui" line="989"/>
        <source>Show on the right</source>
        <translation>Показывать справа</translation>
    </message>
    <message>
        <location filename="../src/MainWindow/MainWindow.ui" line="997"/>
        <source>Show on the bottom</source>
        <translation>Показывать внизу</translation>
    </message>
    <message>
        <location filename="../src/MainWindow/MainWindow.ui" line="1008"/>
        <source>Realtime Previews</source>
        <translation>Мгновенный предварительный просмотр</translation>
    </message>
    <message>
        <location filename="../src/MainWindow/MainWindow.ui" line="1017"/>
        <source>Update</source>
        <translation type="unfinished"/>
    </message>
    <message>
        <location filename="../src/MainWindow/MainWindow.ui" line="1029"/>
        <source>FITS Importer...</source>
        <translation>Импорт FITS...</translation>
    </message>
    <message>
        <location filename="../src/MainWindow/MainWindow.ui" line="1032"/>
        <source>Import four FITS files representing luminosity, red, green and blue channels</source>
        <translation type="unfinished"/>
    </message>
    <message>
        <location filename="../src/MainWindow/MainWindow.ui" line="1035"/>
        <source>Ctrl+F</source>
        <translation>Ctrl+F</translation>
    </message>
    <message>
        <location filename="../src/MainWindow/MainWindow.ui" line="1047"/>
        <source>White Balance</source>
        <translation>Баланс белого</translation>
    </message>
    <message>
        <location filename="../src/MainWindow/MainWindow.ui" line="1050"/>
        <source>Fix color cast, can be slow</source>
        <translation type="unfinished"/>
    </message>
    <message>
        <location filename="../src/MainWindow/MainWindow.cpp" line="426"/>
        <source>Ready. Now open an existing HDR image or create a new one!</source>
        <translation>Готово... Теперь откройте готовый HDR-снимок или создайте новый!</translation>
    </message>
    <message>
        <location filename="../src/MainWindow/MainWindow.cpp" line="488"/>
        <source>All HDR formats </source>
        <translation>Все форматы HDR </translation>
    </message>
    <message>
        <location filename="../src/MainWindow/MainWindow.cpp" line="507"/>
        <source>Load one or more HDR images...</source>
        <translation>Загрузить один и более снимков HDR...</translation>
    </message>
    <message>
        <location filename="../src/MainWindow/MainWindow.cpp" line="533"/>
        <source>Save files in</source>
        <translation>Сохранить файлы в</translation>
    </message>
    <message>
        <location filename="../src/MainWindow/MainWindow.cpp" line="675"/>
        <source>Failed to save</source>
        <translation type="unfinished"/>
    </message>
    <message>
        <location filename="../src/MainWindow/MainWindow.cpp" line="1048"/>
        <source>Done!</source>
        <translation>Готово!</translation>
    </message>
    <message>
        <location filename="../src/MainWindow/MainWindow.cpp" line="1059"/>
        <source>Aborting...</source>
        <translation>Прерывание...</translation>
    </message>
    <message>
        <location filename="../src/MainWindow/MainWindow.cpp" line="1318"/>
        <source>Cropped Image</source>
        <translation>Откадрированный снимок</translation>
    </message>
    <message>
        <location filename="../src/MainWindow/MainWindow.cpp" line="1369"/>
        <source>It appears that you are running the 32-bit version &lt;strong&gt;Luminance HDR&lt;/strong&gt; on a 64-bit system. &lt;br&gt;Please download the &lt;strong&gt;64-bit&lt;/strong&gt; version from &lt;a href=&quot;http://qtpfsgui.sourceforge.net&quot;&gt;http://qtpfsgui.sourceforge.net&lt;/a&gt; to get the best Luminance HDR experience!</source>
        <translation type="unfinished"/>
    </message>
    <message>
        <location filename="../src/MainWindow/MainWindow.cpp" line="1383"/>
        <source>Unsaved changes...</source>
        <translation>Изменения не сохранены</translation>
    </message>
    <message>
        <location filename="../src/MainWindow/MainWindow.cpp" line="1384"/>
        <source>This HDR image has unsaved changes.&lt;br&gt;Do you want to save it?</source>
        <translation type="unfinished"/>
    </message>
    <message>
        <location filename="../src/MainWindow/MainWindow.cpp" line="1487"/>
        <source>Fattal Warning</source>
        <translation type="unfinished"/>
    </message>
    <message>
        <location filename="../src/MainWindow/MainWindow.cpp" line="1488"/>
        <source>This tonemapping operator depends on the size of the input  image. Applying this operator on the full size image will most probably result in a different image. 

Do you want to continue?</source>
        <translation>Этот оператор отображения тонов зависит от размера входного изображения. Применение этого оператора к полноразмерному изображению скорее всего приведёт к другому результату.

Хотите продолжить?</translation>
    </message>
    <message>
        <location filename="../src/MainWindow/MainWindow.cpp" line="1560"/>
        <source>Untitled</source>
        <translation>Без имени</translation>
    </message>
    <message>
        <location filename="../src/MainWindow/MainWindow.cpp" line="1562"/>
        <source>Untitled %1</source>
        <translation>Безымянный %1</translation>
    </message>
    <message>
        <location filename="../src/MainWindow/MainWindow.cpp" line="1583"/>
        <source>Error: %1</source>
        <translation>Ошибка: %1</translation>
    </message>
    <message>
        <location filename="../src/MainWindow/MainWindow.cpp" line="1983"/>
        <source>FITS Image</source>
        <translation>Изображение FITS</translation>
    </message>
</context>
<context>
    <name>PreferencesDialog</name>
    <message>
        <location filename="../src/Preferences/PreferencesDialog.ui" line="20"/>
        <source>Preferences</source>
        <translation>Параметры Luminance HDR</translation>
    </message>
    <message>
        <location filename="../src/Preferences/PreferencesDialog.ui" line="28"/>
        <source>Color Management</source>
        <translation>Управление цветом</translation>
    </message>
    <message>
        <location filename="../src/Preferences/PreferencesDialog.ui" line="70"/>
        <source>RAW Conversion</source>
        <translation>Преобразование RAW</translation>
    </message>
    <message>
        <location filename="../src/Preferences/PreferencesDialog.ui" line="102"/>
        <source>Tone Mapping</source>
        <translation>Отображение тонов</translation>
    </message>
    <message>
        <location filename="../src/Preferences/PreferencesDialog.ui" line="144"/>
        <source>External Tools</source>
        <translation>Приложения</translation>
    </message>
    <message>
        <location filename="../src/Preferences/PreferencesDialog.ui" line="173"/>
        <source>Interface</source>
        <translation>Интерфейс</translation>
    </message>
    <message>
        <location filename="../src/Preferences/PreferencesDialog.ui" line="238"/>
        <source>Language</source>
        <translation>Язык</translation>
    </message>
    <message>
        <location filename="../src/Preferences/PreferencesDialog.ui" line="420"/>
        <source>Default Previews Width</source>
        <translation>Ширина предварительного просмотра по умолчанию</translation>
    </message>
    <message>
        <location filename="../src/Preferences/PreferencesDialog.ui" line="439"/>
        <source>px</source>
        <translation>пикс.</translation>
    </message>
    <message>
        <location filename="../src/Preferences/PreferencesDialog.ui" line="455"/>
        <source>Always show Preview Panel</source>
        <translation>Всегда показывать панель предварительного просмотра</translation>
    </message>
    <message>
        <location filename="../src/Preferences/PreferencesDialog.ui" line="465"/>
        <source>Saves the settings along the program files, to be portable</source>
        <translation type="unfinished"/>
    </message>
    <message>
        <location filename="../src/Preferences/PreferencesDialog.ui" line="468"/>
        <source>Portable mode</source>
        <translation>Переносимый режим</translation>
    </message>
    <message>
        <location filename="../src/Preferences/PreferencesDialog.ui" line="500"/>
        <source>Temporary Working Folder</source>
        <translation>Временная рабочая папка</translation>
    </message>
    <message>
        <location filename="../src/Preferences/PreferencesDialog.ui" line="531"/>
        <source>&amp;Browse...</source>
        <translation>&amp;Обзор...</translation>
    </message>
    <message>
        <location filename="../src/Preferences/PreferencesDialog.ui" line="544"/>
        <location filename="../src/Preferences/PreferencesDialog.ui" line="566"/>
        <source>Amount of threads to use on multicore/SMP machines</source>
        <translation>Количество используемых потоков для многопроцессорных компьютеров</translation>
    </message>
    <message>
        <location filename="../src/Preferences/PreferencesDialog.ui" line="547"/>
        <source>Batch Tonemapping Number of Threads</source>
        <translation>Число потоков отображения тонов</translation>
    </message>
    <message>
        <location filename="../src/Preferences/PreferencesDialog.ui" line="602"/>
        <source>General</source>
        <translation type="unfinished"/>
    </message>
    <message>
        <location filename="../src/Preferences/PreferencesDialog.ui" line="610"/>
        <source>Quality:</source>
        <translation>Качество:</translation>
    </message>
    <message>
        <location filename="../src/Preferences/PreferencesDialog.ui" line="631"/>
        <source>&lt;!DOCTYPE HTML PUBLIC &quot;-//W3C//DTD HTML 4.0//EN&quot; &quot;http://www.w3.org/TR/REC-html40/strict.dtd&quot;&gt;
&lt;html&gt;&lt;head&gt;&lt;meta name=&quot;qrichtext&quot; content=&quot;1&quot; /&gt;&lt;style type=&quot;text/css&quot;&gt;
p, li { white-space: pre-wrap; }
&lt;/style&gt;&lt;/head&gt;&lt;body style=&quot; font-family:'Sans Serif'; font-size:10pt; font-weight:400; font-style:normal;&quot;&gt;
&lt;p style=&quot; margin-top:0px; margin-bottom:0px; margin-left:0px; margin-right:0px; -qt-block-indent:0; text-indent:0px;&quot;&gt;&lt;span style=&quot; font-weight:600;&quot;&gt;Quality (interpolation)&lt;/span&gt;&lt;/p&gt;
&lt;p style=&quot; margin-top:0px; margin-bottom:0px; margin-left:0px; margin-right:0px; -qt-block-indent:0; text-indent:0px;&quot;&gt;Select here the demosaicing RAW images decoding interpolation method. A demosaicing algorithm is a digital image process used to interpolate a complete image from the partial raw data received from the color-filtered image sensor internal to many digital cameras in form of a matrix of colored pixels. Also known as CFA interpolation or color reconstruction, another common spelling is demosaicing. There are 4 methods to demosaicing RAW images:&lt;/p&gt;
&lt;p style=&quot; margin-top:0px; margin-bottom:0px; margin-left:0px; margin-right:0px; -qt-block-indent:0; text-indent:0px;&quot;&gt;&lt;span style=&quot; font-weight:600;&quot;&gt;Bilinear&lt;/span&gt;: use high-speed but low-quality bilinear interpolation (default - for slow computer). In this method, the red value of a non-red pixel is computed as the average of the adjacent red pixels, and similar for blue and green.&lt;/p&gt;
&lt;p style=&quot; margin-top:0px; margin-bottom:0px; margin-left:0px; margin-right:0px; -qt-block-indent:0; text-indent:0px;&quot;&gt;&lt;span style=&quot; font-weight:600;&quot;&gt;VNG&lt;/span&gt;: use Variable Number of Gradients interpolation. This method computes gradients near the pixel of interest and uses the lower gradients (representing smoother and more similar parts of the image) to make an estimate.&lt;/p&gt;
&lt;p style=&quot; margin-top:0px; margin-bottom:0px; margin-left:0px; margin-right:0px; -qt-block-indent:0; text-indent:0px;&quot;&gt;&lt;span style=&quot; font-weight:600;&quot;&gt;PPG&lt;/span&gt;: use Patterned Pixel Grouping interpolation. Pixel Grouping uses assumptions about natural scenery in making estimates. It has fewer color artifacts on natural images than the Variable Number of Gradients method.&lt;/p&gt;
&lt;p style=&quot; margin-top:0px; margin-bottom:0px; margin-left:0px; margin-right:0px; -qt-block-indent:0; text-indent:0px;&quot;&gt;&lt;span style=&quot; font-weight:600;&quot;&gt;AHD&lt;/span&gt;: use Adaptive Homogeneity-Directed interpolation. This method selects the direction of interpolation so as to maximize a homogeneity metric, thus typically minimizing color artifacts.&lt;/p&gt;&lt;/body&gt;&lt;/html&gt;</source>
        <translation type="unfinished"/>
    </message>
    <message>
        <location filename="../src/Preferences/PreferencesDialog.ui" line="644"/>
        <source>Bilinear</source>
        <translation type="unfinished"/>
    </message>
    <message>
        <location filename="../src/Preferences/PreferencesDialog.ui" line="649"/>
        <source>VNG</source>
        <translation type="unfinished"/>
    </message>
    <message>
        <location filename="../src/Preferences/PreferencesDialog.ui" line="654"/>
        <source>PPG</source>
        <translation type="unfinished"/>
    </message>
    <message>
        <location filename="../src/Preferences/PreferencesDialog.ui" line="659"/>
        <source>AHD</source>
        <translation type="unfinished"/>
    </message>
    <message>
        <location filename="../src/Preferences/PreferencesDialog.ui" line="670"/>
        <location filename="../src/Preferences/PreferencesDialog.ui" line="759"/>
        <location filename="../src/Preferences/PreferencesDialog.ui" line="890"/>
        <location filename="../src/Preferences/PreferencesDialog.ui" line="1009"/>
        <location filename="../src/Preferences/PreferencesDialog.ui" line="1108"/>
        <location filename="../src/Preferences/PreferencesDialog.ui" line="1181"/>
        <location filename="../src/Preferences/PreferencesDialog.ui" line="1264"/>
        <location filename="../src/Preferences/PreferencesDialog.ui" line="1376"/>
        <location filename="../src/Preferences/PreferencesDialog.ui" line="1473"/>
        <location filename="../src/Preferences/PreferencesDialog.ui" line="1570"/>
        <location filename="../src/Preferences/PreferencesDialog.ui" line="1712"/>
        <location filename="../src/Preferences/PreferencesDialog.ui" line="1840"/>
        <location filename="../src/Preferences/PreferencesDialog.ui" line="1943"/>
        <source>...</source>
        <translation>...</translation>
    </message>
    <message>
        <location filename="../src/Preferences/PreferencesDialog.ui" line="683"/>
        <source>Median:</source>
        <translation type="unfinished"/>
    </message>
    <message>
        <location filename="../src/Preferences/PreferencesDialog.ui" line="741"/>
        <source>&lt;!DOCTYPE HTML PUBLIC &quot;-//W3C//DTD HTML 4.0//EN&quot; &quot;http://www.w3.org/TR/REC-html40/strict.dtd&quot;&gt;
&lt;html&gt;&lt;head&gt;&lt;meta name=&quot;qrichtext&quot; content=&quot;1&quot; /&gt;&lt;style type=&quot;text/css&quot;&gt;
p, li { white-space: pre-wrap; }
&lt;/style&gt;&lt;/head&gt;&lt;body style=&quot; font-family:'Sans Serif'; font-size:10pt; font-weight:400; font-style:normal;&quot;&gt;
&lt;p style=&quot; margin-top:0px; margin-bottom:0px; margin-left:0px; margin-right:0px; -qt-block-indent:0; text-indent:0px;&quot;&gt;&lt;span style=&quot; font-weight:600;&quot;&gt;Median Filter&lt;/span&gt;&lt;/p&gt;
&lt;p style=&quot; margin-top:0px; margin-bottom:0px; margin-left:0px; margin-right:0px; -qt-block-indent:0; text-indent:0px;&quot;&gt;Set here the passes used by median filter applied after interpolation to Red-Green and Blue-Green channels.&lt;/p&gt;&lt;/body&gt;&lt;/html&gt;</source>
        <translation type="unfinished"/>
    </message>
    <message>
        <location filename="../src/Preferences/PreferencesDialog.ui" line="772"/>
        <source>&lt;!DOCTYPE HTML PUBLIC &quot;-//W3C//DTD HTML 4.0//EN&quot; &quot;http://www.w3.org/TR/REC-html40/strict.dtd&quot;&gt;
&lt;html&gt;&lt;head&gt;&lt;meta name=&quot;qrichtext&quot; content=&quot;1&quot; /&gt;&lt;style type=&quot;text/css&quot;&gt;
p, li { white-space: pre-wrap; }
&lt;/style&gt;&lt;/head&gt;&lt;body style=&quot; font-family:'Sans Serif'; font-size:10pt; font-weight:400; font-style:normal;&quot;&gt;
&lt;p style=&quot; margin-top:0px; margin-bottom:0px; margin-left:0px; margin-right:0px; -qt-block-indent:0; text-indent:0px;&quot;&gt;&lt;span style=&quot; font-weight:600;&quot;&gt;Do not stretch or rotate pixels&lt;/span&gt;&lt;/p&gt;
&lt;p style=&quot; margin-top:0px; margin-bottom:0px; margin-left:0px; margin-right:0px; -qt-block-indent:0; text-indent:0px;&quot;&gt;For Fuji Super CCD cameras, show the image tilted 45 degrees. For cameras with non-square pixels, do not stretch the image to its correct aspect ratio. In any case,                                              this option guarantees that each output pixel corresponds to one RAW pixel.&lt;/p&gt;&lt;/body&gt;&lt;/html&gt;</source>
        <translation type="unfinished"/>
    </message>
    <message>
        <location filename="../src/Preferences/PreferencesDialog.ui" line="780"/>
        <source>Do not stretch or rotate pixels</source>
        <translation type="unfinished"/>
    </message>
    <message>
        <location filename="../src/Preferences/PreferencesDialog.ui" line="787"/>
        <source>&lt;!DOCTYPE HTML PUBLIC &quot;-//W3C//DTD HTML 4.0//EN&quot; &quot;http://www.w3.org/TR/REC-html40/strict.dtd&quot;&gt;
&lt;html&gt;&lt;head&gt;&lt;meta name=&quot;qrichtext&quot; content=&quot;1&quot; /&gt;&lt;style type=&quot;text/css&quot;&gt;
p, li { white-space: pre-wrap; }
&lt;/style&gt;&lt;/head&gt;&lt;body style=&quot; font-family:'Sans Serif'; font-size:10pt; font-weight:400; font-style:normal;&quot;&gt;
&lt;p style=&quot; margin-top:0px; margin-bottom:0px; margin-left:0px; margin-right:0px; -qt-block-indent:0; text-indent:0px;&quot;&gt;&lt;span style=&quot; font-weight:600;&quot;&gt;Interpolate RGB as four colors&lt;/span&gt;&lt;/p&gt;
&lt;p style=&quot; margin-top:0px; margin-bottom:0px; margin-left:0px; margin-right:0px; -qt-block-indent:0; text-indent:0px;&quot;&gt;The default is to assume that all green pixels are the same. If even-row green pixels are more sensitive to ultraviolet light than odd-row this difference causes a mesh                             pattern in the output; using this option solves this problem with minimal loss of detail.&lt;/p&gt;
&lt;p style=&quot; margin-top:0px; margin-bottom:0px; margin-left:0px; margin-right:0px; -qt-block-indent:0; text-indent:0px;&quot;&gt;To resume, this option blurs the image a little, but it eliminates false 2x2 mesh patterns with VNG quality method or mazes with AHD quality method.&lt;/p&gt;&lt;/body&gt;&lt;/html&gt;</source>
        <translation type="unfinished"/>
    </message>
    <message>
        <location filename="../src/Preferences/PreferencesDialog.ui" line="796"/>
        <source>Interpolate RGB using 4 colours</source>
        <translation type="unfinished"/>
    </message>
    <message>
        <location filename="../src/Preferences/PreferencesDialog.ui" line="806"/>
        <source>White Balance</source>
        <translation>Баланс белого</translation>
    </message>
    <message>
        <location filename="../src/Preferences/PreferencesDialog.ui" line="827"/>
        <source>Method</source>
        <translation type="unfinished"/>
    </message>
    <message>
        <location filename="../src/Preferences/PreferencesDialog.ui" line="848"/>
        <source>&lt;!DOCTYPE HTML PUBLIC &quot;-//W3C//DTD HTML 4.0//EN&quot; &quot;http://www.w3.org/TR/REC-html40/strict.dtd&quot;&gt;
&lt;html&gt;&lt;head&gt;&lt;meta name=&quot;qrichtext&quot; content=&quot;1&quot; /&gt;&lt;style type=&quot;text/css&quot;&gt;
p, li { white-space: pre-wrap; }
&lt;/style&gt;&lt;/head&gt;&lt;body style=&quot; font-family:'Sans Serif'; font-size:10pt; font-weight:400; font-style:normal;&quot;&gt;
&lt;p style=&quot; margin-top:0px; margin-bottom:0px; margin-left:0px; margin-right:0px; -qt-block-indent:0; text-indent:0px;&quot;&gt;&lt;span style=&quot; font-weight:600;&quot;&gt;White Balance Method&lt;/span&gt;&lt;/p&gt;
&lt;p style=&quot; margin-top:0px; margin-bottom:0px; margin-left:0px; margin-right:0px; -qt-block-indent:0; text-indent:0px;&quot;&gt;Configure the raw white balance :&lt;/p&gt;
&lt;p style=&quot; margin-top:0px; margin-bottom:0px; margin-left:0px; margin-right:0px; -qt-block-indent:0; text-indent:0px;&quot;&gt;&lt;span style=&quot; font-weight:600;&quot;&gt;Default D65&lt;/span&gt;: Use a standard daylight D65 white balance (dcraw defaults)&lt;/p&gt;
&lt;p style=&quot; margin-top:0px; margin-bottom:0px; margin-left:0px; margin-right:0px; -qt-block-indent:0; text-indent:0px;&quot;&gt;&lt;span style=&quot; font-weight:600;&quot;&gt;Camera&lt;/span&gt;: Use the white balance specified by the camera. If not available, reverts to default neutral white balance&lt;/p&gt;
&lt;p style=&quot; margin-top:0px; margin-bottom:0px; margin-left:0px; margin-right:0px; -qt-block-indent:0; text-indent:0px;&quot;&gt;&lt;span style=&quot; font-weight:600;&quot;&gt;Automatic&lt;/span&gt;: Calculates an automatic white balance averaging the entire image&lt;/p&gt;
&lt;p style=&quot; margin-top:0px; margin-bottom:0px; margin-left:0px; margin-right:0px; -qt-block-indent:0; text-indent:0px;&quot;&gt;&lt;span style=&quot; font-weight:600;&quot;&gt;Manual&lt;/span&gt;: Set a custom temperature and green level values&lt;/p&gt;&lt;/body&gt;&lt;/html&gt;</source>
        <translation type="unfinished"/>
    </message>
    <message>
        <location filename="../src/Preferences/PreferencesDialog.ui" line="864"/>
        <source>Predefined D65</source>
        <translation>Стандартный D65</translation>
    </message>
    <message>
        <location filename="../src/Preferences/PreferencesDialog.ui" line="869"/>
        <source>Camera</source>
        <translation>Камера</translation>
    </message>
    <message>
        <location filename="../src/Preferences/PreferencesDialog.ui" line="874"/>
        <source>Auto</source>
        <translation>Автоматически</translation>
    </message>
    <message>
        <location filename="../src/Preferences/PreferencesDialog.ui" line="879"/>
        <source>Manual</source>
        <translation>Вручную</translation>
    </message>
    <message>
        <location filename="../src/Preferences/PreferencesDialog.ui" line="906"/>
        <source>Temperature (Kelvin)</source>
        <translation>Температура (кельвин)</translation>
    </message>
    <message>
        <location filename="../src/Preferences/PreferencesDialog.ui" line="982"/>
        <source>&lt;!DOCTYPE HTML PUBLIC &quot;-//W3C//DTD HTML 4.0//EN&quot; &quot;http://www.w3.org/TR/REC-html40/strict.dtd&quot;&gt;
&lt;html&gt;&lt;head&gt;&lt;meta name=&quot;qrichtext&quot; content=&quot;1&quot; /&gt;&lt;style type=&quot;text/css&quot;&gt;
p, li { white-space: pre-wrap; }
&lt;/style&gt;&lt;/head&gt;&lt;body style=&quot; font-family:'Sans Serif'; font-size:10pt; font-weight:400; font-style:normal;&quot;&gt;
&lt;p style=&quot; margin-top:0px; margin-bottom:0px; margin-left:0px; margin-right:0px; -qt-block-indent:0; text-indent:0px;&quot;&gt;&lt;span style=&quot; font-weight:600;&quot;&gt;Temperature&lt;/span&gt;&lt;/p&gt;
&lt;p style=&quot; margin-top:0px; margin-bottom:0px; margin-left:0px; margin-right:0px; -qt-block-indent:0; text-indent:0px;&quot;&gt;Set here the color temperature in Kelvin.&lt;/p&gt;&lt;/body&gt;&lt;/html&gt;</source>
        <translation type="unfinished"/>
    </message>
    <message>
        <location filename="../src/Preferences/PreferencesDialog.ui" line="1025"/>
        <source>Green</source>
        <translation>Зелёный</translation>
    </message>
    <message>
        <location filename="../src/Preferences/PreferencesDialog.ui" line="1086"/>
        <source>Set here the green component to set magenta color cast removal level</source>
        <translation type="unfinished"/>
    </message>
    <message>
        <location filename="../src/Preferences/PreferencesDialog.ui" line="1121"/>
        <source>Highlights</source>
        <translation>Пересветы</translation>
    </message>
    <message>
        <location filename="../src/Preferences/PreferencesDialog.ui" line="1142"/>
        <source>&lt;!DOCTYPE HTML PUBLIC &quot;-//W3C//DTD HTML 4.0//EN&quot; &quot;http://www.w3.org/TR/REC-html40/strict.dtd&quot;&gt;
&lt;html&gt;&lt;head&gt;&lt;meta name=&quot;qrichtext&quot; content=&quot;1&quot; /&gt;&lt;style type=&quot;text/css&quot;&gt;
p, li { white-space: pre-wrap; }
&lt;/style&gt;&lt;/head&gt;&lt;body style=&quot; font-family:'Sans Serif'; font-size:10pt; font-weight:400; font-style:normal;&quot;&gt;
&lt;p style=&quot; margin-top:0px; margin-bottom:0px; margin-left:0px; margin-right:0px; -qt-block-indent:0; text-indent:0px;&quot;&gt;&lt;span style=&quot; font-weight:600;&quot;&gt;Highlights&lt;/span&gt;&lt;/p&gt;
&lt;p style=&quot; margin-top:0px; margin-bottom:0px; margin-left:0px; margin-right:0px; -qt-block-indent:0; text-indent:0px;&quot;&gt;Select here the highlight clipping method:&lt;/p&gt;
&lt;p style=&quot; margin-top:0px; margin-bottom:0px; margin-left:0px; margin-right:0px; -qt-block-indent:0; text-indent:0px;&quot;&gt;&lt;span style=&quot; font-weight:600;&quot;&gt;Solid white&lt;/span&gt;: clip all highlights to solid white&lt;/p&gt;
&lt;p style=&quot; margin-top:0px; margin-bottom:0px; margin-left:0px; margin-right:0px; -qt-block-indent:0; text-indent:0px;&quot;&gt;&lt;span style=&quot; font-weight:600;&quot;&gt;Unclip&lt;/span&gt;: leave highlights unclipped in various shades of pink&lt;/p&gt;
&lt;p style=&quot; margin-top:0px; margin-bottom:0px; margin-left:0px; margin-right:0px; -qt-block-indent:0; text-indent:0px;&quot;&gt;&lt;span style=&quot; font-weight:600;&quot;&gt;Blend&lt;/span&gt;: Blend clipped and unclipped values together for a gradual fade to white&lt;/p&gt;
&lt;p style=&quot; margin-top:0px; margin-bottom:0px; margin-left:0px; margin-right:0px; -qt-block-indent:0; text-indent:0px;&quot;&gt;&lt;span style=&quot; font-weight:600;&quot;&gt;Rebuild&lt;/span&gt;: reconstruct highlights using a level value&lt;/p&gt;&lt;/body&gt;&lt;/html&gt;</source>
        <translation type="unfinished"/>
    </message>
    <message>
        <location filename="../src/Preferences/PreferencesDialog.ui" line="1155"/>
        <source>Solid White</source>
        <translation type="unfinished"/>
    </message>
    <message>
        <location filename="../src/Preferences/PreferencesDialog.ui" line="1160"/>
        <source>Do not transform</source>
        <translation type="unfinished"/>
    </message>
    <message>
        <location filename="../src/Preferences/PreferencesDialog.ui" line="1165"/>
        <source>Blend</source>
        <translation type="unfinished"/>
    </message>
    <message>
        <location filename="../src/Preferences/PreferencesDialog.ui" line="1170"/>
        <source>Reconstruct</source>
        <translation type="unfinished"/>
    </message>
    <message>
        <location filename="../src/Preferences/PreferencesDialog.ui" line="1194"/>
        <source>Level</source>
        <translation type="unfinished"/>
    </message>
    <message>
        <location filename="../src/Preferences/PreferencesDialog.ui" line="1246"/>
        <source>&lt;!DOCTYPE HTML PUBLIC &quot;-//W3C//DTD HTML 4.0//EN&quot; &quot;http://www.w3.org/TR/REC-html40/strict.dtd&quot;&gt;
&lt;html&gt;&lt;head&gt;&lt;meta name=&quot;qrichtext&quot; content=&quot;1&quot; /&gt;&lt;style type=&quot;text/css&quot;&gt;
p, li { white-space: pre-wrap; }
&lt;/style&gt;&lt;/head&gt;&lt;body style=&quot; font-family:'Sans Serif'; font-size:10pt; font-weight:400; font-style:normal;&quot;&gt;
&lt;p style=&quot; margin-top:0px; margin-bottom:0px; margin-left:0px; margin-right:0px; -qt-block-indent:0; text-indent:0px;&quot;&gt;&lt;span style=&quot; font-weight:600;&quot;&gt;Level&lt;/span&gt;&lt;/p&gt;
&lt;p style=&quot; margin-top:0px; margin-bottom:0px; margin-left:0px; margin-right:0px; -qt-block-indent:0; text-indent:0px;&quot;&gt;Specify the reconstruct highlight level. Low values favor whites and high values favor colors.&lt;/p&gt;&lt;/body&gt;&lt;/html&gt;</source>
        <translation type="unfinished"/>
    </message>
    <message>
        <location filename="../src/Preferences/PreferencesDialog.ui" line="1280"/>
        <source>Correct false colors in highlights</source>
        <translation type="unfinished"/>
    </message>
    <message>
        <location filename="../src/Preferences/PreferencesDialog.ui" line="1287"/>
        <source>Auto Brightness</source>
        <translation type="unfinished"/>
    </message>
    <message>
        <location filename="../src/Preferences/PreferencesDialog.ui" line="1297"/>
        <source>Brightness</source>
        <translation>Яркость</translation>
    </message>
    <message>
        <location filename="../src/Preferences/PreferencesDialog.ui" line="1352"/>
        <source>&lt;!DOCTYPE HTML PUBLIC &quot;-//W3C//DTD HTML 4.0//EN&quot; &quot;http://www.w3.org/TR/REC-html40/strict.dtd&quot;&gt;
&lt;html&gt;&lt;head&gt;&lt;meta name=&quot;qrichtext&quot; content=&quot;1&quot; /&gt;&lt;style type=&quot;text/css&quot;&gt;
p, li { white-space: pre-wrap; }
&lt;/style&gt;&lt;/head&gt;&lt;body style=&quot; font-family:'Sans Serif'; font-size:10pt; font-weight:400; font-style:normal;&quot;&gt;
&lt;p style=&quot; margin-top:0px; margin-bottom:0px; margin-left:0px; margin-right:0px; -qt-block-indent:0; text-indent:0px;&quot;&gt;&lt;span style=&quot; font-weight:600;&quot;&gt;Brighness&lt;/span&gt;&lt;/p&gt;
&lt;p style=&quot; margin-top:0px; margin-bottom:0px; margin-left:0px; margin-right:0px; -qt-block-indent:0; text-indent:0px;&quot;&gt;Specify the brightness level of output image. The default value is 1.0&lt;/p&gt;&lt;/body&gt;&lt;/html&gt;</source>
        <translation type="unfinished"/>
    </message>
    <message>
        <location filename="../src/Preferences/PreferencesDialog.ui" line="1389"/>
        <source>&lt;!DOCTYPE HTML PUBLIC &quot;-//W3C//DTD HTML 4.0//EN&quot; &quot;http://www.w3.org/TR/REC-html40/strict.dtd&quot;&gt;
&lt;html&gt;&lt;head&gt;&lt;meta name=&quot;qrichtext&quot; content=&quot;1&quot; /&gt;&lt;style type=&quot;text/css&quot;&gt;
p, li { white-space: pre-wrap; }
&lt;/style&gt;&lt;/head&gt;&lt;body style=&quot; font-family:'Sans Serif'; font-size:10pt; font-weight:400; font-style:normal;&quot;&gt;
&lt;p style=&quot; margin-top:0px; margin-bottom:0px; margin-left:0px; margin-right:0px; -qt-block-indent:0; text-indent:0px;&quot;&gt;&lt;span style=&quot; font-weight:600;&quot;&gt;Black point&lt;/span&gt;&lt;/p&gt;
&lt;p style=&quot; margin-top:0px; margin-bottom:0px; margin-left:0px; margin-right:0px; -qt-block-indent:0; text-indent:0px;&quot;&gt;Use a specific black point value to decode RAW pictures. If you set this option to off, the Black Point value will be automatically computed.&lt;/p&gt;&lt;/body&gt;&lt;/html&gt;</source>
        <translation type="unfinished"/>
    </message>
    <message>
        <location filename="../src/Preferences/PreferencesDialog.ui" line="1397"/>
        <source>Black</source>
        <translation>Уровень чёрного</translation>
    </message>
    <message>
        <location filename="../src/Preferences/PreferencesDialog.ui" line="1455"/>
        <source>&lt;!DOCTYPE HTML PUBLIC &quot;-//W3C//DTD HTML 4.0//EN&quot; &quot;http://www.w3.org/TR/REC-html40/strict.dtd&quot;&gt;
&lt;html&gt;&lt;head&gt;&lt;meta name=&quot;qrichtext&quot; content=&quot;1&quot; /&gt;&lt;style type=&quot;text/css&quot;&gt;
p, li { white-space: pre-wrap; }
&lt;/style&gt;&lt;/head&gt;&lt;body style=&quot; font-family:'Sans Serif'; font-size:10pt; font-weight:400; font-style:normal;&quot;&gt;
&lt;p style=&quot; margin-top:0px; margin-bottom:0px; margin-left:0px; margin-right:0px; -qt-block-indent:0; text-indent:0px;&quot;&gt;&lt;span style=&quot; font-weight:600;&quot;&gt;Black point value&lt;/span&gt;&lt;/p&gt;
&lt;p style=&quot; margin-top:0px; margin-bottom:0px; margin-left:0px; margin-right:0px; -qt-block-indent:0; text-indent:0px;&quot;&gt;Specify specific black point value of the output image.&lt;/p&gt;&lt;/body&gt;&lt;/html&gt;</source>
        <translation type="unfinished"/>
    </message>
    <message>
        <location filename="../src/Preferences/PreferencesDialog.ui" line="1486"/>
        <source>&lt;!DOCTYPE HTML PUBLIC &quot;-//W3C//DTD HTML 4.0//EN&quot; &quot;http://www.w3.org/TR/REC-html40/strict.dtd&quot;&gt;
&lt;html&gt;&lt;head&gt;&lt;meta name=&quot;qrichtext&quot; content=&quot;1&quot; /&gt;&lt;style type=&quot;text/css&quot;&gt;
p, li { white-space: pre-wrap; }
&lt;/style&gt;&lt;/head&gt;&lt;body style=&quot; font-family:'Sans Serif'; font-size:10pt; font-weight:400; font-style:normal;&quot;&gt;
&lt;p style=&quot; margin-top:0px; margin-bottom:0px; margin-left:0px; margin-right:0px; -qt-block-indent:0; text-indent:0px;&quot;&gt;&lt;span style=&quot; font-weight:600;&quot;&gt;White point&lt;/span&gt;&lt;/p&gt;
&lt;p style=&quot; margin-top:0px; margin-bottom:0px; margin-left:0px; margin-right:0px; -qt-block-indent:0; text-indent:0px;&quot;&gt;Use a specific white point value to decode RAW pictures. If you set this option to off, the White Point value will be automatically computed.&lt;/p&gt;&lt;/body&gt;&lt;/html&gt;</source>
        <translation type="unfinished"/>
    </message>
    <message>
        <location filename="../src/Preferences/PreferencesDialog.ui" line="1494"/>
        <source>Saturation</source>
        <translation>Насыщенность</translation>
    </message>
    <message>
        <location filename="../src/Preferences/PreferencesDialog.ui" line="1546"/>
        <source>&lt;!DOCTYPE HTML PUBLIC &quot;-//W3C//DTD HTML 4.0//EN&quot; &quot;http://www.w3.org/TR/REC-html40/strict.dtd&quot;&gt;
&lt;html&gt;&lt;head&gt;&lt;meta name=&quot;qrichtext&quot; content=&quot;1&quot; /&gt;&lt;style type=&quot;text/css&quot;&gt;
p, li { white-space: pre-wrap; }
&lt;/style&gt;&lt;/head&gt;&lt;body style=&quot; font-family:'Sans Serif'; font-size:10pt; font-weight:400; font-style:normal;&quot;&gt;
&lt;p style=&quot; margin-top:0px; margin-bottom:0px; margin-left:0px; margin-right:0px; -qt-block-indent:0; text-indent:0px;&quot;&gt;&lt;span style=&quot; font-weight:600;&quot;&gt;White point value&lt;/span&gt;&lt;/p&gt;
&lt;p style=&quot; margin-top:0px; margin-bottom:0px; margin-left:0px; margin-right:0px; -qt-block-indent:0; text-indent:0px;&quot;&gt;Specify specific white point value of the output image.&lt;/p&gt;&lt;/body&gt;&lt;/html&gt;</source>
        <translation type="unfinished"/>
    </message>
    <message>
        <location filename="../src/Preferences/PreferencesDialog.ui" line="1586"/>
        <source>NR and CA Correction</source>
        <translation type="unfinished"/>
    </message>
    <message>
        <location filename="../src/Preferences/PreferencesDialog.ui" line="1607"/>
        <source>&lt;!DOCTYPE HTML PUBLIC &quot;-//W3C//DTD HTML 4.0//EN&quot; &quot;http://www.w3.org/TR/REC-html40/strict.dtd&quot;&gt;
&lt;html&gt;&lt;head&gt;&lt;meta name=&quot;qrichtext&quot; content=&quot;1&quot; /&gt;&lt;style type=&quot;text/css&quot;&gt;
p, li { white-space: pre-wrap; }
&lt;/style&gt;&lt;/head&gt;&lt;body style=&quot; font-family:'Sans Serif'; font-size:10pt; font-weight:400; font-style:normal;&quot;&gt;
&lt;p style=&quot; margin-top:0px; margin-bottom:0px; margin-left:0px; margin-right:0px; -qt-block-indent:0; text-indent:0px;&quot;&gt;&lt;span style=&quot; font-weight:600;&quot;&gt;Enable Noise Reduction&lt;/span&gt;&lt;/p&gt;
&lt;p style=&quot; margin-top:0px; margin-bottom:0px; margin-left:0px; margin-right:0px; -qt-block-indent:0; text-indent:0px;&quot;&gt;Use wavelets to erase noise while preserving real detail.&lt;/p&gt;&lt;/body&gt;&lt;/html&gt;</source>
        <translation type="unfinished"/>
    </message>
    <message>
        <location filename="../src/Preferences/PreferencesDialog.ui" line="1615"/>
        <source>Enable noise reduction</source>
        <translation>Включить подавление шума</translation>
    </message>
    <message>
        <location filename="../src/Preferences/PreferencesDialog.ui" line="1685"/>
        <source>&lt;!DOCTYPE HTML PUBLIC &quot;-//W3C//DTD HTML 4.0//EN&quot; &quot;http://www.w3.org/TR/REC-html40/strict.dtd&quot;&gt;
&lt;html&gt;&lt;head&gt;&lt;meta name=&quot;qrichtext&quot; content=&quot;1&quot; /&gt;&lt;style type=&quot;text/css&quot;&gt;
p, li { white-space: pre-wrap; }
&lt;/style&gt;&lt;/head&gt;&lt;body style=&quot; font-family:'Sans Serif'; font-size:10pt; font-weight:400; font-style:normal;&quot;&gt;
&lt;p style=&quot; margin-top:0px; margin-bottom:0px; margin-left:0px; margin-right:0px; -qt-block-indent:0; text-indent:0px;&quot;&gt;&lt;span style=&quot; font-weight:600;&quot;&gt;Threshold&lt;/span&gt;&lt;/p&gt;
&lt;p style=&quot; margin-top:0px; margin-bottom:0px; margin-left:0px; margin-right:0px; -qt-block-indent:0; text-indent:0px;&quot;&gt;Set here the noise reduction threshold value to use.&lt;/p&gt;&lt;/body&gt;&lt;/html&gt;</source>
        <translation type="unfinished"/>
    </message>
    <message>
        <location filename="../src/Preferences/PreferencesDialog.ui" line="1728"/>
        <source>Threshold:</source>
        <translation>Порог:</translation>
    </message>
    <message>
        <location filename="../src/Preferences/PreferencesDialog.ui" line="1735"/>
        <source>&lt;!DOCTYPE HTML PUBLIC &quot;-//W3C//DTD HTML 4.0//EN&quot; &quot;http://www.w3.org/TR/REC-html40/strict.dtd&quot;&gt;
&lt;html&gt;&lt;head&gt;&lt;meta name=&quot;qrichtext&quot; content=&quot;1&quot; /&gt;&lt;style type=&quot;text/css&quot;&gt;
p, li { white-space: pre-wrap; }
&lt;/style&gt;&lt;/head&gt;&lt;body style=&quot; font-family:'Sans Serif'; font-size:10pt; font-weight:400; font-style:normal;&quot;&gt;
&lt;p style=&quot; margin-top:0px; margin-bottom:0px; margin-left:0px; margin-right:0px; -qt-block-indent:0; text-indent:0px;&quot;&gt;&lt;span style=&quot; font-weight:600;&quot;&gt;Enable Chromatic Aberration correction&lt;/span&gt;&lt;/p&gt;
&lt;p style=&quot; margin-top:0px; margin-bottom:0px; margin-left:0px; margin-right:0px; -qt-block-indent:0; text-indent:0px;&quot;&gt;Enlarge the raw red and blue layers by the given factors, typically 0.999 to 1.001, to correct chromatic aberration.&lt;/p&gt;&lt;/body&gt;&lt;/html&gt;</source>
        <translation type="unfinished"/>
    </message>
    <message>
        <location filename="../src/Preferences/PreferencesDialog.ui" line="1743"/>
        <source>Enable Chromatic Aberration correction</source>
        <translation>Включить коррекцию хроматических аберраций</translation>
    </message>
    <message>
        <location filename="../src/Preferences/PreferencesDialog.ui" line="1810"/>
        <source>&lt;!DOCTYPE HTML PUBLIC &quot;-//W3C//DTD HTML 4.0//EN&quot; &quot;http://www.w3.org/TR/REC-html40/strict.dtd&quot;&gt;
&lt;html&gt;&lt;head&gt;&lt;meta name=&quot;qrichtext&quot; content=&quot;1&quot; /&gt;&lt;style type=&quot;text/css&quot;&gt;
p, li { white-space: pre-wrap; }
&lt;/style&gt;&lt;/head&gt;&lt;body style=&quot; font-family:'Sans Serif'; font-size:10pt; font-weight:400; font-style:normal;&quot;&gt;
&lt;p style=&quot; margin-top:0px; margin-bottom:0px; margin-left:0px; margin-right:0px; -qt-block-indent:0; text-indent:0px;&quot;&gt;&lt;span style=&quot; font-weight:600;&quot;&gt;Red multiplier&lt;/span&gt;&lt;/p&gt;
&lt;p style=&quot; margin-top:0px; margin-bottom:0px; margin-left:0px; margin-right:0px; -qt-block-indent:0; text-indent:0px;&quot;&gt;Set here the magnification factor of the red layer&lt;/p&gt;&lt;/body&gt;&lt;/html&gt;</source>
        <translation type="unfinished"/>
    </message>
    <message>
        <location filename="../src/Preferences/PreferencesDialog.ui" line="1913"/>
        <source>&lt;!DOCTYPE HTML PUBLIC &quot;-//W3C//DTD HTML 4.0//EN&quot; &quot;http://www.w3.org/TR/REC-html40/strict.dtd&quot;&gt;
&lt;html&gt;&lt;head&gt;&lt;meta name=&quot;qrichtext&quot; content=&quot;1&quot; /&gt;&lt;style type=&quot;text/css&quot;&gt;
p, li { white-space: pre-wrap; }
&lt;/style&gt;&lt;/head&gt;&lt;body style=&quot; font-family:'Sans Serif'; font-size:10pt; font-weight:400; font-style:normal;&quot;&gt;
&lt;p style=&quot; margin-top:0px; margin-bottom:0px; margin-left:0px; margin-right:0px; -qt-block-indent:0; text-indent:0px;&quot;&gt;&lt;span style=&quot; font-weight:600;&quot;&gt;Blue multiplier&lt;/span&gt;&lt;/p&gt;
&lt;p style=&quot; margin-top:0px; margin-bottom:0px; margin-left:0px; margin-right:0px; -qt-block-indent:0; text-indent:0px;&quot;&gt;Set here the magnification factor of the blue layer&lt;/p&gt;&lt;/body&gt;&lt;/html&gt;</source>
        <translation type="unfinished"/>
    </message>
    <message>
        <location filename="../src/Preferences/PreferencesDialog.ui" line="1959"/>
        <source>Red Component</source>
        <translation>Красная составляющая</translation>
    </message>
    <message>
        <location filename="../src/Preferences/PreferencesDialog.ui" line="1969"/>
        <source>Blue Component</source>
        <translation>Синяя составляющая</translation>
    </message>
    <message>
        <location filename="../src/Preferences/PreferencesDialog.ui" line="2013"/>
        <source>Monitor Profile</source>
        <translation>Профиль монитора</translation>
    </message>
    <message>
        <location filename="../src/Preferences/PreferencesDialog.ui" line="2027"/>
        <location filename="../src/Preferences/PreferencesDialog.ui" line="2082"/>
        <location filename="../src/Preferences/PreferencesDialog.ui" line="2121"/>
        <source>Browse...</source>
        <translation>Обзор...</translation>
    </message>
    <message>
        <location filename="../src/Preferences/PreferencesDialog.ui" line="2055"/>
        <source>Camera profile</source>
        <translation>Профиль камеры</translation>
    </message>
    <message>
        <location filename="../src/Preferences/PreferencesDialog.ui" line="2107"/>
        <source>Printer profile</source>
        <translation>Профиль принтера</translation>
    </message>
    <message>
        <location filename="../src/Preferences/PreferencesDialog.ui" line="2156"/>
        <source>align_image_stack command line arguments</source>
        <translation>Аргументы командной строки align_image_stack</translation>
    </message>
    <message>
        <location filename="../src/Preferences/PreferencesDialog.ui" line="2181"/>
        <source>&lt;!DOCTYPE HTML PUBLIC &quot;-//W3C//DTD HTML 4.0//EN&quot; &quot;http://www.w3.org/TR/REC-html40/strict.dtd&quot;&gt;
&lt;html&gt;&lt;head&gt;&lt;meta name=&quot;qrichtext&quot; content=&quot;1&quot; /&gt;&lt;style type=&quot;text/css&quot;&gt;
p, li { white-space: pre-wrap; }
&lt;/style&gt;&lt;/head&gt;&lt;body style=&quot; font-family:'DejaVu Sans'; font-size:9pt; font-weight:400; font-style:normal;&quot;&gt;
&lt;p style=&quot; margin-top:0px; margin-bottom:0px; margin-left:0px; margin-right:0px; -qt-block-indent:0; text-indent:0px;&quot;&gt;&lt;span style=&quot; font-family:&apos;Sans Serif&apos;;&quot;&gt;Read &lt;/span&gt;&lt;span style=&quot; font-family:&apos;Sans Serif&apos;; font-style:italic;&quot;&gt;Help &amp;gt; Contents &amp;gt; Setting up Luminance &amp;gt; External tools&lt;/span&gt;&lt;span style=&quot; font-family:&apos;Sans Serif&apos;;&quot;&gt; to find out more about align_image_stack command line arguments&lt;/span&gt;&lt;/p&gt;&lt;/body&gt;&lt;/html&gt;</source>
        <translation type="unfinished"/>
    </message>
    <message>
        <location filename="../src/Preferences/PreferencesDialog.ui" line="2214"/>
        <source>&amp;Cancel</source>
        <translation>О&amp;тменить</translation>
    </message>
    <message>
        <location filename="../src/Preferences/PreferencesDialog.ui" line="2221"/>
        <source>&amp;OK</source>
        <translation>&amp;ОК</translation>
    </message>
    <message>
        <location filename="../src/Preferences/PreferencesDialog.cpp" line="265"/>
        <source>Restart</source>
        <translation>Перезапуск</translation>
    </message>
    <message>
        <location filename="../src/Preferences/PreferencesDialog.cpp" line="265"/>
        <source>For the settings to take effect, please restart the application!</source>
        <translation type="unfinished"/>
    </message>
    <message>
        <location filename="../src/Preferences/PreferencesDialog.cpp" line="667"/>
        <source>Choose a directory</source>
        <translation>Выберите каталог</translation>
    </message>
    <message>
        <location filename="../src/Preferences/PreferencesDialog.cpp" line="699"/>
        <source>Open ICC Profile</source>
        <translation>Открыть профиль ICC</translation>
    </message>
    <message>
        <location filename="../src/Preferences/PreferencesDialog.cpp" line="701"/>
        <source>Color profile (*.icc *.ICC *.icm *.ICM)</source>
        <translation>Цветовой профиль (*.icc *.ICC *.icm *.ICM)</translation>
    </message>
</context>
<context>
    <name>PreviewSettings</name>
    <message>
        <location filename="../src/PreviewSettings/PreviewSettings.cpp" line="196"/>
        <source>Load settings</source>
        <translation>Загрузить настройки</translation>
    </message>
</context>
<context>
    <name>ProjectionsDialog</name>
    <message>
        <location filename="../src/Projection/ProjectionsDialog.ui" line="13"/>
        <source>Projective Transformation</source>
        <translation>Проективная трансформация</translation>
    </message>
    <message>
        <location filename="../src/Projection/ProjectionsDialog.ui" line="25"/>
        <source>Projections</source>
        <translation>Проекции</translation>
    </message>
    <message>
        <location filename="../src/Projection/ProjectionsDialog.ui" line="53"/>
        <source>Source Projection:</source>
        <translation>Исходная проекция:</translation>
    </message>
    <message>
        <location filename="../src/Projection/ProjectionsDialog.ui" line="61"/>
        <location filename="../src/Projection/ProjectionsDialog.ui" line="102"/>
        <source>Polar</source>
        <translation>Полярная</translation>
    </message>
    <message>
        <location filename="../src/Projection/ProjectionsDialog.ui" line="66"/>
        <location filename="../src/Projection/ProjectionsDialog.ui" line="107"/>
        <source>Angular</source>
        <translation>Угловая</translation>
    </message>
    <message>
        <location filename="../src/Projection/ProjectionsDialog.ui" line="71"/>
        <location filename="../src/Projection/ProjectionsDialog.ui" line="112"/>
        <source>Cylindrical</source>
        <translation>Цилиндрическая</translation>
    </message>
    <message>
        <location filename="../src/Projection/ProjectionsDialog.ui" line="76"/>
        <location filename="../src/Projection/ProjectionsDialog.ui" line="117"/>
        <source>Mirror Ball</source>
        <translation>Зеркальный шарик</translation>
    </message>
    <message>
        <location filename="../src/Projection/ProjectionsDialog.ui" line="94"/>
        <source>Destination Projection:</source>
        <translation>Конечная проекция:</translation>
    </message>
    <message>
        <location filename="../src/Projection/ProjectionsDialog.ui" line="153"/>
        <source>Angles:</source>
        <translation>Угол:</translation>
    </message>
    <message>
        <location filename="../src/Projection/ProjectionsDialog.ui" line="163"/>
        <location filename="../src/Projection/ProjectionsDialog.ui" line="286"/>
        <location filename="../src/Projection/ProjectionsDialog.ui" line="375"/>
        <location filename="../src/Projection/ProjectionsDialog.ui" line="464"/>
        <source>°</source>
        <translation>°</translation>
    </message>
    <message>
        <location filename="../src/Projection/ProjectionsDialog.ui" line="193"/>
        <source>Bilinear Interpolation</source>
        <translation>Билинейная интерполяция</translation>
    </message>
    <message>
        <location filename="../src/Projection/ProjectionsDialog.ui" line="216"/>
        <source>Oversample factor:</source>
        <translation>Коэффициент оверсэмплинга:</translation>
    </message>
    <message>
        <location filename="../src/Projection/ProjectionsDialog.ui" line="238"/>
        <source>Rotation (degrees)</source>
        <translation>Вращение (в градусах)</translation>
    </message>
    <message>
        <location filename="../src/Projection/ProjectionsDialog.ui" line="258"/>
        <source>Yaw:</source>
        <translation>Вокруг вертикали:</translation>
    </message>
    <message>
        <location filename="../src/Projection/ProjectionsDialog.ui" line="347"/>
        <source>Pitch:</source>
        <translation>Наклон горизонта:</translation>
    </message>
    <message>
        <location filename="../src/Projection/ProjectionsDialog.ui" line="436"/>
        <source>Roll:</source>
        <translation>Вокруг оптической оси:</translation>
    </message>
    <message>
        <location filename="../src/Projection/ProjectionsDialog.ui" line="541"/>
        <source>&amp;Cancel</source>
        <translation>О&amp;тменить</translation>
    </message>
    <message>
        <location filename="../src/Projection/ProjectionsDialog.ui" line="548"/>
        <source>&amp;OK</source>
        <translation>&amp;ОК</translation>
    </message>
</context>
<context>
    <name>QApplication</name>
    <message>
        <location filename="../src/Core/TonemappingOptions.cpp" line="420"/>
        <source>ERROR: cannot load Tone Mapping Setting file: </source>
        <translation>ОШИБКА: не удается загрузить файл с параметрами отображения тонов: </translation>
    </message>
    <message>
        <location filename="../src/Core/TonemappingOptions.cpp" line="441"/>
        <source>ERROR: File too old, cannot parse Tone Mapping Setting file: </source>
        <translation>ОШИБКА: попытка использовать файл с параметрами отображения тонов в старом формате: </translation>
    </message>
    <message>
        <location filename="../src/Core/TonemappingOptions.cpp" line="541"/>
        <source>ERROR: cannot parse Tone Mapping Setting file: </source>
        <translation>ОШИБКА: не удается произвести разбор файла с параметрами отображения тонов: </translation>
    </message>
</context>
<context>
    <name>QObject</name>
    <message>
        <location filename="../src/Viewers/LdrViewer.cpp" line="90"/>
        <location filename="../src/Viewers/LdrViewer.cpp" line="107"/>
        <location filename="../src/Viewers/LdrViewer.cpp" line="116"/>
        <location filename="../src/Viewers/LdrViewer.cpp" line="142"/>
        <source>Warning</source>
        <translation>Внимание</translation>
    </message>
    <message>
        <location filename="../src/Viewers/LdrViewer.cpp" line="91"/>
        <source>I cannot open monitor profile. Please select a different one.</source>
        <translation>Не могу открыть профиль монитора. Пожалуйста, выберите другой.</translation>
    </message>
    <message>
        <location filename="../src/Viewers/LdrViewer.cpp" line="108"/>
        <source>I cannot open printer profile. Please select a different one.</source>
        <translation>Не могу открыть профиль принтера. Пожалуйста, выберите другой.</translation>
    </message>
    <message>
        <location filename="../src/Viewers/LdrViewer.cpp" line="117"/>
        <source>Please select a printer profile .</source>
        <translation>Пожалуйста, выберите профиль принтера.</translation>
    </message>
    <message>
        <location filename="../src/Viewers/LdrViewer.cpp" line="143"/>
        <source>I cannot perform the color transform. Please select a different monitor profile.</source>
        <translation>Не могу выполнить преобразование цвета. Пожалуйста, выберите другой профиль монитора.</translation>
    </message>
    <message>
        <location filename="../src/HdrWizard/HdrWizard.cpp" line="906"/>
        <source>Triangular</source>
        <translation>Треугольная</translation>
    </message>
    <message>
        <location filename="../src/HdrWizard/HdrWizard.cpp" line="908"/>
        <source>Plateau</source>
        <translation>Плато</translation>
    </message>
    <message>
        <location filename="../src/HdrWizard/HdrWizard.cpp" line="910"/>
        <source>Gaussian</source>
        <translation>Гауссова</translation>
    </message>
    <message>
        <location filename="../src/HdrWizard/HdrWizard.cpp" line="912"/>
        <source>Flat</source>
        <translation type="unfinished"/>
    </message>
    <message>
        <location filename="../src/HdrWizard/HdrWizard.cpp" line="923"/>
        <source>Linear</source>
        <translation>Линейная</translation>
    </message>
    <message>
        <location filename="../src/HdrWizard/HdrWizard.cpp" line="925"/>
        <source>Gamma</source>
        <translation>Гамма</translation>
    </message>
    <message>
        <location filename="../src/HdrWizard/HdrWizard.cpp" line="927"/>
        <source>Logarithmic</source>
        <translation>Логарифмическая</translation>
    </message>
    <message>
        <location filename="../src/HdrWizard/HdrWizard.cpp" line="929"/>
        <source>sRGB</source>
        <translation>sRGB</translation>
    </message>
    <message>
        <location filename="../src/HdrWizard/HdrWizard.cpp" line="931"/>
        <source>From Calibration/Input File</source>
        <translation type="unfinished"/>
    </message>
    <message>
        <location filename="../src/HdrWizard/HdrWizard.cpp" line="945"/>
        <source>Debevec</source>
        <translation>Дебевек</translation>
    </message>
    <message>
        <location filename="../src/HdrWizard/HdrWizard.cpp" line="947"/>
        <source>Robertson</source>
        <translation>Робертсон</translation>
    </message>
    <message>
        <location filename="../src/HdrWizard/HdrWizard.cpp" line="949"/>
        <source>Robertson Response Calculation</source>
        <translation type="unfinished"/>
    </message>
    <message>
        <location filename="../src/Core/TonemappingOptions.cpp" line="276"/>
        <source>PreGamma=%1</source>
        <translation type="unfinished"/>
    </message>
    <message>
        <location filename="../src/Core/TonemappingOptions.cpp" line="287"/>
        <source>Contrast Equalization</source>
        <translation>Выравнивание контрастности</translation>
    </message>
    <message>
        <location filename="../src/Core/TonemappingOptions.cpp" line="289"/>
        <source>Contrast</source>
        <translation>Контрастность</translation>
    </message>
    <message>
        <location filename="../src/Core/TonemappingOptions.cpp" line="292"/>
        <location filename="../src/Core/TonemappingOptions.cpp" line="326"/>
        <source>Saturation</source>
        <translation>Насыщенность</translation>
    </message>
    <message>
        <location filename="../src/Core/TonemappingOptions.cpp" line="294"/>
        <source>Detail</source>
        <translation>Детализация</translation>
    </message>
    <message>
        <location filename="../src/Core/TonemappingOptions.cpp" line="305"/>
        <source>Luminance Level</source>
        <translation>Уровень светимости</translation>
    </message>
    <message>
        <location filename="../src/Core/TonemappingOptions.cpp" line="307"/>
        <source>Luminance Level=Auto</source>
        <translation type="unfinished"/>
    </message>
    <message>
        <location filename="../src/Core/TonemappingOptions.cpp" line="310"/>
        <source>Color Saturation</source>
        <translation>Насыщенность</translation>
    </message>
    <message>
        <location filename="../src/Core/TonemappingOptions.cpp" line="311"/>
        <source>Contrast Enhancement</source>
        <translation>Контраст</translation>
    </message>
    <message>
        <location filename="../src/Core/TonemappingOptions.cpp" line="324"/>
        <source>Alpha</source>
        <translation>Альфа</translation>
    </message>
    <message>
        <location filename="../src/Core/TonemappingOptions.cpp" line="325"/>
        <source>Beta</source>
        <translation>Бета</translation>
    </message>
    <message>
        <location filename="../src/Core/TonemappingOptions.cpp" line="327"/>
        <source>NoiseRedux</source>
        <translation type="unfinished"/>
    </message>
    <message>
        <location filename="../src/Core/TonemappingOptions.cpp" line="328"/>
        <source>FFTSolver</source>
        <translation type="unfinished"/>
    </message>
    <message>
        <location filename="../src/Core/TonemappingOptions.cpp" line="335"/>
        <source>simple</source>
        <translation type="unfinished"/>
    </message>
    <message>
        <location filename="../src/Core/TonemappingOptions.cpp" line="338"/>
        <source>Equation 2</source>
        <translation>Уравнение 2</translation>
    </message>
    <message>
        <location filename="../src/Core/TonemappingOptions.cpp" line="340"/>
        <source>Equation 4</source>
        <translation>Уравнение 4</translation>
    </message>
    <message>
        <location filename="../src/Core/TonemappingOptions.cpp" line="343"/>
        <location filename="../src/Core/TonemappingOptions.cpp" line="372"/>
        <source>Local</source>
        <translation type="unfinished"/>
    </message>
    <message>
        <location filename="../src/Core/TonemappingOptions.cpp" line="350"/>
        <source>Bias</source>
        <translation>Смещение</translation>
    </message>
    <message>
        <location filename="../src/Core/TonemappingOptions.cpp" line="359"/>
        <source>Spatial</source>
        <translation type="unfinished"/>
    </message>
    <message>
        <location filename="../src/Core/TonemappingOptions.cpp" line="360"/>
        <location filename="../src/Core/TonemappingOptions.cpp" line="393"/>
        <source>Range</source>
        <translation>Диапазон</translation>
    </message>
    <message>
        <location filename="../src/Core/TonemappingOptions.cpp" line="361"/>
        <source>Base</source>
        <translation type="unfinished"/>
    </message>
    <message>
        <location filename="../src/Core/TonemappingOptions.cpp" line="370"/>
        <source>Multiplier</source>
        <translation>Множитель</translation>
    </message>
    <message>
        <location filename="../src/Core/TonemappingOptions.cpp" line="374"/>
        <source>AutoLuminance</source>
        <translation type="unfinished"/>
    </message>
    <message>
        <location filename="../src/Core/TonemappingOptions.cpp" line="376"/>
        <source>Cone</source>
        <translation type="unfinished"/>
    </message>
    <message>
        <location filename="../src/Core/TonemappingOptions.cpp" line="377"/>
        <source>Rod</source>
        <translation type="unfinished"/>
    </message>
    <message>
        <location filename="../src/Core/TonemappingOptions.cpp" line="389"/>
        <source>Key</source>
        <translation type="unfinished"/>
    </message>
    <message>
        <location filename="../src/Core/TonemappingOptions.cpp" line="390"/>
        <source>Phi</source>
        <translation>δ (фи)</translation>
    </message>
    <message>
        <location filename="../src/Core/TonemappingOptions.cpp" line="392"/>
        <source>Scales:</source>
        <translation type="unfinished"/>
    </message>
    <message>
        <location filename="../src/Core/TonemappingOptions.cpp" line="394"/>
        <source>Lower</source>
        <translation type="unfinished"/>
    </message>
    <message>
        <location filename="../src/Core/TonemappingOptions.cpp" line="395"/>
        <source>Upper</source>
        <translation type="unfinished"/>
    </message>
    <message>
        <location filename="../src/Core/TonemappingOptions.cpp" line="405"/>
        <source>Brightness</source>
        <translation>Яркость</translation>
    </message>
    <message>
        <location filename="../src/Core/TonemappingOptions.cpp" line="406"/>
        <source>Chromatic Adaptation</source>
        <translation>Хроматическая адаптация</translation>
    </message>
    <message>
        <location filename="../src/Core/TonemappingOptions.cpp" line="407"/>
        <source>Light Adaptation</source>
        <translation>Адаптация к свету</translation>
    </message>
    <message>
        <location filename="../src/Common/LuminanceOptions.cpp" line="783"/>
        <source>Option -v -a...</source>
        <translation type="unfinished"/>
    </message>
    <message>
        <location filename="../src/Common/LuminanceOptions.cpp" line="784"/>
        <source>LuminanceHDR requires align_image_stack to be executed with the &quot;-v&quot; and without the &quot;-a&quot; options. Command line options have been corrected.</source>
        <translation type="unfinished"/>
    </message>
    <message>
        <location filename="../src/MainCli/commandline.cpp" line="84"/>
        <source>Cannot convert %1 to a float</source>
        <translation>Невозможно преобразовать %1 в формат с плавающей точкой</translation>
    </message>
    <message>
        <location filename="../src/MainCli/commandline.cpp" line="355"/>
        <source>Input file %1</source>
        <translation>Входной файл %1</translation>
    </message>
    <message>
        <location filename="../src/MainCli/commandline.cpp" line="382"/>
        <source>Running in HDR-creation mode.</source>
        <translation type="unfinished"/>
    </message>
    <message>
        <location filename="../src/MainCli/commandline.cpp" line="388"/>
        <source>Running in Load-HDR mode.</source>
        <translation type="unfinished"/>
    </message>
    <message>
        <location filename="../src/MainCli/commandline.cpp" line="402"/>
        <source>Temporary directory: %1</source>
        <translation>Временный каталог: %1</translation>
    </message>
    <message numerus="yes">
        <location filename="../src/MainCli/commandline.cpp" line="403"/>
<<<<<<< HEAD
        <source>Using %n threads.</source>
        <translation type="unfinished">
            <numerusform></numerusform>
            <numerusform></numerusform>
            <numerusform></numerusform>
        </translation>
=======
        <source>Using %1 threads.</source>
        <translation>Используется %1 потока(ов).</translation>
>>>>>>> 4c7561fe
    </message>
    <message>
        <location filename="../src/MainCli/commandline.cpp" line="417"/>
        <source>Loading file %1</source>
        <translation>Загружается файл %1</translation>
    </message>
    <message>
        <location filename="../src/MainCli/commandline.cpp" line="423"/>
        <source>Successfully loaded file %1.</source>
        <translation>Успешно загружен файл %1.</translation>
    </message>
    <message>
        <location filename="../src/MainWindow/MainWindow.cpp" line="106"/>
        <source>All LDR formats</source>
        <translation>Файлы всех LDR-форматов</translation>
    </message>
    <message>
        <location filename="../src/MainWindow/MainWindow.cpp" line="117"/>
        <source>Save the LDR image as...</source>
        <translation>Сохранить LDR-снимок как...</translation>
    </message>
    <message>
        <location filename="../src/MainWindow/MainWindow.cpp" line="143"/>
        <source>Save the HDR image as...</source>
        <translation>Сохранить HDR-снимок как...</translation>
    </message>
    <message>
        <location filename="../src/MainWindow/MainWindow.cpp" line="620"/>
        <source>Save as...</source>
        <translation>Сохранить как...</translation>
    </message>
</context>
<context>
    <name>ResizeDialog</name>
    <message>
        <location filename="../src/Resize/ResizeDialog.ui" line="13"/>
        <source>Scale Image</source>
        <translation>Смена размера снимка</translation>
    </message>
    <message>
        <location filename="../src/Resize/ResizeDialog.ui" line="31"/>
        <source>Hdr Image Size</source>
        <translation>Размер HDR-снимка</translation>
    </message>
    <message>
        <location filename="../src/Resize/ResizeDialog.ui" line="65"/>
        <source>Width:</source>
        <translation>Ширина:</translation>
    </message>
    <message>
        <location filename="../src/Resize/ResizeDialog.ui" line="98"/>
        <source>Switch between pixels or percentage</source>
        <translation>Переключиться между пикселами и процентами</translation>
    </message>
    <message>
        <location filename="../src/Resize/ResizeDialog.ui" line="102"/>
        <source>Pixels</source>
        <translation>пикселов</translation>
    </message>
    <message>
        <location filename="../src/Resize/ResizeDialog.ui" line="107"/>
        <source>Percent</source>
        <translation>процентов</translation>
    </message>
    <message>
        <location filename="../src/Resize/ResizeDialog.ui" line="147"/>
        <source>Height:</source>
        <translation>Высота:</translation>
    </message>
    <message>
        <location filename="../src/Resize/ResizeDialog.ui" line="180"/>
        <source>Result size</source>
        <translation>Конечный размер</translation>
    </message>
    <message>
        <location filename="../src/Resize/ResizeDialog.ui" line="193"/>
        <source>Restore original size</source>
        <translation>Восстановить исходный размер</translation>
    </message>
    <message>
        <location filename="../src/Resize/ResizeDialog.ui" line="196"/>
        <source>&amp;Reset</source>
        <translation>С&amp;бросить</translation>
    </message>
    <message>
        <location filename="../src/Resize/ResizeDialog.ui" line="235"/>
        <source>&amp;Cancel</source>
        <translation>О&amp;тменить</translation>
    </message>
    <message>
        <location filename="../src/Resize/ResizeDialog.ui" line="242"/>
        <source>&amp;Scale</source>
        <translation>&amp;Изменить</translation>
    </message>
</context>
<context>
    <name>SavedParametersDialog</name>
    <message>
        <location filename="../src/Common/SavedParametersDialog.ui" line="17"/>
        <source>Saved Parameters</source>
        <translation>Сохранённые настройки</translation>
    </message>
    <message>
        <location filename="../src/Common/SavedParametersDialog.cpp" line="55"/>
        <location filename="../src/Common/SavedParametersDialog.cpp" line="148"/>
        <source>Comment</source>
        <translation>Комментарий</translation>
    </message>
    <message>
        <location filename="../src/Common/SavedParametersDialog.cpp" line="56"/>
        <source>TM Operator</source>
        <translation>Оператор отображения тонов</translation>
    </message>
    <message>
        <location filename="../src/Common/SavedParametersDialog.cpp" line="79"/>
        <source>Simple</source>
        <translation>Простой вариант</translation>
    </message>
    <message>
        <location filename="../src/Common/SavedParametersDialog.cpp" line="80"/>
        <source>Equation 2</source>
        <translation>Уравнение 2</translation>
    </message>
    <message>
        <location filename="../src/Common/SavedParametersDialog.cpp" line="81"/>
        <source>Local Contrast Threshold</source>
        <translation>Порог локального контраста</translation>
    </message>
    <message>
        <location filename="../src/Common/SavedParametersDialog.cpp" line="86"/>
        <source>Bias</source>
        <translation>Смещение</translation>
    </message>
    <message>
        <location filename="../src/Common/SavedParametersDialog.cpp" line="91"/>
        <source>Spatial Kernel Sigma</source>
        <translation>Сигма пространственного ядра</translation>
    </message>
    <message>
        <location filename="../src/Common/SavedParametersDialog.cpp" line="92"/>
        <source>Range Kernel Sigma</source>
        <translation>Сигма диапазонного ядра</translation>
    </message>
    <message>
        <location filename="../src/Common/SavedParametersDialog.cpp" line="93"/>
        <source>Base Contrast</source>
        <translation>Контраст основного слоя</translation>
    </message>
    <message>
        <location filename="../src/Common/SavedParametersDialog.cpp" line="98"/>
        <source>Alpha</source>
        <translation>Альфа</translation>
    </message>
    <message>
        <location filename="../src/Common/SavedParametersDialog.cpp" line="99"/>
        <source>Beta</source>
        <translation>Бета</translation>
    </message>
    <message>
        <location filename="../src/Common/SavedParametersDialog.cpp" line="100"/>
        <location filename="../src/Common/SavedParametersDialog.cpp" line="115"/>
        <source>Color Saturation</source>
        <translation>Насыщенность</translation>
    </message>
    <message>
        <location filename="../src/Common/SavedParametersDialog.cpp" line="101"/>
        <source>Noise Reduction</source>
        <translation>Подавление шума</translation>
    </message>
    <message>
        <location filename="../src/Common/SavedParametersDialog.cpp" line="102"/>
        <source>Old Fattal</source>
        <translation type="unfinished"/>
    </message>
    <message>
        <location filename="../src/Common/SavedParametersDialog.cpp" line="107"/>
        <source>Contrast Equalization</source>
        <translation>Выравнивание контрастности</translation>
    </message>
    <message>
        <location filename="../src/Common/SavedParametersDialog.cpp" line="108"/>
        <source>Contrast Factor</source>
        <translation>Коэффициент контраста</translation>
    </message>
    <message>
        <location filename="../src/Common/SavedParametersDialog.cpp" line="109"/>
        <source>Saturation Factor</source>
        <translation>Коэффициент насыщенности</translation>
    </message>
    <message>
        <location filename="../src/Common/SavedParametersDialog.cpp" line="110"/>
        <source>Detail Factor</source>
        <translation>Коэффициент детализации</translation>
    </message>
    <message>
        <location filename="../src/Common/SavedParametersDialog.cpp" line="116"/>
        <source>Contrast Enhancement</source>
        <translation>Контраст</translation>
    </message>
    <message>
        <location filename="../src/Common/SavedParametersDialog.cpp" line="117"/>
        <source>Luminance Level</source>
        <translation>Уровень светимости</translation>
    </message>
    <message>
        <location filename="../src/Common/SavedParametersDialog.cpp" line="118"/>
        <source>Manual Luminance Level</source>
        <translation type="unfinished"/>
    </message>
    <message>
        <location filename="../src/Common/SavedParametersDialog.cpp" line="123"/>
        <source>Cone and Rod based on Luminance</source>
        <translation>Уровень чувствительности колбочек и 
палочек на основе освещенности</translation>
    </message>
    <message>
        <location filename="../src/Common/SavedParametersDialog.cpp" line="124"/>
        <source>Local Tonemapping</source>
        <translation>Локальное отображение тонов</translation>
    </message>
    <message>
        <location filename="../src/Common/SavedParametersDialog.cpp" line="125"/>
        <source>Cone Level</source>
        <translation>Уровень чувствительности колбочек</translation>
    </message>
    <message>
        <location filename="../src/Common/SavedParametersDialog.cpp" line="126"/>
        <source>Rod Level</source>
        <translation>Уровень чувствительности палочек</translation>
    </message>
    <message>
        <location filename="../src/Common/SavedParametersDialog.cpp" line="127"/>
        <source>Multiplier</source>
        <translation>Множитель</translation>
    </message>
    <message>
        <location filename="../src/Common/SavedParametersDialog.cpp" line="132"/>
        <source>Use Scales</source>
        <translation>Использовать шкалы</translation>
    </message>
    <message>
        <location filename="../src/Common/SavedParametersDialog.cpp" line="133"/>
        <source>Key Value</source>
        <translation>Значение ключа</translation>
    </message>
    <message>
        <location filename="../src/Common/SavedParametersDialog.cpp" line="134"/>
        <source>Phi Value</source>
        <translation type="unfinished"/>
    </message>
    <message>
        <location filename="../src/Common/SavedParametersDialog.cpp" line="135"/>
        <source>Range</source>
        <translation>Диапазон</translation>
    </message>
    <message>
        <location filename="../src/Common/SavedParametersDialog.cpp" line="136"/>
        <source>Lower Scale</source>
        <translation>Нижняя шкала</translation>
    </message>
    <message>
        <location filename="../src/Common/SavedParametersDialog.cpp" line="137"/>
        <source>Upper Scale</source>
        <translation>Верхняя шкала</translation>
    </message>
    <message>
        <location filename="../src/Common/SavedParametersDialog.cpp" line="142"/>
        <source>Brightness</source>
        <translation>Яркость</translation>
    </message>
    <message>
        <location filename="../src/Common/SavedParametersDialog.cpp" line="143"/>
        <source>Chromatic Adaptation</source>
        <translation>Хроматическая адаптация</translation>
    </message>
    <message>
        <location filename="../src/Common/SavedParametersDialog.cpp" line="144"/>
        <source>Light Adaptation</source>
        <translation>Адаптация к свету</translation>
    </message>
    <message>
        <location filename="../src/Common/SavedParametersDialog.cpp" line="147"/>
        <source>Pre-gamma</source>
        <translation type="unfinished"/>
    </message>
</context>
<context>
    <name>SavingParameters</name>
    <message>
        <location filename="../src/TonemappingPanel/SavingParametersDialog.ui" line="35"/>
        <source>Saving Parameters</source>
        <translation>Сохранение настроек</translation>
    </message>
    <message>
        <location filename="../src/TonemappingPanel/SavingParametersDialog.ui" line="43"/>
        <source>Enter a short comment for the saved parameters:</source>
        <translation>Введите краткий комментарий для сохранённых настроек:</translation>
    </message>
</context>
<context>
    <name>TMOProgressIndicator</name>
    <message>
        <location filename="../src/TonemappingPanel/TMOProgressIndicator.cpp" line="48"/>
        <source>Abort computation</source>
        <translation>Прервать вычисления</translation>
    </message>
</context>
<context>
    <name>TiffModeDialog</name>
    <message>
        <location filename="../src/UI/TiffModeDialog.ui" line="14"/>
        <source>Save as ...TIFF</source>
        <translation>Сохранить как ...TIFF</translation>
    </message>
</context>
<context>
    <name>TonemappingPanel</name>
    <message>
        <location filename="../src/TonemappingPanel/TonemappingPanel.ui" line="36"/>
        <source>Tone mapping operators and their options</source>
        <translation>Операторы отображения тонов и их параметры</translation>
    </message>
    <message>
        <location filename="../src/TonemappingPanel/TonemappingPanel.ui" line="56"/>
        <source>Start tonemapping (CTRL+T)</source>
        <translation>Запустить отображение тонов (Ctrl+T)</translation>
    </message>
    <message>
        <location filename="../src/TonemappingPanel/TonemappingPanel.ui" line="59"/>
        <source>Use current parameters above (pregamma and tone mapping operator) to compute an LDR image</source>
        <translation>Использовать текущие параметры (гамма-коррекция и оператор отображения тонов) для создания LDR-снимка</translation>
    </message>
    <message>
        <location filename="../src/TonemappingPanel/TonemappingPanel.ui" line="62"/>
        <source>&amp;Tonemap</source>
        <translation>Отображение &amp;тонов</translation>
    </message>
    <message>
        <location filename="../src/TonemappingPanel/TonemappingPanel.ui" line="65"/>
        <source>Ctrl+T</source>
        <translation>Ctrl+T</translation>
    </message>
    <message>
        <location filename="../src/TonemappingPanel/TonemappingPanel.ui" line="81"/>
        <source>Update current LDR</source>
        <translation type="unfinished"/>
    </message>
    <message>
        <location filename="../src/TonemappingPanel/TonemappingPanel.ui" line="104"/>
        <source>Tonemap</source>
        <translation>Отображение тонов</translation>
    </message>
    <message>
        <location filename="../src/TonemappingPanel/TonemappingPanel.ui" line="122"/>
        <source>Mantiuk &apos;06</source>
        <translation>Mantiuk &apos;06</translation>
    </message>
    <message>
        <location filename="../src/TonemappingPanel/TonemappingPanel.ui" line="127"/>
        <source>Mantiuk &apos;08</source>
        <translation>Mantiuk &apos;08</translation>
    </message>
    <message>
        <location filename="../src/TonemappingPanel/TonemappingPanel.ui" line="132"/>
        <source>Fattal</source>
        <translation>Fattal</translation>
    </message>
    <message>
        <location filename="../src/TonemappingPanel/TonemappingPanel.ui" line="137"/>
        <source>Drago</source>
        <translation>Drago</translation>
    </message>
    <message>
        <location filename="../src/TonemappingPanel/TonemappingPanel.ui" line="142"/>
        <source>Durand</source>
        <translation>Durand</translation>
    </message>
    <message>
        <location filename="../src/TonemappingPanel/TonemappingPanel.ui" line="147"/>
        <source>Reinhard &apos;02</source>
        <translation>Reinhard &apos;02</translation>
    </message>
    <message>
        <location filename="../src/TonemappingPanel/TonemappingPanel.ui" line="152"/>
        <source>Reinhard &apos;05</source>
        <translation>Reinhard &apos;05</translation>
    </message>
    <message>
        <location filename="../src/TonemappingPanel/TonemappingPanel.ui" line="157"/>
        <source>Ashikhmin</source>
        <translation>Ashikhmin</translation>
    </message>
    <message>
        <location filename="../src/TonemappingPanel/TonemappingPanel.ui" line="162"/>
        <source>Pattanaik</source>
        <translation>Pattanaik</translation>
    </message>
    <message>
        <location filename="../src/TonemappingPanel/TonemappingPanel.ui" line="182"/>
        <source>Operator</source>
        <translation>Оператор</translation>
    </message>
    <message>
        <location filename="../src/TonemappingPanel/TonemappingPanel.ui" line="254"/>
        <source>Contrast Factor</source>
        <translation>Коэффициент контраста</translation>
    </message>
    <message>
        <location filename="../src/TonemappingPanel/TonemappingPanel.ui" line="282"/>
        <source>Saturation Factor</source>
        <translation>Коэффициент насыщенности</translation>
    </message>
    <message>
        <location filename="../src/TonemappingPanel/TonemappingPanel.ui" line="428"/>
        <source>Detail Factor</source>
        <translation>Коэффициент детализации</translation>
    </message>
    <message>
        <location filename="../src/TonemappingPanel/TonemappingPanel.ui" line="515"/>
        <source>Contrast Equalization</source>
        <translation>Выравнивание контрастности</translation>
    </message>
    <message>
        <location filename="../src/TonemappingPanel/TonemappingPanel.ui" line="564"/>
        <source>Predefined Display</source>
        <translation>Профиль монитора</translation>
    </message>
    <message>
        <location filename="../src/TonemappingPanel/TonemappingPanel.ui" line="584"/>
        <source>Lcd Office</source>
        <translation>Офисный ЖК-монитор</translation>
    </message>
    <message>
        <location filename="../src/TonemappingPanel/TonemappingPanel.ui" line="589"/>
        <source>Lcd</source>
        <translation>ЖК-монитор</translation>
    </message>
    <message>
        <location filename="../src/TonemappingPanel/TonemappingPanel.ui" line="594"/>
        <source>Lcd Bright</source>
        <translation>Яркий ЖК-монитор</translation>
    </message>
    <message>
        <location filename="../src/TonemappingPanel/TonemappingPanel.ui" line="599"/>
        <source>CRT</source>
        <translation>ЭЛТ-монитор</translation>
    </message>
    <message>
        <location filename="../src/TonemappingPanel/TonemappingPanel.ui" line="619"/>
        <location filename="../src/TonemappingPanel/TonemappingPanel.ui" line="1032"/>
        <source>Color Saturation</source>
        <translation>Насыщенность</translation>
    </message>
    <message>
        <location filename="../src/TonemappingPanel/TonemappingPanel.ui" line="644"/>
        <source>Contrast Enhancement</source>
        <translation>Контраст</translation>
    </message>
    <message>
        <location filename="../src/TonemappingPanel/TonemappingPanel.ui" line="675"/>
        <source>Enable
Luminace Level</source>
        <translation type="unfinished"/>
    </message>
    <message>
        <location filename="../src/TonemappingPanel/TonemappingPanel.ui" line="698"/>
        <source>Luminance Level</source>
        <translation>Уровень светимости</translation>
    </message>
    <message>
        <location filename="../src/TonemappingPanel/TonemappingPanel.ui" line="876"/>
        <source>Alpha</source>
        <translation>Альфа</translation>
    </message>
    <message>
        <location filename="../src/TonemappingPanel/TonemappingPanel.ui" line="957"/>
        <source>Beta</source>
        <translation>Бета</translation>
    </message>
    <message>
        <location filename="../src/TonemappingPanel/TonemappingPanel.ui" line="1104"/>
        <source>Noise Reduction</source>
        <translation>Подавление шума</translation>
    </message>
    <message>
        <location filename="../src/TonemappingPanel/TonemappingPanel.ui" line="1183"/>
        <source>Version 2.3.0</source>
        <translation>Версия 2.3.0</translation>
    </message>
    <message>
        <location filename="../src/TonemappingPanel/TonemappingPanel.ui" line="1222"/>
        <source>Bias</source>
        <translation>Смещение</translation>
    </message>
    <message>
        <location filename="../src/TonemappingPanel/TonemappingPanel.ui" line="1330"/>
        <source>Spatial Kernel Sigma</source>
        <translation>Сигма пространственного ядра</translation>
    </message>
    <message>
        <location filename="../src/TonemappingPanel/TonemappingPanel.ui" line="1414"/>
        <source>Range Kernel Sigma</source>
        <translation>Сигма диапазонного ядра</translation>
    </message>
    <message>
        <location filename="../src/TonemappingPanel/TonemappingPanel.ui" line="1511"/>
        <source>Base Contrast</source>
        <translation>Контраст основного слоя</translation>
    </message>
    <message>
        <location filename="../src/TonemappingPanel/TonemappingPanel.ui" line="1600"/>
        <source>Key Value</source>
        <translation>Значение ключа</translation>
    </message>
    <message>
        <location filename="../src/TonemappingPanel/TonemappingPanel.ui" line="1675"/>
        <source>Phi</source>
        <translation>δ (фи)</translation>
    </message>
    <message>
        <location filename="../src/TonemappingPanel/TonemappingPanel.ui" line="1756"/>
        <source>Use Scales</source>
        <translation>Использовать шкалы</translation>
    </message>
    <message>
        <location filename="../src/TonemappingPanel/TonemappingPanel.ui" line="1846"/>
        <source>Range</source>
        <translation>Диапазон</translation>
    </message>
    <message>
        <location filename="../src/TonemappingPanel/TonemappingPanel.ui" line="1874"/>
        <source>Lower Scale</source>
        <translation>Нижняя шкала</translation>
    </message>
    <message>
        <location filename="../src/TonemappingPanel/TonemappingPanel.ui" line="1964"/>
        <source>Upper Scale</source>
        <translation>Верхняя шкала</translation>
    </message>
    <message>
        <location filename="../src/TonemappingPanel/TonemappingPanel.ui" line="2081"/>
        <source>Brightness</source>
        <translation>Яркость</translation>
    </message>
    <message>
        <location filename="../src/TonemappingPanel/TonemappingPanel.ui" line="2165"/>
        <source>Chromatic Adaptation</source>
        <translation>Хроматическая адаптация</translation>
    </message>
    <message>
        <location filename="../src/TonemappingPanel/TonemappingPanel.ui" line="2246"/>
        <source>Light Adaptation</source>
        <translation>Адаптация к свету</translation>
    </message>
    <message>
        <location filename="../src/TonemappingPanel/TonemappingPanel.ui" line="2357"/>
        <source>Local Contrast Threshold</source>
        <translation>Порог локального контраста</translation>
    </message>
    <message>
        <location filename="../src/TonemappingPanel/TonemappingPanel.ui" line="2441"/>
        <source>Simple</source>
        <translation>Простой вариант</translation>
    </message>
    <message>
        <location filename="../src/TonemappingPanel/TonemappingPanel.ui" line="2460"/>
        <source>Equation Number</source>
        <translation>Номер уравнения</translation>
    </message>
    <message>
        <location filename="../src/TonemappingPanel/TonemappingPanel.ui" line="2481"/>
        <source>Eqn 2</source>
        <translation>Уравнение 2</translation>
    </message>
    <message>
        <location filename="../src/TonemappingPanel/TonemappingPanel.ui" line="2497"/>
        <source>Eqn 4</source>
        <translation>Уравнение 4</translation>
    </message>
    <message>
        <location filename="../src/TonemappingPanel/TonemappingPanel.ui" line="2554"/>
        <source>Multiplier</source>
        <translation>Множитель</translation>
    </message>
    <message>
        <location filename="../src/TonemappingPanel/TonemappingPanel.ui" line="2638"/>
        <source>Local Tone Mapping</source>
        <translation>Локальное отображение тонов</translation>
    </message>
    <message>
        <location filename="../src/TonemappingPanel/TonemappingPanel.ui" line="2663"/>
        <source>Auto Cone/Rod</source>
        <translation type="unfinished"/>
    </message>
    <message>
        <location filename="../src/TonemappingPanel/TonemappingPanel.ui" line="2716"/>
        <source>Cone Level</source>
        <translation>Уровень чувствительности колбочек</translation>
    </message>
    <message>
        <location filename="../src/TonemappingPanel/TonemappingPanel.ui" line="2784"/>
        <source>Rod Level</source>
        <translation>Уровень чувствительности палочек</translation>
    </message>
    <message>
        <location filename="../src/TonemappingPanel/TonemappingPanel.ui" line="2887"/>
        <source>Restore operator&apos;s default values</source>
        <translation>Восстановить исходные параметры оператора</translation>
    </message>
    <message>
        <location filename="../src/TonemappingPanel/TonemappingPanel.ui" line="2890"/>
        <source>Restore</source>
        <translation>Восстановить</translation>
    </message>
    <message>
        <location filename="../src/TonemappingPanel/TonemappingPanel.ui" line="2923"/>
        <source>Previous applied settings</source>
        <translation>Предыдущие использованные параметры</translation>
    </message>
    <message>
        <location filename="../src/TonemappingPanel/TonemappingPanel.ui" line="2926"/>
        <source>Previous</source>
        <translation>Предыдущий</translation>
    </message>
    <message>
        <location filename="../src/TonemappingPanel/TonemappingPanel.ui" line="2946"/>
        <source>Next applied settings</source>
        <translation>Следующие использованные параметры</translation>
    </message>
    <message>
        <location filename="../src/TonemappingPanel/TonemappingPanel.ui" line="2952"/>
        <source>Next</source>
        <translation>Следующий</translation>
    </message>
    <message>
        <location filename="../src/TonemappingPanel/TonemappingPanel.ui" line="2983"/>
        <source>Here you can load and save a tone mapping settings file.&lt;br&gt;You can also apply the contents of the currently loaded settings file.</source>
        <translation>Здесь можно загрузить или сохранить файл с параметрами отображения тонов.&lt;br&gt;Здесь же можно применить выбранный файл с параметрами к открытому HDR-снимку.</translation>
    </message>
    <message>
        <location filename="../src/TonemappingPanel/TonemappingPanel.ui" line="2986"/>
        <source>Tone Mapping Settings</source>
        <translation>Параметры отображения тонов</translation>
    </message>
    <message>
        <location filename="../src/TonemappingPanel/TonemappingPanel.ui" line="3003"/>
        <source>Save current parameters to a text file</source>
        <translation>Сохранить параметры отображения тонов в текстовый файл</translation>
    </message>
    <message>
        <location filename="../src/TonemappingPanel/TonemappingPanel.ui" line="3006"/>
        <source>Save current parameters (pregamma and TMO) to a text file.</source>
        <translation>Сохранить текущие параметры (предварительной коррекции гаммы и операторов отображения тонов) в текстовый файл.</translation>
    </message>
    <message>
        <location filename="../src/TonemappingPanel/TonemappingPanel.ui" line="3009"/>
        <source>&amp;Save to File</source>
        <translation>&amp;Сохранить в файл</translation>
    </message>
    <message>
        <location filename="../src/TonemappingPanel/TonemappingPanel.ui" line="3032"/>
        <source>Load an existing text file containing pregamma and TMO settings</source>
        <translation>Загрузить файл с параметрами гамма-коррекции и оператора отображения тонов</translation>
    </message>
    <message>
        <location filename="../src/TonemappingPanel/TonemappingPanel.ui" line="3035"/>
        <source>Load an existing text file containing pregamma and TMO settings.</source>
        <translation>Загрузить файл с параметрами гамма-коррекции и оператора отображения тонов.</translation>
    </message>
    <message>
        <location filename="../src/TonemappingPanel/TonemappingPanel.ui" line="3038"/>
        <source>&amp;Load from File</source>
        <translation>&amp;Загрузить из файла</translation>
    </message>
    <message>
        <location filename="../src/TonemappingPanel/TonemappingPanel.ui" line="3055"/>
        <source>Save current parameters</source>
        <translation>Сохранить текущие настройки</translation>
    </message>
    <message>
        <location filename="../src/TonemappingPanel/TonemappingPanel.ui" line="3058"/>
        <location filename="../src/TonemappingPanel/TonemappingPanel.ui" line="3091"/>
        <source>...</source>
        <translation>...</translation>
    </message>
    <message>
        <location filename="../src/TonemappingPanel/TonemappingPanel.ui" line="3088"/>
        <source>Load saved parameters</source>
        <translation>Загрузить сохранённые настройки</translation>
    </message>
    <message>
        <location filename="../src/TonemappingPanel/TonemappingPanel.ui" line="3116"/>
        <source>Here you can apply a gamma correction to the HDR.&lt;br&gt;The gamma correction will applied before tone mapping.</source>
        <translation>Здесь можно применить гамма-коррекцию к HDR-снимку.&lt;br&gt;Она будет применена перед отображением тонов.</translation>
    </message>
    <message>
        <location filename="../src/TonemappingPanel/TonemappingPanel.ui" line="3119"/>
        <source>Process</source>
        <translation>Процесс</translation>
    </message>
    <message>
        <location filename="../src/TonemappingPanel/TonemappingPanel.ui" line="3142"/>
        <source>&amp;Result Size</source>
        <translation>Итоговый &amp;размер</translation>
    </message>
    <message>
        <location filename="../src/TonemappingPanel/TonemappingPanel.ui" line="3173"/>
        <location filename="../src/TonemappingPanel/TonemappingPanel.ui" line="3210"/>
        <source>Gamma applied before tonemapping</source>
        <translation>Гамма-коррекция, применяемая перед отображением тонов</translation>
    </message>
    <message>
        <location filename="../src/TonemappingPanel/TonemappingPanel.ui" line="3213"/>
        <source>Pre-gamma</source>
        <translation type="unfinished"/>
    </message>
    <message>
        <location filename="../src/TonemappingPanel/TonemappingPanel.ui" line="3262"/>
        <source>Restore pregamma&apos;s default value (1)</source>
        <translation>Восстановить исходное значение гаммы (1,00)</translation>
    </message>
    <message>
        <location filename="../src/TonemappingPanel/TonemappingPanel.ui" line="3292"/>
        <source>Size of the resulting LDR image</source>
        <translation>Размер конечного LDR-снимка</translation>
    </message>
    <message>
        <location filename="../src/TonemappingPanel/TonemappingPanel.ui" line="3295"/>
        <source>Here you can choose the size of the resulting LDR image.</source>
        <translation>Здесь вы можете выбрать размер конечного LDR-снимка.</translation>
    </message>
    <message>
        <location filename="../src/TonemappingPanel/TonemappingPanel.ui" line="3326"/>
        <source>Set Custom Output Size</source>
        <translation type="unfinished"/>
    </message>
    <message>
        <location filename="../src/TonemappingPanel/TonemappingPanel.ui" line="3329"/>
        <source>Clicking this button you will be able to insert a &lt;i&gt;width&lt;/i&gt; value for the size of the resulting LDR image.&lt;br&gt;After pressing Enter (or Return) a height value will be automatically computed and the new size added to the list.</source>
        <translation>Щелкните эту кнопку для вставки значения &lt;i&gt;ширины&lt;/i&gt; конечного LDR-снимка.&lt;br&gt;По нажатию ввода автоматически будет вычислено и подставлено значение высоты.</translation>
    </message>
    <message>
        <location filename="../src/TonemappingPanel/TonemappingPanel.cpp" line="227"/>
        <source>TM Database Problem</source>
        <translation type="unfinished"/>
    </message>
    <message>
        <location filename="../src/TonemappingPanel/TonemappingPanel.cpp" line="228"/>
        <source>The database used for saving TM parameters cannot be opened.
Error: %1</source>
        <translation type="unfinished"/>
    </message>
    <message>
        <location filename="../src/TonemappingPanel/TonemappingPanel.cpp" line="624"/>
        <source>Load a tonemapping settings text file...</source>
        <translation>Загрузить текстовый файл с параметрами отображения тонов...</translation>
    </message>
    <message>
        <location filename="../src/TonemappingPanel/TonemappingPanel.cpp" line="626"/>
        <location filename="../src/TonemappingPanel/TonemappingPanel.cpp" line="653"/>
        <source>LuminanceHDR tonemapping settings text file (*.txt)</source>
        <translation>Текстовый файл с параметрами отображения тонов (*.txt)</translation>
    </message>
    <message>
        <location filename="../src/TonemappingPanel/TonemappingPanel.cpp" line="632"/>
        <location filename="../src/TonemappingPanel/TonemappingPanel.cpp" line="674"/>
        <location filename="../src/TonemappingPanel/TonemappingPanel.cpp" line="765"/>
        <location filename="../src/TonemappingPanel/TonemappingPanel.cpp" line="785"/>
        <source>Aborting...</source>
        <translation>Прерывание...</translation>
    </message>
    <message>
        <location filename="../src/TonemappingPanel/TonemappingPanel.cpp" line="633"/>
        <source>File is not readable (check existence, permissions,...)</source>
        <translation>Файл нечитаем (проверьте, существует ли он, каковы права доступа...)</translation>
    </message>
    <message>
        <location filename="../src/TonemappingPanel/TonemappingPanel.cpp" line="651"/>
        <source>Save tonemapping settings text file to...</source>
        <translation>Сохранить параметры отображения тонов...</translation>
    </message>
    <message>
        <location filename="../src/TonemappingPanel/TonemappingPanel.cpp" line="674"/>
        <source>File is not writable (check permissions, path...)</source>
        <translation>Файл незаписываем (проверьте права доступа, путь...)</translation>
    </message>
    <message>
        <location filename="../src/TonemappingPanel/TonemappingPanel.cpp" line="765"/>
        <source>File is not readable (check permissions, path...)</source>
        <translation>Файл нечитаем (проверьте права доступа, путь...)</translation>
    </message>
    <message>
        <location filename="../src/TonemappingPanel/TonemappingPanel.cpp" line="785"/>
        <source>Error: The tone mapping settings file format has changed. This (old) file cannot be used with this version of LuminanceHDR. Create a new one.</source>
        <translation>Ошибка: формат файла параметров отображения тонов. Старый формат файлов в этой версии Luminance HDR не поддерживается. Создайте новый файл с параметрами.</translation>
    </message>
    <message>
        <location filename="../src/TonemappingPanel/TonemappingPanel.cpp" line="910"/>
        <source>Custom LDR size</source>
        <translation>Добавить свой размер LDR-снимка</translation>
    </message>
    <message>
        <location filename="../src/TonemappingPanel/TonemappingPanel.cpp" line="911"/>
        <source>Enter the width of the new size:</source>
        <translation>Укажите новую ширину:</translation>
    </message>
</context>
<context>
    <name>TonemappingSettings</name>
    <message>
        <location filename="../src/TonemappingPanel/TonemappingSettings.ui" line="14"/>
        <source>Load Custom Settings</source>
        <translation>Загрузить пользовательские настройки</translation>
    </message>
    <message>
        <location filename="../src/TonemappingPanel/TonemappingSettings.ui" line="77"/>
        <source>Sort by</source>
        <translation>Упорядочить по</translation>
    </message>
    <message>
        <location filename="../src/TonemappingPanel/TonemappingSettings.ui" line="84"/>
        <source>Comments:</source>
        <translation>Комментарии:</translation>
    </message>
    <message>
        <location filename="../src/TonemappingPanel/TonemappingSettings.ui" line="111"/>
        <source>Comment</source>
        <translation>Комментарий</translation>
    </message>
    <message>
        <location filename="../src/TonemappingPanel/TonemappingSettings.ui" line="116"/>
        <source>Operator</source>
        <translation>Оператор</translation>
    </message>
    <message>
        <location filename="../src/TonemappingPanel/TonemappingSettings.ui" line="121"/>
        <source>Most Useful Operators</source>
        <translation type="unfinished"/>
    </message>
    <message>
        <location filename="../src/TonemappingPanel/TonemappingSettings.ui" line="162"/>
        <source>Tonemap</source>
        <translation>Отображение тонов</translation>
    </message>
    <message>
        <location filename="../src/TonemappingPanel/TonemappingSettings.ui" line="169"/>
        <source>Load</source>
        <translation>Загрузить</translation>
    </message>
    <message>
        <location filename="../src/TonemappingPanel/TonemappingSettings.ui" line="176"/>
        <source>Cancel</source>
        <translation>Отмена</translation>
    </message>
</context>
<context>
    <name>TransplantExifDialog</name>
    <message>
        <location filename="../src/TransplantExif/TransplantExifDialog.ui" line="15"/>
        <source>Copy Exif data</source>
        <translation>Копирование данных Exif</translation>
    </message>
    <message>
        <location filename="../src/TransplantExif/TransplantExifDialog.ui" line="39"/>
        <source>From</source>
        <translation>Из</translation>
    </message>
    <message>
        <location filename="../src/TransplantExif/TransplantExifDialog.ui" line="76"/>
        <location filename="../src/TransplantExif/TransplantExifDialog.ui" line="196"/>
        <source>Append files to the list</source>
        <translation>Добавить файлы в список</translation>
    </message>
    <message>
        <location filename="../src/TransplantExif/TransplantExifDialog.ui" line="93"/>
        <location filename="../src/TransplantExif/TransplantExifDialog.ui" line="213"/>
        <source>Remove selected file(s) from the list</source>
        <translation>Удалить выбранные файлы из списка</translation>
    </message>
    <message>
        <location filename="../src/TransplantExif/TransplantExifDialog.ui" line="110"/>
        <location filename="../src/TransplantExif/TransplantExifDialog.ui" line="230"/>
        <source>Move up selected file(s)</source>
        <translation>Сместить выбранные файлы вверх</translation>
    </message>
    <message>
        <location filename="../src/TransplantExif/TransplantExifDialog.ui" line="127"/>
        <location filename="../src/TransplantExif/TransplantExifDialog.ui" line="247"/>
        <source>Move down selected file(s)</source>
        <translation>Сместить выбранные файлы вниз</translation>
    </message>
    <message>
        <location filename="../src/TransplantExif/TransplantExifDialog.ui" line="162"/>
        <source>To</source>
        <translation>В</translation>
    </message>
    <message>
        <location filename="../src/TransplantExif/TransplantExifDialog.ui" line="284"/>
        <source>Log</source>
        <translation>Логарифмическая</translation>
    </message>
    <message>
        <location filename="../src/TransplantExif/TransplantExifDialog.ui" line="308"/>
        <source>Exif operations report</source>
        <translation>Отчет о действиях с Exif</translation>
    </message>
    <message>
        <location filename="../src/TransplantExif/TransplantExifDialog.ui" line="332"/>
        <source>&amp;Show only:</source>
        <translation>&amp;Показывать:</translation>
    </message>
    <message>
        <location filename="../src/TransplantExif/TransplantExifDialog.ui" line="342"/>
        <source>Filter messages based on severity</source>
        <translation>Фильтровать сообщения по важности</translation>
    </message>
    <message>
        <location filename="../src/TransplantExif/TransplantExifDialog.ui" line="346"/>
        <source>All messages</source>
        <translation>Все сообщения</translation>
    </message>
    <message>
        <location filename="../src/TransplantExif/TransplantExifDialog.ui" line="351"/>
        <source>Errors only</source>
        <translation>Только ошибки</translation>
    </message>
    <message>
        <location filename="../src/TransplantExif/TransplantExifDialog.ui" line="366"/>
        <source>&amp;Filter log messages:</source>
        <translation>&amp;Фильтр сообщений журнала:</translation>
    </message>
    <message>
        <location filename="../src/TransplantExif/TransplantExifDialog.ui" line="382"/>
        <source>Clear filter text</source>
        <translation>Сбросить текст фильтра</translation>
    </message>
    <message>
        <location filename="../src/TransplantExif/TransplantExifDialog.ui" line="411"/>
        <source>Keep existing Exif tags in destination file</source>
        <translation>Сохранить данные Exif в конечном файле</translation>
    </message>
    <message>
        <location filename="../src/TransplantExif/TransplantExifDialog.ui" line="442"/>
        <source>&amp;Cancel</source>
        <translation>О&amp;тменить</translation>
    </message>
    <message>
        <location filename="../src/TransplantExif/TransplantExifDialog.ui" line="452"/>
        <source>&amp;Start</source>
        <translation>На&amp;чать</translation>
    </message>
    <message>
        <location filename="../src/TransplantExif/TransplantExifDialog.cpp" line="209"/>
        <location filename="../src/TransplantExif/TransplantExifDialog.cpp" line="235"/>
        <source>All Supported formats</source>
        <translation>Все поддерживаемые форматы</translation>
    </message>
    <message>
        <location filename="../src/TransplantExif/TransplantExifDialog.cpp" line="212"/>
        <location filename="../src/TransplantExif/TransplantExifDialog.cpp" line="241"/>
        <source>Select the input images</source>
        <translation>Выберите исходные снимки</translation>
    </message>
    <message>
        <location filename="../src/TransplantExif/TransplantExifDialog.cpp" line="291"/>
        <source>&amp;Done</source>
        <translation>&amp;Готово</translation>
    </message>
</context>
<context>
    <name>UMessageBox</name>
    <message>
        <location filename="../src/UI/UMessageBox.cpp" line="121"/>
        <source>%1 License document not found, you can find it online: %2here%3</source>
        <comment>%2 and %3 are html tags</comment>
        <translation>Документ с лицензией на %1 не найден, вы можете прочитать его %2здесь%3.</translation>
    </message>
    <message>
        <location filename="../src/UI/UMessageBox.cpp" line="166"/>
        <source>Donation</source>
        <translation>Пожертвование</translation>
    </message>
    <message>
        <location filename="../src/UI/UMessageBox.cpp" line="167"/>
        <source>Would you like to donate?</source>
        <translation>Желаете сделать пожертвование?</translation>
    </message>
    <message>
        <location filename="../src/UI/UMessageBox.cpp" line="170"/>
        <source>Yes, I&apos;d love to!</source>
        <translation>Да, хочу!</translation>
    </message>
    <message>
        <location filename="../src/UI/UMessageBox.cpp" line="171"/>
        <source>Stop Bothering Me</source>
        <translation>Оставьте меня в покое</translation>
    </message>
    <message>
        <location filename="../src/UI/UMessageBox.cpp" line="172"/>
        <source>Remind me later</source>
        <translation>Напомните в другой раз</translation>
    </message>
</context>
<context>
    <name>UpdateChecker</name>
    <message>
        <location filename="../src/MainWindow/UpdateChecker.cpp" line="96"/>
        <source>A new release is ready for download!</source>
        <translation>Новый выпуск готов к загрузке!</translation>
    </message>
    <message>
        <location filename="../src/MainWindow/UpdateChecker.cpp" line="103"/>
        <location filename="../src/MainWindow/UpdateChecker.cpp" line="120"/>
        <source>Do you want to open the webpage for download now?</source>
        <translation>Хотите открыть страницу загрузки?</translation>
    </message>
    <message>
        <location filename="../src/MainWindow/UpdateChecker.cpp" line="115"/>
        <source>Click to download, or select Help-&gt;Update!</source>
        <translation>Нажмите чтобы загрузить, или выберите Справка-&gt;Обновить!</translation>
    </message>
</context>
</TS><|MERGE_RESOLUTION|>--- conflicted
+++ resolved
@@ -4655,19 +4655,14 @@
         <source>Temporary directory: %1</source>
         <translation>Временный каталог: %1</translation>
     </message>
-    <message numerus="yes">
+     <message numerus="yes">
         <location filename="../src/MainCli/commandline.cpp" line="403"/>
-<<<<<<< HEAD
         <source>Using %n threads.</source>
         <translation type="unfinished">
             <numerusform></numerusform>
             <numerusform></numerusform>
             <numerusform></numerusform>
         </translation>
-=======
-        <source>Using %1 threads.</source>
-        <translation>Используется %1 потока(ов).</translation>
->>>>>>> 4c7561fe
     </message>
     <message>
         <location filename="../src/MainCli/commandline.cpp" line="417"/>
