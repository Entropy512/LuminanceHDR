<?xml version="1.0" encoding="utf-8"?>
<!DOCTYPE TS>
<TS version="2.0" language="fi_FI" sourcelanguage="en">
<context>
    <name>AboutLuminance</name>
    <message>
        <source>About Luminance</source>
        <translation type="unfinished">Tietoja</translation>
    </message>
    <message>
        <source>&amp;About</source>
        <translation type="unfinished">&amp;Tietoja</translation>
    </message>
    <message>
        <source>A&amp;uthors</source>
        <translation type="unfinished">T&amp;ekijät</translation>
    </message>
    <message>
        <source>&amp;Thanks To</source>
        <translation type="unfinished">&amp;Kiitokset</translation>
    </message>
    <message>
        <source>&amp;License Agreement</source>
        <translation type="unfinished">&amp;Lisenssisopimus</translation>
    </message>
    <message>
        <source>&amp;OK</source>
        <translation type="unfinished">&amp;OK</translation>
    </message>
    <message>
        <source>&lt;!DOCTYPE HTML PUBLIC &quot;-//W3C//DTD HTML 4.0//EN&quot; &quot;http://www.w3.org/TR/REC-html40/strict.dtd&quot;&gt;
&lt;html&gt;&lt;head&gt;&lt;meta name=&quot;qrichtext&quot; content=&quot;1&quot; /&gt;&lt;style type=&quot;text/css&quot;&gt;
p, li { white-space: pre-wrap; }
&lt;/style&gt;&lt;/head&gt;&lt;body style=&quot; font-family:&apos;Sans Serif&apos;; font-size:13pt; font-weight:400; font-style:normal;&quot;&gt;
&lt;p style=&quot; margin-top:0px; margin-bottom:0px; margin-left:0px; margin-right:0px; -qt-block-indent:0; text-indent:0px;&quot;&gt;&lt;span style=&quot; font-weight:600; color:#00007f;&quot;&gt;Luminance HDR&lt;/span&gt;&lt;/p&gt;&lt;/body&gt;&lt;/html&gt;</source>
        <translation type="unfinished"></translation>
    </message>
    <message>
        <source>&lt;!DOCTYPE HTML PUBLIC &quot;-//W3C//DTD HTML 4.0//EN&quot; &quot;http://www.w3.org/TR/REC-html40/strict.dtd&quot;&gt;
&lt;html&gt;&lt;head&gt;&lt;meta name=&quot;qrichtext&quot; content=&quot;1&quot; /&gt;&lt;style type=&quot;text/css&quot;&gt;
p, li { white-space: pre-wrap; }
&lt;/style&gt;&lt;/head&gt;&lt;body style=&quot; font-family:&apos;Sans Serif&apos;; font-size:10pt; font-weight:400; font-style:normal;&quot;&gt;
&lt;p style=&quot; margin-top:0px; margin-bottom:0px; margin-left:0px; margin-right:0px; -qt-block-indent:0; text-indent:0px;&quot;&gt;&lt;span style=&quot; font-size:9pt;&quot;&gt;Please &lt;/span&gt;&lt;a href=&quot;mailto:grota@users.sourceforge.net&quot;&gt;&lt;span style=&quot; font-size:9pt; text-decoration: underline; color:#0000ff;&quot;&gt;let me know&lt;/span&gt;&lt;/a&gt;&lt;span style=&quot; font-size:9pt;&quot;&gt;, if I forgot to add someone to this list.&lt;br /&gt;&lt;br /&gt;&lt;/span&gt;&lt;span style=&quot; font-size:9pt; font-weight:600;&quot;&gt;All the community on &lt;/span&gt;&lt;a href=&quot;http://www.flickr.com/groups/qtpfsgui&quot;&gt;&lt;span style=&quot; text-decoration: underline; color:#0057ae;&quot;&gt;Flickr&lt;/span&gt;&lt;/a&gt;&lt;span style=&quot; font-size:9pt;&quot;&gt;&lt;br /&gt;&lt;/span&gt;&lt;/p&gt;
&lt;p style=&quot; margin-top:0px; margin-bottom:0px; margin-left:0px; margin-right:0px; -qt-block-indent:0; text-indent:0px;&quot;&gt;&lt;span style=&quot; font-size:9pt; font-weight:600;&quot;&gt;Hugin&apos;s &lt;/span&gt;&lt;span style=&quot; font-size:9pt; font-weight:600; font-style:italic;&quot;&gt;align_image_stack&lt;/span&gt;&lt;span style=&quot; font-size:9pt; font-weight:600;&quot;&gt; and more&lt;/span&gt;&lt;span style=&quot; font-size:9pt;&quot;&gt;&lt;br /&gt;  Pablo D&apos;Angelo&lt;br /&gt;  &lt;br /&gt;&lt;/span&gt;&lt;span style=&quot; font-size:9pt; font-weight:600;&quot;&gt;Opensuse 10.2 and 10.3 packager&lt;/span&gt;&lt;span style=&quot; font-size:9pt;&quot;&gt;&lt;br /&gt;  Peter Linnell&lt;br /&gt;   &lt;br /&gt;&lt;/span&gt;&lt;span style=&quot; font-size:9pt; font-weight:600;&quot;&gt;Fedora packager and bug reports&lt;/span&gt;&lt;span style=&quot; font-size:9pt;&quot;&gt;&lt;br /&gt;  Douglas E. Warner&lt;br /&gt;&lt;br /&gt;&lt;/span&gt;&lt;span style=&quot; font-size:9pt; font-weight:600;&quot;&gt;openSUSE 10.2 packager&lt;/span&gt;&lt;span style=&quot; font-size:9pt;&quot;&gt;&lt;br /&gt;  Rauch Christian&lt;br /&gt;&lt;/span&gt;&lt;/p&gt;
&lt;p style=&quot; margin-top:0px; margin-bottom:0px; margin-left:0px; margin-right:0px; -qt-block-indent:0; text-indent:0px;&quot;&gt;&lt;span style=&quot; font-size:9pt; font-weight:600;&quot;&gt;Gentoo Linux Ebuild&lt;/span&gt;&lt;span style=&quot; font-size:9pt;&quot;&gt;&lt;br /&gt;  Rene Zbinden&lt;br /&gt;&lt;/span&gt;&lt;/p&gt;
&lt;p style=&quot; margin-top:0px; margin-bottom:0px; margin-left:0px; margin-right:0px; -qt-block-indent:0; text-indent:0px;&quot;&gt;&lt;span style=&quot; font-size:9pt; font-weight:600;&quot;&gt;Various suggestions&lt;/span&gt;&lt;span style=&quot; font-size:9pt;&quot;&gt;&lt;br /&gt;  Arne Hagenah&lt;br /&gt;&lt;/span&gt;&lt;/p&gt;
&lt;p style=&quot; margin-top:0px; margin-bottom:0px; margin-left:0px; margin-right:0px; -qt-block-indent:0; text-indent:0px;&quot;&gt;&lt;span style=&quot; font-size:9pt; font-weight:600;&quot;&gt;Tiff LDR bugfixes and suggestion&lt;/span&gt;&lt;span style=&quot; font-size:9pt;&quot;&gt;&lt;br /&gt;  Ignacy Gawedzki&lt;br /&gt; &lt;/span&gt;&lt;/p&gt;
&lt;p style=&quot; margin-top:0px; margin-bottom:0px; margin-left:0px; margin-right:0px; -qt-block-indent:0; text-indent:0px;&quot;&gt;&lt;span style=&quot; font-size:9pt; font-weight:600;&quot;&gt;DCRaw&lt;/span&gt;&lt;span style=&quot; font-size:9pt;&quot;&gt;&lt;br /&gt;  Dave Coffin&lt;br /&gt;&lt;/span&gt;&lt;/p&gt;
&lt;p style=&quot; margin-top:0px; margin-bottom:0px; margin-left:0px; margin-right:0px; -qt-block-indent:0; text-indent:0px;&quot;&gt;&lt;span style=&quot; font-size:9pt; font-weight:600;&quot;&gt;And also&lt;/span&gt;&lt;span style=&quot; font-size:9pt;&quot;&gt;&lt;br /&gt;  Erik Ouchterlony&lt;br /&gt;  Antoine Latter&lt;br /&gt;  Frank Boehme&lt;br /&gt;  Sloan Poe&lt;br /&gt;  Elizabeth Oldham &lt;/span&gt;&lt;/p&gt;&lt;/body&gt;&lt;/html&gt;</source>
        <translation type="unfinished"></translation>
    </message>
    <message>
        <source>&lt;!DOCTYPE HTML PUBLIC &quot;-//W3C//DTD HTML 4.0//EN&quot; &quot;http://www.w3.org/TR/REC-html40/strict.dtd&quot;&gt;
&lt;html&gt;&lt;head&gt;&lt;meta name=&quot;qrichtext&quot; content=&quot;1&quot; /&gt;&lt;style type=&quot;text/css&quot;&gt;
p, li { white-space: pre-wrap; }
&lt;/style&gt;&lt;/head&gt;&lt;body style=&quot; font-family:&apos;Sans Serif&apos;; font-size:10pt; font-weight:400; font-style:normal;&quot;&gt;
&lt;p align=&quot;justify&quot; style=&quot;-qt-paragraph-type:empty; margin-top:0px; margin-bottom:0px; margin-left:0px; margin-right:0px; -qt-block-indent:0; text-indent:0px;&quot;&gt;&lt;/p&gt;&lt;/body&gt;&lt;/html&gt;</source>
        <translation type="unfinished"></translation>
    </message>
    <message utf8="true">
        <source>&lt;!DOCTYPE HTML PUBLIC &quot;-//W3C//DTD HTML 4.0//EN&quot; &quot;http://www.w3.org/TR/REC-html40/strict.dtd&quot;&gt;
&lt;html&gt;&lt;head&gt;&lt;meta name=&quot;qrichtext&quot; content=&quot;1&quot; /&gt;&lt;style type=&quot;text/css&quot;&gt;
p, li { white-space: pre-wrap; }
&lt;/style&gt;&lt;/head&gt;&lt;body style=&quot; font-family:&apos;Sans Serif&apos;; font-size:11pt; font-weight:400; font-style:normal;&quot;&gt;
&lt;p align=&quot;center&quot; style=&quot; margin-top:0px; margin-bottom:0px; margin-left:0px; margin-right:0px; -qt-block-indent:0; text-indent:0px;&quot;&gt;&lt;span style=&quot; font-size:12pt; font-weight:600; color:#00007f;&quot;&gt;Luminance HDR&lt;/span&gt; — HDR imaging workflow application&lt;br /&gt;(c) 2006-2009, Giuseppe Rota&lt;/p&gt;
&lt;p align=&quot;center&quot; style=&quot; margin-top:0px; margin-bottom:0px; margin-left:0px; margin-right:0px; -qt-block-indent:0; text-indent:0px;&quot;&gt;(c) 2010, 2011, Franco Comida, Davide Anastasia&lt;br /&gt;&lt;a href=&quot;http://qtpfsgui.sourceforge.net&quot;&gt;&lt;span style=&quot; text-decoration: underline; color:#0000ff;&quot;&gt;http://qtpfsgui.sourceforge.net&lt;/span&gt;&lt;/a&gt;&lt;/p&gt;&lt;/body&gt;&lt;/html&gt;</source>
        <translation type="unfinished"></translation>
    </message>
    <message utf8="true">
        <source>&lt;!DOCTYPE HTML PUBLIC &quot;-//W3C//DTD HTML 4.0//EN&quot; &quot;http://www.w3.org/TR/REC-html40/strict.dtd&quot;&gt;
&lt;html&gt;&lt;head&gt;&lt;meta name=&quot;qrichtext&quot; content=&quot;1&quot; /&gt;&lt;style type=&quot;text/css&quot;&gt;
p, li { white-space: pre-wrap; }
&lt;/style&gt;&lt;/head&gt;&lt;body style=&quot; font-family:&apos;Sans Serif&apos;; font-size:10pt; font-weight:400; font-style:normal;&quot;&gt;
&lt;p style=&quot; margin-top:0px; margin-bottom:0px; margin-left:0px; margin-right:0px; -qt-block-indent:0; text-indent:0px;&quot;&gt;&lt;span style=&quot; font-size:9pt;&quot;&gt;Please &lt;/span&gt;&lt;a href=&quot;mailto:davideanastasia@users.sourceforge.net&quot;&gt;&lt;span style=&quot; font-size:9pt; text-decoration: underline; color:#0000ff;&quot;&gt;let me know&lt;/span&gt;&lt;/a&gt;&lt;span style=&quot; font-size:9pt;&quot;&gt;, if I forgot to add someone to this list.&lt;/span&gt;&lt;/p&gt;
&lt;p style=&quot; margin-top:0px; margin-bottom:0px; margin-left:0px; margin-right:0px; -qt-block-indent:0; text-indent:0px;&quot;&gt;&lt;span style=&quot; font-size:9pt;&quot;&gt;&lt;br /&gt;&lt;/span&gt;&lt;span style=&quot; font-size:9pt; font-weight:600;&quot;&gt;Main developer QtPfsGui&lt;/span&gt;&lt;/p&gt;
&lt;p style=&quot; margin-top:0px; margin-bottom:0px; margin-left:0px; margin-right:0px; -qt-block-indent:0; text-indent:0px;&quot;&gt;&lt;span style=&quot; font-size:9pt;&quot;&gt;   Giuseppe Rota&lt;br /&gt;   &lt;/span&gt;&lt;a href=&quot;mailto:grota@users.sourceforge.net&quot;&gt;&lt;span style=&quot; font-size:9pt; text-decoration: underline; color:#0000ff;&quot;&gt;grota@users.sourceforge.net&lt;/span&gt;&lt;/a&gt;&lt;span style=&quot; font-size:9pt;&quot;&gt;&lt;br /&gt;&lt;/span&gt;&lt;/p&gt;
&lt;p style=&quot; margin-top:0px; margin-bottom:0px; margin-left:0px; margin-right:0px; -qt-block-indent:0; text-indent:0px;&quot;&gt;&lt;span style=&quot; font-size:9pt; font-weight:600;&quot;&gt;Main Developers Luminance HDR&lt;/span&gt;&lt;/p&gt;
&lt;p style=&quot; margin-top:0px; margin-bottom:0px; margin-left:0px; margin-right:0px; -qt-block-indent:0; text-indent:0px;&quot;&gt;&lt;span style=&quot; font-size:9pt;&quot;&gt;    Franco Comida&lt;/span&gt;&lt;/p&gt;
&lt;p style=&quot; margin-top:0px; margin-bottom:0px; margin-left:0px; margin-right:0px; -qt-block-indent:0; text-indent:0px;&quot;&gt;&lt;span style=&quot; font-size:9pt;&quot;&gt;    &lt;/span&gt;&lt;a href=&quot;mailto:fcomida@users.sourceforge.net&quot;&gt;&lt;span style=&quot; font-size:9pt; text-decoration: underline; color:#0000ff;&quot;&gt;fcomida@users.sourceforge.net&lt;/span&gt;&lt;/a&gt;&lt;/p&gt;
&lt;p style=&quot;-qt-paragraph-type:empty; margin-top:0px; margin-bottom:0px; margin-left:0px; margin-right:0px; -qt-block-indent:0; text-indent:0px;&quot;&gt;&lt;/p&gt;
&lt;p style=&quot; margin-top:0px; margin-bottom:0px; margin-left:0px; margin-right:0px; -qt-block-indent:0; text-indent:0px;&quot;&gt;&lt;span style=&quot; font-size:9pt;&quot;&gt;    Davide Anastasia&lt;/span&gt;&lt;/p&gt;
&lt;p style=&quot; margin-top:0px; margin-bottom:0px; margin-left:0px; margin-right:0px; -qt-block-indent:0; text-indent:0px;&quot;&gt;&lt;span style=&quot; font-size:9pt;&quot;&gt;    &lt;/span&gt;&lt;a href=&quot;mailto:davideanastasia@users.sourceforge.net&quot;&gt;&lt;span style=&quot; font-size:9pt; text-decoration: underline; color:#0000ff;&quot;&gt;davideanastasia@users.sourceforge.net&lt;/span&gt;&lt;/a&gt;&lt;/p&gt;
&lt;p style=&quot; margin-top:0px; margin-bottom:0px; margin-left:0px; margin-right:0px; -qt-block-indent:0; text-indent:0px;&quot;&gt;&lt;span style=&quot; font-size:9pt;&quot;&gt;    &lt;/span&gt;&lt;/p&gt;
&lt;p style=&quot; margin-top:0px; margin-bottom:0px; margin-left:0px; margin-right:0px; -qt-block-indent:0; text-indent:0px;&quot;&gt;&lt;span style=&quot; font-size:9pt;&quot;&gt;&lt;br /&gt;&lt;/span&gt;&lt;span style=&quot; font-size:9pt; font-weight:600;&quot;&gt;Improvements, bugfixing&lt;/span&gt;&lt;/p&gt;
&lt;p style=&quot; margin-top:0px; margin-bottom:0px; margin-left:0px; margin-right:0px; -qt-block-indent:0; text-indent:0px;&quot;&gt;&lt;span style=&quot; font-size:9pt;&quot;&gt;    Daniel Kaneider&lt;/span&gt;&lt;/p&gt;
&lt;p style=&quot; margin-top:0px; margin-bottom:0px; margin-left:0px; margin-right:0px; -qt-block-indent:0; text-indent:0px;&quot;&gt;&lt;span style=&quot; font-size:9pt;&quot;&gt;    &lt;/span&gt;&lt;a href=&quot;mailto:danielkaneider@users.sourceforge.net&quot;&gt;&lt;span style=&quot; font-size:9pt; text-decoration: underline; color:#0000ff;&quot;&gt;danielkaneider@users.sourceforge.net&lt;/span&gt;&lt;/a&gt;&lt;/p&gt;
&lt;p style=&quot;-qt-paragraph-type:empty; margin-top:0px; margin-bottom:0px; margin-left:0px; margin-right:0px; -qt-block-indent:0; text-indent:0px; font-size:9pt; text-decoration: underline; color:#0000ff;&quot;&gt;&lt;/p&gt;
&lt;p style=&quot; margin-top:0px; margin-bottom:0px; margin-left:0px; margin-right:0px; -qt-block-indent:0; text-indent:0px;&quot;&gt;&lt;span style=&quot; font-size:9pt; font-weight:600;&quot;&gt;pfs{tools|calibration|tmo} codebase&lt;/span&gt;&lt;span style=&quot; font-size:9pt;&quot;&gt;&lt;br /&gt;   Grzegorz Krawczyk&lt;br /&gt;   &lt;/span&gt;&lt;a href=&quot;mailto:krawczyk@mpi-sb.mpg.de&quot;&gt;&lt;span style=&quot; font-size:9pt; text-decoration: underline; color:#0000ff;&quot;&gt;krawczyk@mpi-sb.mpg.de&lt;/span&gt;&lt;/a&gt;&lt;span style=&quot; font-size:9pt;&quot;&gt;&lt;br /&gt;   &lt;br /&gt;   Rafal Mantiuk&lt;br /&gt;   &lt;/span&gt;&lt;a href=&quot;mailto:mantiuk@mpi-sb.mpg.de&quot;&gt;&lt;span style=&quot; font-size:9pt; text-decoration: underline; color:#0000ff;&quot;&gt;mantiuk@mpi-sb.mpg.de &lt;/span&gt;&lt;/a&gt;&lt;/p&gt;
&lt;p style=&quot; margin-top:0px; margin-bottom:0px; margin-left:0px; margin-right:0px; -qt-block-indent:0; text-indent:0px;&quot;&gt;&lt;span style=&quot; font-size:9pt; text-decoration: underline; color:#0000ff;&quot;&gt;&lt;br /&gt;&lt;/span&gt;&lt;span style=&quot; font-size:9pt; font-weight:600; color:#000000;&quot;&gt;G.Ward&apos;s Mean Threshold Bitmap (MTB) algorithm &lt;/span&gt;&lt;span style=&quot; font-size:9pt; color:#000000;&quot;&gt;&lt;br /&gt;   Nicholas Phillips&lt;br /&gt;   &lt;/span&gt;&lt;a href=&quot;ngphillips@gmail.com&quot;&gt;&lt;span style=&quot; font-size:9pt; text-decoration: underline; color:#0000ff;&quot;&gt;ngphillips@gmail.com&lt;/span&gt;&lt;/a&gt;&lt;span style=&quot; font-size:9pt; color:#000000;&quot;&gt;&lt;br /&gt;  &lt;br /&gt;&lt;/span&gt;&lt;span style=&quot; font-size:9pt; font-weight:600; color:#000000;&quot;&gt;Russian translator, usability fixes, user manual, .desktop file&lt;/span&gt;&lt;span style=&quot; font-size:9pt; color:#000000;&quot;&gt;&lt;br /&gt;   Alexandre Prokoudine&lt;br /&gt;   &lt;/span&gt;&lt;a href=&quot;alexandre.prokoudine@gmail.com&quot;&gt;&lt;span style=&quot; font-size:9pt; text-decoration: underline; color:#0000ff;&quot;&gt;alexandre.prokoudine@gmail.com&lt;/span&gt;&lt;/a&gt;&lt;span style=&quot; font-size:9pt; color:#000000;&quot;&gt;&lt;br /&gt;   &lt;br /&gt;&lt;/span&gt;&lt;span style=&quot; font-size:9pt; font-weight:600; color:#000000;&quot;&gt;Norwegian translator&lt;/span&gt;&lt;span style=&quot; font-size:9pt; color:#000000;&quot;&gt;&lt;br /&gt;   Åsmund Ødegård&lt;br /&gt;   &lt;/span&gt;&lt;a href=&quot;mandus@users.sourceforge.net&quot;&gt;&lt;span style=&quot; font-size:9pt; text-decoration: underline; color:#0000ff;&quot;&gt;mandus@users.sourceforge.net&lt;/span&gt;&lt;/a&gt;&lt;span style=&quot; font-size:9pt; color:#000000;&quot;&gt;&lt;br /&gt;   &lt;br /&gt;&lt;/span&gt;&lt;span style=&quot; font-size:9pt; font-weight:600; color:#000000;&quot;&gt;Turkish translato&lt;/span&gt;&lt;span style=&quot; font-size:9pt; color:#000000;&quot;&gt;r&lt;br /&gt;   Mustafa GÜNAY&lt;br /&gt;&lt;br /&gt;&lt;/span&gt;&lt;span style=&quot; font-size:9pt; font-weight:600; color:#000000;&quot;&gt;French translator&lt;/span&gt;&lt;span style=&quot; font-size:9pt; color:#000000;&quot;&gt;&lt;br /&gt;   Cyril Lavier&lt;br /&gt;   &lt;br /&gt;&lt;/span&gt;&lt;span style=&quot; font-size:9pt; font-weight:600; color:#000000;&quot;&gt;Spanish translator&lt;/span&gt;&lt;span style=&quot; font-size:9pt; color:#000000;&quot;&gt;&lt;br /&gt;   Alberto Garcia&lt;br /&gt;   &lt;br /&gt;&lt;/span&gt;&lt;span style=&quot; font-size:9pt; font-weight:600; color:#000000;&quot;&gt;German translator&lt;/span&gt;&lt;span style=&quot; font-size:9pt; color:#000000;&quot;&gt;&lt;br /&gt;   Christian Raue&lt;br /&gt;&lt;br /&gt;&lt;/span&gt;&lt;span style=&quot; font-size:9pt; font-weight:600; color:#000000;&quot;&gt;Czech translator&lt;/span&gt;&lt;span style=&quot; font-size:9pt; color:#000000;&quot;&gt;&lt;br /&gt;   Jan Gemela&lt;br /&gt;   &lt;br /&gt;&lt;/span&gt;&lt;span style=&quot; font-size:9pt; font-weight:600; color:#000000;&quot;&gt;Polish translator&lt;/span&gt;&lt;span style=&quot; font-size:9pt; color:#000000;&quot;&gt;&lt;br /&gt;   Maciej Dziardziel&lt;br /&gt;   &lt;br /&gt;&lt;/span&gt;&lt;span style=&quot; font-family:&apos;Sans Serif&apos;; font-size:9pt; font-weight:600; color:#000000;&quot;&gt;Romanian translator&lt;/span&gt;&lt;span style=&quot; font-family:&apos;Sans Serif&apos;; font-size:9pt; color:#000000;&quot;&gt;&lt;br /&gt;   Andrei Răcăşan&lt;br /&gt;   &lt;br /&gt;&lt;/span&gt;&lt;span style=&quot; font-size:9pt; font-weight:600; color:#000000;&quot;&gt;FreeBSD patches and maintainers&lt;/span&gt;&lt;span style=&quot; font-size:9pt; color:#000000;&quot;&gt;&lt;br /&gt;Joao Rocha Braga Filho, Bertrand Petit and Steffen Beyer&lt;br /&gt;&lt;/span&gt;&lt;/p&gt;&lt;/body&gt;&lt;/html&gt;</source>
        <translation type="unfinished"></translation>
    </message>
</context>
<context>
    <name>BatchHDRDialog</name>
    <message>
        <source>Batch HDR Dialog</source>
        <translation type="unfinished"></translation>
    </message>
    <message>
        <source>Number of bracketed images:</source>
        <translation type="unfinished"></translation>
    </message>
    <message>
        <source>Select the number of bracketed pictures used to create the HDRs</source>
        <translation type="unfinished"></translation>
    </message>
    <message>
        <source>Predefined profile:</source>
        <translation type="unfinished"></translation>
    </message>
    <message>
        <source>Choose one of the creation predefined profiles. 
See documentation for more informations.</source>
        <translation type="unfinished"></translation>
    </message>
    <message>
        <source>Profile 1</source>
        <translation type="unfinished">Profiili 1</translation>
    </message>
    <message>
        <source>Profile 2</source>
        <translation type="unfinished">Profiili 2</translation>
    </message>
    <message>
        <source>Profile 3</source>
        <translation type="unfinished">Profiili 3</translation>
    </message>
    <message>
        <source>Profile 4</source>
        <translation type="unfinished">Profiili 4</translation>
    </message>
    <message>
        <source>Profile 5</source>
        <translation type="unfinished">Profiili 5</translation>
    </message>
    <message>
        <source>Profile 6</source>
        <translation type="unfinished">Profiili 6</translation>
    </message>
    <message>
        <source>Alignment</source>
        <translation type="unfinished">Kohdistus</translation>
    </message>
    <message>
        <source>Auto align the bracketed pictures</source>
        <translation type="unfinished"></translation>
    </message>
    <message>
        <source>MTB</source>
        <translation type="unfinished">MTB</translation>
    </message>
    <message>
        <source>Output format:</source>
        <translation type="unfinished"></translation>
    </message>
    <message>
        <source>Choose an HDR output file format</source>
        <translation type="unfinished"></translation>
    </message>
    <message>
        <source>hdr</source>
        <translation type="unfinished"></translation>
    </message>
    <message>
        <source>exr</source>
        <translation type="unfinished"></translation>
    </message>
    <message>
        <source>PFS</source>
        <translation type="unfinished"></translation>
    </message>
    <message>
        <source>tiff</source>
        <translation type="unfinished"></translation>
    </message>
    <message>
        <source>Folder where bracketed pictures are located (in alphabetical order)</source>
        <translation type="unfinished"></translation>
    </message>
    <message>
        <source>Folder where created HDRs are saved</source>
        <translation type="unfinished"></translation>
    </message>
    <message>
        <source>Messages</source>
        <translation type="unfinished"></translation>
    </message>
    <message>
        <source>Choose a directory</source>
        <translation type="unfinished">Valitse hakemisto</translation>
    </message>
    <message>
        <source>Started processing...</source>
        <translation type="unfinished"></translation>
    </message>
    <message>
        <source>Completed with errors</source>
        <translation type="unfinished"></translation>
    </message>
    <message>
        <source>Completed without errors</source>
        <translation type="unfinished"></translation>
    </message>
    <message>
        <source>Error: missing EXIF data</source>
        <translation type="unfinished"></translation>
    </message>
    <message>
        <source>Aligning...</source>
        <translation type="unfinished">Kohdistetaan...</translation>
    </message>
    <message>
        <source>Creating HDR...</source>
        <translation type="unfinished"></translation>
    </message>
    <message>
        <source>Written </source>
        <translation type="unfinished"></translation>
    </message>
    <message>
        <source>Error: </source>
        <translation type="unfinished"></translation>
    </message>
    <message>
        <source>Auto-align images</source>
        <translation type="unfinished"></translation>
    </message>
    <message>
        <source>Use Hugin&apos;s align_image_stack engine</source>
        <translation type="unfinished"></translation>
    </message>
    <message>
        <source>Hugin&apos;s align_image_stack</source>
        <translation type="unfinished">Huginin align_image_stack</translation>
    </message>
    <message>
        <source>Use MTB (Median Threshold Bitmap) engine</source>
        <translation type="unfinished"></translation>
    </message>
    <message>
        <source>Select &amp;Input Folder</source>
        <translation type="unfinished"></translation>
    </message>
    <message>
        <source>Select &amp;Output Folder</source>
        <translation type="unfinished"></translation>
    </message>
    <message>
        <source>&amp;Cancel</source>
        <translation type="unfinished">&amp;Peruuta</translation>
    </message>
    <message>
        <source>&amp;Start</source>
        <translation type="unfinished"></translation>
    </message>
    <message>
        <source>&amp;Close</source>
        <translation type="unfinished">&amp;Sulje</translation>
    </message>
    <message>
        <source>Aborting...</source>
        <translation type="unfinished">Keskeytetään...</translation>
    </message>
</context>
<context>
    <name>BatchTMDialog</name>
    <message>
        <source>Batch Tone Mapping</source>
        <translation type="unfinished">
Kuvaerän tonemappaus</translation>
    </message>
    <message>
        <source>HDR Images to Convert</source>
        <translation type="unfinished">Muunnettavat HDR-kuvat</translation>
    </message>
    <message>
        <source>Add all the HDRs in a directory to the list</source>
        <translation type="unfinished">Lisää kaikki hakemiston HDR-kuvat listaan</translation>
    </message>
    <message>
        <source>Add &amp;Directory</source>
        <translation type="unfinished">Lisää &amp;Hakemisto</translation>
    </message>
    <message>
        <source>Add single HDR files to the list</source>
        <translation type="unfinished">Lisää HDR-kuva listalle</translation>
    </message>
    <message>
        <source>&amp;Add Files</source>
        <translation type="unfinished">&amp;Lisää tiedostot</translation>
    </message>
    <message>
        <source>Remove single HDR files to the list</source>
        <translation type="unfinished">Poista yksittäisiä HDR-kuvia listalta</translation>
    </message>
    <message>
        <source>&amp;Remove Files</source>
        <translation type="unfinished">&amp;Poista Tiedostot</translation>
    </message>
    <message>
        <source>List of HDRs that will be tone mapped</source>
        <translation type="unfinished">Lista tonemapattavista HDR-kuvista</translation>
    </message>
    <message>
        <source>Tone Mapping Settings Files</source>
        <translation type="unfinished">Tonemappauksen asetustiedostot</translation>
    </message>
    <message>
        <source>Add all the Tone Mapping Setting files in a directory to the list</source>
        <translation type="unfinished">Lisää kaikki tonemappauksen asetustiedostot hakemistosta listalle</translation>
    </message>
    <message>
        <source>Add D&amp;irectory</source>
        <translation type="unfinished">Lisää &amp;Hakemisto</translation>
    </message>
    <message>
        <source>Add single Tone Mapping Setting files to the list</source>
        <translation type="unfinished">Lisää yksittäinen tonemappauksen asetustiedosto listalle</translation>
    </message>
    <message>
        <source>Add Fi&amp;les</source>
        <translation type="unfinished">&amp;Lisää tiedostot</translation>
    </message>
    <message>
        <source>Remove single Tone Mapping Setting files to the list</source>
        <translation type="unfinished">Poista yksittäisiä tonemappauksen asetustiedostoja listalta</translation>
    </message>
    <message>
        <source>R&amp;emove Files</source>
        <translation type="unfinished">&amp;Poista Tiedostot</translation>
    </message>
    <message>
        <source>List of Tone Mapping Setting files that will be used to tone map each HDR</source>
        <translation type="unfinished">Lista HDR-kuvien tonemappaukseen käytettävistä asetustiedostoista</translation>
    </message>
    <message>
        <source>Specify output folder for the tone mapped files</source>
        <translation type="unfinished">Määritä kohdekansio tonemapatuille tiedostoille</translation>
    </message>
    <message>
        <source>Output</source>
        <translation type="unfinished">Lopputulos</translation>
    </message>
    <message>
        <source>Select &amp;Output Folder...</source>
        <translation type="unfinished">Valitse &amp;kohdekansio...</translation>
    </message>
    <message>
        <source>Conversion Log</source>
        <translation type="unfinished">Muuntoloki</translation>
    </message>
    <message>
        <source>Batch operations report</source>
        <translation type="unfinished">Kuvaerän toimintojen raportti</translation>
    </message>
    <message>
        <source>&amp;Show only:</source>
        <translation type="unfinished">&amp;Näytä ainoastaan:</translation>
    </message>
    <message>
        <source>Filter messages based on severity</source>
        <translation type="unfinished">Suodata viestit vakavuuden mukaan</translation>
    </message>
    <message>
        <source>All messages</source>
        <translation type="unfinished">Kaikki viestit</translation>
    </message>
    <message>
        <source>Errors only</source>
        <translation type="unfinished">Vain virheet</translation>
    </message>
    <message>
        <source>Success messages</source>
        <translation type="unfinished">Onnistunut-viestit</translation>
    </message>
    <message>
        <source>&amp;Filter log messages:</source>
        <translation type="unfinished">&amp;Suodata lokin viestit:</translation>
    </message>
    <message>
        <source>Clear filter text</source>
        <translation type="unfinished">Tyhjennä suodatinteksti</translation>
    </message>
    <message>
        <source>Overall completion progress</source>
        <translation type="unfinished">Valmistumisen eteneminen</translation>
    </message>
    <message>
        <source>&amp;Cancel</source>
        <translation type="unfinished">&amp;Peruuta</translation>
    </message>
    <message>
        <source>Start batch tone mapping</source>
        <translation type="unfinished">Aloita kuvaerän tonemappaus</translation>
    </message>
    <message>
        <source>&amp;Start</source>
        <translation type="unfinished">&amp;Aloita</translation>
    </message>
    <message>
        <source>Using %1 thread(s)</source>
        <translation type="unfinished">Käytetään %1 säiettä</translation>
    </message>
    <message>
        <source>Choose a directory</source>
        <translation type="unfinished">Valitse hakemisto</translation>
    </message>
    <message>
        <source>All HDR images </source>
        <translation type="unfinished">Kaikki HDR-kuvat </translation>
    </message>
    <message>
        <source>Select input images</source>
        <translation type="unfinished">Valitse syötettävät kuvat</translation>
    </message>
    <message>
        <source>Load tone mapping settings text files...</source>
        <translation type="unfinished">Lataa tonemappauksen asetusten tekstitiedostot...</translation>
    </message>
    <message>
        <source>LuminanceHDR tone mapping settings text file (*.txt)</source>
        <translation type="unfinished">LuminanceHDR tonemappauksen asetusten tekstitiedosto(*.txt)</translation>
    </message>
    <message>
        <source>Processing...</source>
        <translation type="unfinished">Prosessoidaan...</translation>
    </message>
    <message>
        <source>&amp;Done</source>
        <translation type="unfinished">&amp;Valmis</translation>
    </message>
    <message>
        <source>All tasks completed.</source>
        <translation type="unfinished">Kaikki tehtävät suoritettu.</translation>
    </message>
    <message>
        <source>Close</source>
        <translation type="unfinished">Sulje</translation>
    </message>
    <message>
        <source>Start processing...</source>
        <translation type="unfinished"></translation>
    </message>
    <message>
        <source>Saving using file format: %1, (quality - if applicable): %2</source>
        <translation type="unfinished"></translation>
    </message>
    <message>
        <source>Aborting...</source>
        <translation type="unfinished">Keskeytetään...</translation>
    </message>
</context>
<context>
    <name>BatchTMJob</name>
    <message>
        <source>[T%1] Start processing %2</source>
        <translation type="unfinished"></translation>
    </message>
    <message>
        <source>[T%1] Successfully load %2</source>
        <translation type="unfinished"></translation>
    </message>
    <message>
        <source>[T%1] Successfully saved LDR file: %2</source>
        <translation type="unfinished"></translation>
    </message>
    <message>
        <source>[T%1] ERROR: Cannot save to file: %2</source>
        <translation type="unfinished"></translation>
    </message>
    <message>
        <source>[T%1] ERROR: Loading of %2 failed</source>
        <translation type="unfinished"></translation>
    </message>
</context>
<context>
    <name>CommandLineInterfaceManager</name>
    <message>
        <source>Error: Alignment engine not recognized.</source>
        <translation type="unfinished">Virhe: Kohdistusmoottoria ei tunnistettu.</translation>
    </message>
    <message>
        <source>Error: Wrong HDR creation format.</source>
        <translation type="unfinished">Virhe: Väärä HDR-kuvan luontiformaatti.</translation>
    </message>
    <message>
        <source>Error: Unknown weight function specified.</source>
        <translation type="unfinished">Virhe: Tuntematon painofunktio määritetty.</translation>
    </message>
    <message>
        <source>Error: Unknown response curve specified.</source>
        <translation type="unfinished">Virhe: Tuntematon vastekäyrä määritetty.</translation>
    </message>
    <message>
        <source>Error: Unknown HDR creation model specified.</source>
        <translation type="unfinished">Virhe: Tuntematon HDR-luontimalla määritetty.</translation>
    </message>
    <message>
        <source>Error: Unknown HDR creation format specified.</source>
        <translation type="unfinished">Virhe: Tuntematon HDR-luontiformaatti määritetty.</translation>
    </message>
    <message>
        <source>Error: Unknown tone mapping operator specified.</source>
        <translation type="unfinished">Virhe: Tuntematon tonemappausoperaattori määritetty.</translation>
    </message>
    <message>
        <source>Error: Wrong tone mapping option format.</source>
        <translation type="unfinished">Virhe: Väärä tonemappauksen valinnan formaatti.</translation>
    </message>
    <message>
        <source>Error: Unknown tone mapping option specified.</source>
        <translation type="unfinished">Virhe: Tuntematon tonemappauksen valinta määritetty.</translation>
    </message>
    <message>
        <source>Error: Unknown option %1.</source>
        <translation type="unfinished">Virhe: Tuntematon valinta %1.</translation>
    </message>
    <message>
        <source>Error: Missing argument for %1.</source>
        <translation type="unfinished">Virhe: Puuttuva argumentti %1.</translation>
    </message>
    <message>
        <source>Error: The number of EV values specified is different from the number of input files.</source>
        <translation type="unfinished">Virhe: EV-arvojen annettu määrä poikkeaa syötettyjen tiedostojen määrästä.</translation>
    </message>
    <message>
        <source>Error: Exif data missing in images and EV values not specifed on the commandline, bailing out.</source>
        <translation type="unfinished">Virhe: Exif-tiedot puuttuvat kuvista ja EV-arvoja ei ole määrittety komentorivillä, poistutaan.</translation>
    </message>
    <message>
        <source>Failed executing align_image_stack</source>
        <translation type="unfinished">Align_image_stack käynnistäminen epäonnistui</translation>
    </message>
    <message>
        <source>ERROR: Cannot save to file: %1</source>
        <translation type="unfinished">VIRHE: Ei voida tallentaa tiedostoon: %1</translation>
    </message>
    <message>
        <source>Cannot convert %1 to a float</source>
        <translation type="unfinished">Ei voida muuntaa %1 liukuluvuksi</translation>
    </message>
    <message>
        <source>Cannot convert %1 to an integer</source>
        <translation type="unfinished">Ei voida muuntaa %1 kokonaisluvuksi</translation>
    </message>
    <message>
        <source>Usage: %1 [OPTIONS]... [INPUTFILES]...</source>
        <translation type="unfinished">Käyttö: %1 [OPTIONS]... [INPUTFILES]...</translation>
    </message>
    <message>
        <source>Commandline interface to %1.</source>
        <translation type="unfinished">Komentorivirajapinta %1.</translation>
    </message>
    <message>
        <source>-h --help              Display this help.</source>
        <translation type="unfinished">-h --help              Näytä apua.</translation>
    </message>
    <message>
        <source>-v --verbose           Print more messages during execution.</source>
        <translation type="unfinished">-v --verbose           Näytä enemmän viestejä ajon aikana.</translation>
    </message>
    <message>
        <source>-a --align AIS|MTB     Align Engine to use during HDR creation (default: no alignment).</source>
        <translation type="unfinished">-a --align AIS|MTB     HDR-kuvan luomisessa käytettävä kohdistusmoottori (oletus: ei kohdistusta).</translation>
    </message>
    <message>
        <source>-e --ev EV1,EV2,...    Specify numerical EV values (as many as INPUTFILES).</source>
        <translation type="unfinished">-e --ev EV1,EV2,...    Määritä numeeriset EV-arvot (niin monta kuin TIEDOSTOJA).</translation>
    </message>
    <message>
        <source>-c --config            HDR creation config. Possible values: </source>
        <translation type="unfinished">-c --config            HDR:n luomisen määritys. Mahdollisest arvot: </translation>
    </message>
    <message>
        <source>weight=triangular|gaussian|plateau:response_curve=from_file|linear|gamma|log|robertson:model=robertson|debevec:curve_filename=your_file_here.m</source>
        <translation type="unfinished">weight=triangular|gaussian|plateau:response_curve=from_file|linear|gamma|log|robertson:model=robertson|debevec:curve_filename=sinun_tiedostosi_tähän.m</translation>
    </message>
    <message>
        <source>(Default is weight=triangular:response_curve=linear:model=debevec) </source>
        <translation type="unfinished">(Oletus on weight=triangular:response_curve=linear:model=debevec) </translation>
    </message>
    <message>
        <source>-l --load HDR_FILE     Load an HDR instead of creating a new one. </source>
        <translation type="unfinished">-l --load HDR_FILE     Lataa HDR uuden luomisen sijasta. </translation>
    </message>
    <message>
        <source>-s --save HDR_FILE     Save to a HDR file format. (default: don&apos;t save) </source>
        <translation type="unfinished">-s --save HDR_FILE     Tallenna HDR tiedostoformaatissa. (oletus: älä tallenna) </translation>
    </message>
    <message>
        <source>-g --gamma VALUE       Gamma value to use during tone mapping. (default: 1) </source>
        <translation type="unfinished">-g --gamma VALUE       Gamma-arvo, jota käytetään tonemappauksessa. (oletus: 1) </translation>
    </message>
    <message>
        <source>-r --resize VALUE      Width you want to resize your HDR to (resized before gamma and tone mapping) </source>
        <translation type="unfinished">-r --resize VALUE      Leveys, johon HDR:n koko muutetaan (koko muutetaan ennen gammaa ja tonemappausta) </translation>
    </message>
    <message>
        <source>-t --tmo               Tone mapping operator. Legal values are: </source>
        <translation type="unfinished">-t --tmo               Tonemappausoperaattori. Sallitut arvot ovat: </translation>
    </message>
    <message>
        <source>(Default is mantiuk06)</source>
        <translation type="unfinished">(Oletus on mantiuk06)</translation>
    </message>
    <message>
        <source>-p --tmoptions         Tone mapping operator options. Legal values are: </source>
        <translation type="unfinished">-p --tmoptions         Tonemappausoperaattorien asetukset. Sallitut arvot ovat: </translation>
    </message>
    <message>
        <source>alpha=VALUE:beta=VALUE:color=VALUE:noise=VALUE:new=true|false (for fattal)</source>
        <translation type="unfinished">alpha=VALUE:beta=VALUE:color=VALUE:noise=VALUE:new=true|false (fattalille)</translation>
    </message>
    <message>
        <source>contrast=VALUE:saturation=VALUE:detail=VALUE:equalization=true|false (for mantiuk06)</source>
        <translation type="unfinished">contrast=VALUE:saturation=VALUE:detail=VALUE:equalization=true|false (mantiuk06:lle)</translation>
    </message>
    <message>
        <source>localcontrast=VALUE:eq=2|4:simple=true|false (for ashikhmin)</source>
        <translation type="unfinished">localcontrast=VALUE:eq=2|4:simple=true|false (ashikhminille)</translation>
    </message>
    <message>
        <source>sigma_s=VALUE:sigma_r=VALUE:base=VALUE (for durand)</source>
        <translation type="unfinished">sigma_s=VALUE:sigma_r=VALUE:base=VALUE (durandille)</translation>
    </message>
    <message>
        <source>bias=VALUE (for drago)</source>
        <translation type="unfinished">bias=VALUE (dragolle)</translation>
    </message>
    <message>
        <source>local=true|false:autolum=true|false:cone=VALUE:rod=VALUE:multiplier=VALUE (for pattanaik)</source>
        <translation type="unfinished">local=true|false:autolum=true|false:cone=VALUE:rod=VALUE:multiplier=VALUE (pattanaikille)</translation>
    </message>
    <message>
        <source>scales=true|false:key=VALUE:phi=VALUE:num=VALUE:low=VALUE:high=VALUE (for reinhard02)</source>
        <translation type="unfinished">scales=true|false:key=VALUE:phi=VALUE:num=VALUE:low=VALUE:high=VALUE (reinhard02:lle)</translation>
    </message>
    <message>
        <source>brightness=VALUE:chroma=VALUE:lightness=VALUE (for reinhard05)</source>
        <translation type="unfinished">brightness=VALUE:chroma=VALUE:lightness=VALUE (reinhard05:lle)</translation>
    </message>
    <message>
        <source>(default is contrast=0.3:equalization=false:saturation=1.8, see also -o)</source>
        <translation type="unfinished">(oletus on contrast=0.3:equalization=false:saturation=1.8, katso myös -o)</translation>
    </message>
    <message>
        <source>-o --output LDR_FILE   File name you want to save your tone mapped LDR to.</source>
        <translation type="unfinished">-o --output LDR_FILE   Tiedostonimi tallennettavalle LDR:lle.</translation>
    </message>
    <message>
        <source>                       (No tonemapping is performed unless -o is specified).</source>
        <translation type="unfinished">                       (Tonemappausta ei tehdä mikäli -o ei ole määritetty).</translation>
    </message>
    <message>
        <source>You must either load an existing HDR file (via the -l option) or specify INPUTFILES to create a new HDR.
</source>
        <translation type="unfinished">Sinun täytyy joko ladata olemassa oleva HDR-tiedosto ( -l asetuksella) tai määrittää INPUTFILES luodaksesi uuden HDR:n.</translation>
    </message>
    <message>
        <source>-u --gui               Start in gui mode with input files.</source>
        <translation type="unfinished"></translation>
    </message>
    <message>
        <source>ashikhmin|drago|durand|fattal|pattanaik|reinhard02|reinhard05|mantiuk06|mantiuk08</source>
        <translation type="unfinished"></translation>
    </message>
    <message>
        <source>colorsaturation=VALUE:contrastenhancement=VALUE:luminancelevel=VALUE:setluminance=true|false (for mantiuk08)</source>
        <translation type="unfinished"></translation>
    </message>
</context>
<context>
    <name>DnDOption</name>
    <message>
        <source>Drag and Drop</source>
        <translation type="unfinished">Raahaa ja pudota</translation>
    </message>
    <message>
        <source>&lt;b&gt;What would you like to do with the file(s)?&lt;/b&gt;</source>
        <translation type="unfinished">&lt;b&gt;Mitä haluat tehdä tiedosto(i)lle?&lt;/b&gt;</translation>
    </message>
    <message>
        <source>&amp;Open</source>
        <translation type="unfinished">&amp;Avaa</translation>
    </message>
    <message>
        <source>Open an existing HDR image</source>
        <translation type="unfinished">Avaa olemassa oleva HDR-kuva</translation>
    </message>
    <message>
        <source>&amp;New</source>
        <translation type="unfinished">&amp;Uusi</translation>
    </message>
    <message>
        <source>Create a new HDR image from one or more images</source>
        <translation type="unfinished">Luo uusi HDR-kuva yhdestä tai useammasta kuvasta</translation>
    </message>
    <message>
        <source>&amp;Cancel</source>
        <translation type="unfinished">&amp;Peruuta</translation>
    </message>
    <message>
        <source>Cancel the drag and drop process and return to the main window</source>
        <translation type="unfinished">Peruuta &quot;raahaa ja pudota&quot; ja palaa pääikkunaan</translation>
    </message>
</context>
<context>
    <name>EditingTools</name>
    <message>
        <source>Choose a directory and a prefix</source>
        <translation type="unfinished">Valitse hakemisto ja etuliite</translation>
    </message>
    <message>
        <source>Pan the image to a region</source>
        <translation type="unfinished">Panoroi kuva alueelle</translation>
    </message>
</context>
<context>
    <name>EditingToolsDialog</name>
    <message>
        <source>Editing Tools</source>
        <translation type="unfinished">Muokkaustyökalut</translation>
    </message>
    <message>
        <source>Visualization and Navigation</source>
        <translation type="unfinished">Visualisointi ja navigaatio</translation>
    </message>
    <message>
        <source>Fit to window</source>
        <translation type="unfinished">Sovita ikkunaan</translation>
    </message>
    <message>
        <source>&amp;Fit to Window</source>
        <translation type="unfinished">So&amp;vita ikkunaan</translation>
    </message>
    <message>
        <source>Original size</source>
        <translation type="unfinished">Alkuperäinen koko</translation>
    </message>
    <message>
        <source>Origina&amp;l Size</source>
        <translation type="unfinished">Alk&amp;uperäinen koko</translation>
    </message>
    <message>
        <source>Zoom In</source>
        <translation type="unfinished">Lähennä</translation>
    </message>
    <message>
        <source>Zoom &amp;In</source>
        <translation type="unfinished">Läh&amp;ennä</translation>
    </message>
    <message>
        <source>Zoom Out</source>
        <translation type="unfinished">Loitonna</translation>
    </message>
    <message>
        <source>Zoom &amp;Out</source>
        <translation type="unfinished">L&amp;oitonna</translation>
    </message>
    <message>
        <source>Preview &amp;Mode:</source>
        <translation type="unfinished">&amp;Esikatselutila:</translation>
    </message>
    <message>
        <source>Difference (E-P)</source>
        <translation type="unfinished">Ero (E-P)</translation>
    </message>
    <message>
        <source>Overlay (E+P)</source>
        <translation type="unfinished">Peitto (E+P)</translation>
    </message>
    <message>
        <source>Editable Only (E)</source>
        <translation type="unfinished">Ainoastaan muokattava (E)</translation>
    </message>
    <message>
        <source>Pivot Only (P)</source>
        <translation type="unfinished">Ainoastaan pivot (P)</translation>
    </message>
    <message>
        <source>Antighosting Mask</source>
        <translation type="unfinished">Haamukuvamaski</translation>
    </message>
    <message>
        <source>Mask Color</source>
        <translation type="unfinished">Maskin väri</translation>
    </message>
    <message>
        <source>Images List</source>
        <translation type="unfinished">Kuvalista</translation>
    </message>
    <message>
        <source>Ed&amp;itable</source>
        <translation type="unfinished">&amp;Muokattava</translation>
    </message>
    <message>
        <source>&lt;html&gt;&lt;head&gt;&lt;meta name=&quot;qrichtext&quot; content=&quot;1&quot; /&gt;&lt;style type=&quot;text/css&quot;&gt;
p, li { white-space: pre-wrap; }
&lt;/style&gt;&lt;/head&gt;&lt;body style=&quot; font-family:&apos;Sans Serif&apos;; font-size:9pt; font-weight:400; font-style:normal; text-decoration:none;&quot;&gt;
&lt;p style=&quot; margin-top:0px; margin-bottom:0px; margin-left:0px; margin-right:0px; -qt-block-indent:0; text-indent:0px;&quot;&gt;The currently selected image is the one that you can shift and paint an anti-ghosting mask on.&lt;/p&gt;&lt;/body&gt;&lt;/html&gt;</source>
        <translation type="unfinished">&lt;html&gt;&lt;head&gt;&lt;meta name=&quot;qrichtext&quot; content=&quot;1&quot; /&gt;&lt;style type=&quot;text/css&quot;&gt;
p, li { white-space: pre-wrap; }
&lt;/style&gt;&lt;/head&gt;&lt;body style=&quot; font-family:&apos;Sans Serif&apos;; font-size:9pt; font-weight:400; font-style:normal; text-decoration:none;&quot;&gt;
&lt;p style=&quot; margin-top:0px; margin-bottom:0px; margin-left:0px; margin-right:0px; -qt-block-indent:0; text-indent:0px;&quot;&gt;Nyt valittu kuva on se kuva, jota voit liikuttaa ja johon voi maalata haamukuvamaskin.&lt;/p&gt;&lt;/body&gt;&lt;/html&gt;</translation>
    </message>
    <message>
        <source>The image currently selected in this list can be translated up,down,left and right using the controls below.
This image&apos;s histogram is diplayed in the widget above.</source>
        <translation type="unfinished">Listassa nyt valittua kuvaa voi siirtää ylös, alas, vasemmalle ja oikealle käyttäen alapuolella olevia nappeja.
Kuvan histogrammi näytetään yllä olevassa widgetissä.</translation>
    </message>
    <message>
        <source>Select the previous image in both lists</source>
        <translation type="unfinished">Valitse edellinen kuva molemmista listoista</translation>
    </message>
    <message>
        <source>Use this button to move the selection to the previous image in both lists.</source>
        <translation type="unfinished">Käytä tätä nappia siirtääksesi valinnan edelliseen kuvaan molemmissa listoissa.</translation>
    </message>
    <message>
        <source>Select the next image in both lists</source>
        <translation type="unfinished">Valitse seuraava kuva molemmissa listoissa</translation>
    </message>
    <message>
        <source>Use this button to move the selection to the next image in both lists.</source>
        <translation type="unfinished">Käytä tätä nappia siirtääksesi valinnan seuraavaan kuvaan molemmissa listoissa.</translation>
    </message>
    <message>
        <source>R&amp;eference</source>
        <translation type="unfinished">Ve&amp;rtaus</translation>
    </message>
    <message>
        <source>The reference image is the one currently selected</source>
        <translation type="unfinished">Verrattava kuva on se kuva, joka on valittu nyt</translation>
    </message>
    <message>
        <source>&lt;html&gt;&lt;head&gt;&lt;meta name=&quot;qrichtext&quot; content=&quot;1&quot; /&gt;&lt;style type=&quot;text/css&quot;&gt;
p, li { white-space: pre-wrap; }
&lt;/style&gt;&lt;/head&gt;&lt;body style=&quot; font-family:&apos;Sans Serif&apos;; font-size:9pt; font-weight:400; font-style:normal; text-decoration:none;&quot;&gt;
&lt;p style=&quot; margin-top:0px; margin-bottom:0px; margin-left:0px; margin-right:0px; -qt-block-indent:0; text-indent:0px;&quot;&gt;The image currently selected in this list serves as a reference position for the editable image&lt;/p&gt;&lt;/body&gt;&lt;/html&gt;</source>
        <translation type="unfinished">&lt;html&gt;&lt;head&gt;&lt;meta name=&quot;qrichtext&quot; content=&quot;1&quot; /&gt;&lt;style type=&quot;text/css&quot;&gt;
p, li { white-space: pre-wrap; }
&lt;/style&gt;&lt;/head&gt;&lt;body style=&quot; font-family:&apos;Sans Serif&apos;; font-size:9pt; font-weight:400; font-style:normal; text-decoration:none;&quot;&gt;
&lt;p style=&quot; margin-top:0px; margin-bottom:0px; margin-left:0px; margin-right:0px; -qt-block-indent:0; text-indent:0px;&quot;&gt;Listassa nyt valittu kuva toimii vertailusijaintina muokattavalle kuvalle&lt;/p&gt;&lt;/body&gt;&lt;/html&gt;</translation>
    </message>
    <message>
        <source>Tools</source>
        <translation type="unfinished">Työkalut</translation>
    </message>
    <message>
        <source>Crop the stack of images after a selection with the left mouse button has been made</source>
        <translation type="unfinished">Rajaa pino kuvia kun valinta hiiren vasemmalle napilla on tehty</translation>
    </message>
    <message>
        <source>Clicking this button you will be able to crop all the images to the size that you have previously selected with the left mouse button (press and hold the left mouse button and move the pointer to select a crop area, then press this button).</source>
        <translation type="unfinished">Klikkaamalla tätä nappia voit rajata kaikki kuvat kokoon, jonka olet aikaisemmin valinnut hiiren vasemmalla napilla (paina ja pidä pohjassa hiiren vasenta nappia ja liikuta kursoria valitaksesi rajattavan alueen, paina sitten tätä nappia).</translation>
    </message>
    <message>
        <source>&amp;Crop All Images</source>
        <translation type="unfinished">&amp;Rajaa kaikki kuvat</translation>
    </message>
    <message>
        <source>Ctrl+X</source>
        <translation type="unfinished">Ctrl+X</translation>
    </message>
    <message>
        <source>&amp;Anti Ghosting</source>
        <translation type="unfinished">&amp;Haamukuvan poisto</translation>
    </message>
    <message>
        <source>&amp;Save Images</source>
        <translation type="unfinished">&amp;Tallenna kuvat</translation>
    </message>
    <message>
        <source>Ctrl+S</source>
        <translation type="unfinished">Ctrl+S</translation>
    </message>
    <message>
        <source>A&amp;dd Mask</source>
        <translation type="unfinished">&amp;Lisää maski</translation>
    </message>
    <message>
        <source>Remove Mas&amp;k</source>
        <translation type="unfinished">&amp;Poista maski</translation>
    </message>
    <message>
        <source>Size:</source>
        <translation type="unfinished">Koko:</translation>
    </message>
    <message>
        <source> pixels</source>
        <translation type="unfinished">pikselit</translation>
    </message>
    <message>
        <source>&amp;Strength:</source>
        <translation type="unfinished">&amp;Voimakkuus:</translation>
    </message>
    <message>
        <source>&lt;html&gt;&lt;head&gt;&lt;meta name=&quot;qrichtext&quot; content=&quot;1&quot; /&gt;&lt;style type=&quot;text/css&quot;&gt;
p, li { white-space: pre-wrap; }
&lt;/style&gt;&lt;/head&gt;&lt;body style=&quot; font-family:&apos;Sans Serif&apos;; font-size:9pt; font-weight:400; font-style:normal; text-decoration:none;&quot;&gt;
&lt;p style=&quot; margin-top:0px; margin-bottom:0px; margin-left:0px; margin-right:0px; -qt-block-indent:0; text-indent:0px;&quot;&gt;Shift values for the currently selected editable image&lt;/p&gt;&lt;/body&gt;&lt;/html&gt;</source>
        <translation type="unfinished">&lt;html&gt;&lt;head&gt;&lt;meta name=&quot;qrichtext&quot; content=&quot;1&quot; /&gt;&lt;style type=&quot;text/css&quot;&gt;
p, li { white-space: pre-wrap; }
&lt;/style&gt;&lt;/head&gt;&lt;body style=&quot; font-family:&apos;Sans Serif&apos;; font-size:9pt; font-weight:400; font-style:normal; text-decoration:none;&quot;&gt;
&lt;p style=&quot; margin-top:0px; margin-bottom:0px; margin-left:0px; margin-right:0px; -qt-block-indent:0; text-indent:0px;&quot;&gt;Vaihda valitun muokattavan kuvan arvoja&lt;/p&gt;&lt;/body&gt;&lt;/html&gt;</translation>
    </message>
    <message>
        <source>&lt;html&gt;&lt;head&gt;&lt;meta name=&quot;qrichtext&quot; content=&quot;1&quot; /&gt;&lt;style type=&quot;text/css&quot;&gt;
p, li { white-space: pre-wrap; }
&lt;/style&gt;&lt;/head&gt;&lt;body style=&quot; font-family:&apos;Sans Serif&apos;; font-size:9pt; font-weight:400; font-style:normal; text-decoration:none;&quot;&gt;
&lt;p style=&quot; margin-top:0px; margin-bottom:0px; margin-left:0px; margin-right:0px; -qt-block-indent:0; text-indent:0px;&quot;&gt;Here the user can view and set the shift values for the currently selected editable image&lt;/p&gt;&lt;/body&gt;&lt;/html&gt;</source>
        <translation type="unfinished">&lt;html&gt;&lt;head&gt;&lt;meta name=&quot;qrichtext&quot; content=&quot;1&quot; /&gt;&lt;style type=&quot;text/css&quot;&gt;
p, li { white-space: pre-wrap; }
&lt;/style&gt;&lt;/head&gt;&lt;body style=&quot; font-family:&apos;Sans Serif&apos;; font-size:9pt; font-weight:400; font-style:normal; text-decoration:none;&quot;&gt;
&lt;p style=&quot; margin-top:0px; margin-bottom:0px; margin-left:0px; margin-right:0px; -qt-block-indent:0; text-indent:0px;&quot;&gt;Täällä käyttäjä voi katsoa ja vaihtaa valitun muokattavan kuvan arvoja&lt;/p&gt;&lt;/body&gt;&lt;/html&gt;</translation>
    </message>
    <message>
        <source>Shift values for editable image</source>
        <translation type="unfinished">Vaihda muokattavan kuvan arvot</translation>
    </message>
    <message>
        <source>Reset the shift values for the currently selected movable image</source>
        <translation type="unfinished">Nollaa valitun kuvan siirtoarvot</translation>
    </message>
    <message>
        <source>&amp;Reset</source>
        <translation type="unfinished">&amp;Nollaa</translation>
    </message>
    <message>
        <source>Reset the shift values for all the images</source>
        <translation type="unfinished">Nollaa kaikkien kuvien siirtoarvot</translation>
    </message>
    <message>
        <source>Reset &amp;All</source>
        <translation type="unfinished">Nollaa &amp;kaikki</translation>
    </message>
    <message>
        <source>&amp;Horizontal:</source>
        <translation type="unfinished">&amp;Vaakasuora:</translation>
    </message>
    <message>
        <source>&amp;Vertical:</source>
        <translation type="unfinished">&amp;Pystysuora:</translation>
    </message>
    <message>
        <source>Insert an horizontal shift value for the currently selected movable image</source>
        <translation type="unfinished">Syötä vaakasuora siirtoarvo valitulle liikutettavalle kuvalle</translation>
    </message>
    <message>
        <source> px</source>
        <translation type="unfinished"> px</translation>
    </message>
    <message>
        <source>Insert a vertical shift value for the currently selected movable image</source>
        <translation type="unfinished">Syötä pystysuora siirtoarvo valitulle liikuteltavalle kuvalle</translation>
    </message>
    <message>
        <source>Move up of 1 pixel the currently selected movable image</source>
        <translation type="unfinished">Liikuta valittua liikuteltavaa kuvaa 1 pikseli ylös</translation>
    </message>
    <message>
        <source>Move down of 1 pixel the currently selected movable image</source>
        <translation type="unfinished">Liikuta valittua liikuteltavaa kuvaa 1 pikseli alas</translation>
    </message>
    <message>
        <source>Move right of 1 pixel the currently selected movable image</source>
        <translation type="unfinished">Liikuta valittua liikuteltavaa kuvaa 1 pikseli oikealle</translation>
    </message>
    <message>
        <source>Move left of 1 pixel the currently selected movable image</source>
        <translation type="unfinished">Liikuta valittua liikuteltavaa kuvaa 1 pikseli vasemmalle</translation>
    </message>
    <message>
        <source>Get information about the graphical elements</source>
        <translation type="unfinished">Hae tietoa graafisista elementeistä</translation>
    </message>
    <message>
        <source>&amp;What&apos;s this?</source>
        <translation type="unfinished">&amp;Mikä tämä on?</translation>
    </message>
    <message>
        <source>Shift+F1</source>
        <translation type="unfinished">Shift+F1</translation>
    </message>
    <message>
        <source>&amp;Next &gt;</source>
        <translation type="unfinished">&amp;Seuraava &gt;</translation>
    </message>
    <message>
        <source>&amp;Cancel</source>
        <translation type="unfinished">&amp;Peruuta</translation>
    </message>
    <message>
        <source>&lt;html&gt;&lt;head&gt;&lt;meta name=&quot;qrichtext&quot; content=&quot;1&quot; /&gt;&lt;style type=&quot;text/css&quot;&gt;
p, li { white-space: pre-wrap; }
&lt;/style&gt;&lt;/head&gt;&lt;body style=&quot; font-family:&apos;Sans Serif&apos;; font-size:9pt; font-weight:400; font-style:normal; text-decoration:none;&quot;&gt;
&lt;p style=&quot; margin-top:0px; margin-bottom:0px; margin-left:0px; margin-right:0px; -qt-block-indent:0; text-indent:0px;&quot;&gt;This area shows the preview (using the preview mode on the left) between the editable and reference image.&lt;/p&gt;
&lt;p style=&quot; margin-top:0px; margin-bottom:0px; margin-left:0px; margin-right:0px; -qt-block-indent:0; text-indent:0px;&quot;&gt;If the same image is selected in both the editable and reference list, this area will show the image itself.&lt;/p&gt;
&lt;p style=&quot; margin-top:0px; margin-bottom:0px; margin-left:0px; margin-right:0px; -qt-block-indent:0; text-indent:0px;&quot;&gt;Clicking and holding the left mouse button you will be able to select a crop area.&lt;/p&gt;&lt;/body&gt;&lt;/html&gt;</source>
        <translation type="unfinished">&lt;html&gt;&lt;head&gt;&lt;meta name=&quot;qrichtext&quot; content=&quot;1&quot; /&gt;&lt;style type=&quot;text/css&quot;&gt;
p, li { white-space: pre-wrap; }
&lt;/style&gt;&lt;/head&gt;&lt;body style=&quot; font-family:&apos;Sans Serif&apos;; font-size:9pt; font-weight:400; font-style:normal; text-decoration:none;&quot;&gt;
&lt;p style=&quot; margin-top:0px; margin-bottom:0px; margin-left:0px; margin-right:0px; -qt-block-indent:0; text-indent:0px;&quot;&gt;Tämä alue näyttää esikatselun (käyttäen vasemmalla olevaa esikatselutilaa) muokattavan ja vertailukuvan välillä.&lt;/p&gt;
&lt;p style=&quot; margin-top:0px; margin-bottom:0px; margin-left:0px; margin-right:0px; -qt-block-indent:0; text-indent:0px;&quot;&gt;Jos sama kuva on valittu sekä muokattavien ja vertailukuvien listassa, tämä alue näyttää itse kuvan.&lt;/p&gt;
&lt;p style=&quot; margin-top:0px; margin-bottom:0px; margin-left:0px; margin-right:0px; -qt-block-indent:0; text-indent:0px;&quot;&gt;Klikkaamalla ja pitämällä pohjassa hiiren vasenta nappia näet rajattavan alueen.&lt;/p&gt;&lt;/body&gt;&lt;/html&gt;</translation>
    </message>
</context>
<context>
    <name>GenericViewer</name>
    <message>
        <source>Pan the image to a region</source>
        <translation type="unfinished">Panoroi kuva alueelle</translation>
    </message>
</context>
<context>
    <name>HdrCreationManager</name>
    <message>
        <source>The image %1 is an 8 bit format (LDR) while the previous ones are not.</source>
        <translation type="unfinished">Kuva on %1 8 bittisessä formaatissa (LDR), jossa muut kuvat eivät ole.</translation>
    </message>
    <message>
        <source>The image %1 has an invalid size.</source>
        <translation type="unfinished">Kuvan %1 koko on epäkelpo.</translation>
    </message>
    <message>
        <source>The image %1 is an 16 bit format while the previous ones are not.</source>
        <translation type="unfinished"></translation>
    </message>
</context>
<context>
    <name>HdrInputLoader</name>
    <message>
        <source>ERROR: The file&lt;br&gt;%1&lt;br&gt; is not a 8 bit or 16 bit tiff.</source>
        <translation type="unfinished">VIRHE: Tiedosto&lt;br&gt;%1&lt;br&gt; ei ole 8 bittinen tai 16 bittinen tiff.</translation>
    </message>
    <message>
        <source>ERROR: %1</source>
        <translation type="unfinished">VIRHE: %1</translation>
    </message>
    <message>
        <source>ERROR: Failed Loading file: %1</source>
        <translation type="unfinished">VIRHE: Tiedoston lataus epäonnistui: %1</translation>
    </message>
</context>
<context>
    <name>HdrViewer</name>
    <message>
        <source>&amp;Mapping:</source>
        <translation type="unfinished">&amp;Mappaus:</translation>
    </message>
    <message>
        <source>Linear</source>
        <translation type="unfinished">Lineaarinen</translation>
    </message>
    <message>
        <source>Gamma 1.4</source>
        <translation type="unfinished">Gamma 1.4</translation>
    </message>
    <message>
        <source>Gamma 1.8</source>
        <translation type="unfinished">Gamma 1.8</translation>
    </message>
    <message>
        <source>Gamma 2.2</source>
        <translation type="unfinished">Gamma 2.2</translation>
    </message>
    <message>
        <source>Gamma 2.6</source>
        <translation type="unfinished">Gamma 2.6</translation>
    </message>
    <message>
        <source>Logarithmic</source>
        <translation type="unfinished">Logaritminen</translation>
    </message>
    <message>
        <source>Histogram:</source>
        <translation type="unfinished">Histogrammi:</translation>
    </message>
</context>
<context>
    <name>HdrWizard</name>
    <message>
        <source>HDR Creation Wizard</source>
        <translation type="unfinished">HDR-luontivelho</translation>
    </message>
    <message>
        <source>&lt;!DOCTYPE HTML PUBLIC &quot;-//W3C//DTD HTML 4.0//EN&quot; &quot;http://www.w3.org/TR/REC-html40/strict.dtd&quot;&gt;
&lt;html&gt;&lt;head&gt;&lt;meta name=&quot;qrichtext&quot; content=&quot;1&quot; /&gt;&lt;style type=&quot;text/css&quot;&gt;
p, li { white-space: pre-wrap; }
&lt;/style&gt;&lt;/head&gt;&lt;body style=&quot; font-family:&apos;Sans Serif&apos;; font-size:10pt; font-weight:400; font-style:normal;&quot;&gt;
&lt;p align=&quot;center&quot; style=&quot;-qt-paragraph-type:empty; margin-top:0px; margin-bottom:0px; margin-left:0px; margin-right:0px; -qt-block-indent:0; text-indent:0px;&quot;&gt;&lt;/p&gt;
&lt;p align=&quot;center&quot; style=&quot; margin-top:0px; margin-bottom:0px; margin-left:0px; margin-right:0px; -qt-block-indent:0; text-indent:0px;&quot;&gt;&lt;span style=&quot; font-size:16pt; font-weight:600;&quot;&gt;HDR Creation Wizard&lt;/span&gt;&lt;/p&gt;
&lt;p align=&quot;center&quot; style=&quot;-qt-paragraph-type:empty; margin-top:0px; margin-bottom:0px; margin-left:0px; margin-right:0px; -qt-block-indent:0; text-indent:0px; font-size:16pt; font-weight:600;&quot;&gt;&lt;/p&gt;
&lt;p align=&quot;center&quot; style=&quot;-qt-paragraph-type:empty; margin-top:0px; margin-bottom:0px; margin-left:0px; margin-right:0px; -qt-block-indent:0; text-indent:0px; font-size:16pt; font-weight:600;&quot;&gt;&lt;/p&gt;
&lt;p align=&quot;justify&quot; style=&quot; margin-top:0px; margin-bottom:0px; margin-left:0px; margin-right:0px; -qt-block-indent:0; text-indent:0px;&quot;&gt;This tool help you in fusing bracketed images taken with different exposures to make an &lt;a href=&quot;http://en.wikipedia.org/wiki/High_Dynamic_Range&quot;&gt;&lt;span style=&quot; text-decoration: underline; color:#0057ae;&quot;&gt;HDR Image&lt;/span&gt;&lt;/a&gt;. &lt;/p&gt;
&lt;p align=&quot;justify&quot; style=&quot;-qt-paragraph-type:empty; margin-top:0px; margin-bottom:0px; margin-left:0px; margin-right:0px; -qt-block-indent:0; text-indent:0px;&quot;&gt;&lt;/p&gt;
&lt;p align=&quot;justify&quot; style=&quot; margin-top:0px; margin-bottom:0px; margin-left:0px; margin-right:0px; -qt-block-indent:0; text-indent:0px;&quot;&gt;The bracketed images must be taken with the same camera in the same conditions and possibly using a tripod.&lt;/p&gt;
&lt;p align=&quot;justify&quot; style=&quot;-qt-paragraph-type:empty; margin-top:0px; margin-bottom:0px; margin-left:0px; margin-right:0px; -qt-block-indent:0; text-indent:0px;&quot;&gt;&lt;/p&gt;
&lt;p align=&quot;justify&quot; style=&quot; margin-top:0px; margin-bottom:0px; margin-left:0px; margin-right:0px; -qt-block-indent:0; text-indent:0px;&quot;&gt;This assistant will help you through all the steps: importing the images,  aligning them, choosing a profile to create an HDR.&lt;/p&gt;
&lt;p align=&quot;justify&quot; style=&quot;-qt-paragraph-type:empty; margin-top:0px; margin-bottom:0px; margin-left:0px; margin-right:0px; -qt-block-indent:0; text-indent:0px;&quot;&gt;&lt;/p&gt;
&lt;p align=&quot;justify&quot; style=&quot; margin-top:0px; margin-bottom:0px; margin-left:0px; margin-right:0px; -qt-block-indent:0; text-indent:0px;&quot;&gt;Constraints:&lt;/p&gt;
&lt;p align=&quot;justify&quot; style=&quot;-qt-paragraph-type:empty; margin-top:0px; margin-bottom:0px; margin-left:0px; margin-right:0px; -qt-block-indent:0; text-indent:0px;&quot;&gt;&lt;/p&gt;
&lt;p align=&quot;justify&quot; style=&quot; margin-top:0px; margin-bottom:0px; margin-left:0px; margin-right:0px; -qt-block-indent:0; text-indent:0px;&quot;&gt;All images must have same dimension&lt;/p&gt;
&lt;p align=&quot;justify&quot; style=&quot; margin-top:0px; margin-bottom:0px; margin-left:0px; margin-right:0px; -qt-block-indent:0; text-indent:0px;&quot;&gt;All images must have same color depth&lt;/p&gt;&lt;/body&gt;&lt;/html&gt;</source>
        <translation type="unfinished">&lt;!DOCTYPE HTML PUBLIC &quot;-//W3C//DTD HTML 4.0//EN&quot; &quot;http://www.w3.org/TR/REC-html40/strict.dtd&quot;&gt;
&lt;html&gt;&lt;head&gt;&lt;meta name=&quot;qrichtext&quot; content=&quot;1&quot; /&gt;&lt;style type=&quot;text/css&quot;&gt;
p, li { white-space: pre-wrap; }
&lt;/style&gt;&lt;/head&gt;&lt;body style=&quot; font-family:&apos;Sans Serif&apos;; font-size:10pt; font-weight:400; font-style:normal;&quot;&gt;
&lt;p align=&quot;center&quot; style=&quot;-qt-paragraph-type:empty; margin-top:0px; margin-bottom:0px; margin-left:0px; margin-right:0px; -qt-block-indent:0; text-indent:0px;&quot;&gt;&lt;/p&gt;
&lt;p align=&quot;center&quot; style=&quot; margin-top:0px; margin-bottom:0px; margin-left:0px; margin-right:0px; -qt-block-indent:0; text-indent:0px;&quot;&gt;&lt;span style=&quot; font-size:16pt; font-weight:600;&quot;&gt;HDR-luontivelho&lt;/span&gt;&lt;/p&gt;
&lt;p align=&quot;center&quot; style=&quot;-qt-paragraph-type:empty; margin-top:0px; margin-bottom:0px; margin-left:0px; margin-right:0px; -qt-block-indent:0; text-indent:0px; font-size:16pt; font-weight:600;&quot;&gt;&lt;/p&gt;
&lt;p align=&quot;center&quot; style=&quot;-qt-paragraph-type:empty; margin-top:0px; margin-bottom:0px; margin-left:0px; margin-right:0px; -qt-block-indent:0; text-indent:0px; font-size:16pt; font-weight:600;&quot;&gt;&lt;/p&gt;
&lt;p align=&quot;justify&quot; style=&quot; margin-top:0px; margin-bottom:0px; margin-left:0px; margin-right:0px; -qt-block-indent:0; text-indent:0px;&quot;&gt;Tämä työkalu auttaa sinua yhdistämään eri valotuksilla haarukoidut kuvat luodaksesi &lt;a href=&quot;http://en.wikipedia.org/wiki/High_Dynamic_Range&quot;&gt;&lt;span style=&quot; text-decoration: underline; color:#0057ae;&quot;&gt;HDR-kuvan&lt;/span&gt;&lt;/a&gt;. &lt;/p&gt;
&lt;p align=&quot;justify&quot; style=&quot;-qt-paragraph-type:empty; margin-top:0px; margin-bottom:0px; margin-left:0px; margin-right:0px; -qt-block-indent:0; text-indent:0px;&quot;&gt;&lt;/p&gt;
&lt;p align=&quot;justify&quot; style=&quot; margin-top:0px; margin-bottom:0px; margin-left:0px; margin-right:0px; -qt-block-indent:0; text-indent:0px;&quot;&gt;Haarukoidut kuvat pitää ottaa samalla kameralla, samoissa olosuhteissa ja mahdollisesti kolmijalkaa käyttäen.&lt;/p&gt;
&lt;p align=&quot;justify&quot; style=&quot;-qt-paragraph-type:empty; margin-top:0px; margin-bottom:0px; margin-left:0px; margin-right:0px; -qt-block-indent:0; text-indent:0px;&quot;&gt;&lt;/p&gt;
&lt;p align=&quot;justify&quot; style=&quot; margin-top:0px; margin-bottom:0px; margin-left:0px; margin-right:0px; -qt-block-indent:0; text-indent:0px;&quot;&gt;Tämä avustaja auttaa sinut kaikkien tarvittavien vaiheiden läpi: kuvien tuominen, niiden kohdistaminen sekä profiilin valitseminen HDR-kuvan luomiseksi.&lt;/p&gt;
&lt;p align=&quot;justify&quot; style=&quot;-qt-paragraph-type:empty; margin-top:0px; margin-bottom:0px; margin-left:0px; margin-right:0px; -qt-block-indent:0; text-indent:0px;&quot;&gt;&lt;/p&gt;
&lt;p align=&quot;justify&quot; style=&quot; margin-top:0px; margin-bottom:0px; margin-left:0px; margin-right:0px; -qt-block-indent:0; text-indent:0px;&quot;&gt;Rajoitukset:&lt;/p&gt;
&lt;p align=&quot;justify&quot; style=&quot;-qt-paragraph-type:empty; margin-top:0px; margin-bottom:0px; margin-left:0px; margin-right:0px; -qt-block-indent:0; text-indent:0px;&quot;&gt;&lt;/p&gt;
&lt;p align=&quot;justify&quot; style=&quot; margin-top:0px; margin-bottom:0px; margin-left:0px; margin-right:0px; -qt-block-indent:0; text-indent:0px;&quot;&gt;Kaikkien kuvien pitää olla saman kokoisia&lt;/p&gt;
&lt;p align=&quot;justify&quot; style=&quot; margin-top:0px; margin-bottom:0px; margin-left:0px; margin-right:0px; -qt-block-indent:0; text-indent:0px;&quot;&gt;Kaikissa kuvissa pitää olla sama värisyvyys&lt;/p&gt;&lt;/body&gt;&lt;/html&gt;</translation>
    </message>
    <message>
        <source>[1/2] Load Input Images</source>
        <translation type="unfinished">[1/2] Lataa syötettävät kuvat</translation>
    </message>
    <message>
        <source>Currently Loaded &amp;Files</source>
        <translation type="unfinished">Tällä hetkellä ladatut &amp;tiedostot</translation>
    </message>
    <message>
        <source>Preview</source>
        <translation type="unfinished">Esikatselu</translation>
    </message>
    <message>
        <source>Selected Image &amp;Exposure</source>
        <translation type="unfinished">V&amp;alitun kuvan valotus</translation>
    </message>
    <message>
        <source>EV:</source>
        <translation type="unfinished">EV:</translation>
    </message>
    <message>
        <source>Alignment</source>
        <translation type="unfinished">Kohdistus</translation>
    </message>
    <message>
        <source>&amp;Autoalign images</source>
        <translation type="unfinished">&amp;Kohdista kuvat automaattisesti</translation>
    </message>
    <message>
        <source>Hugin&apos;s align_image_stack</source>
        <translation type="unfinished">Huginin align_image_stack</translation>
    </message>
    <message>
        <source>MTB</source>
        <translation type="unfinished">MTB</translation>
    </message>
    <message>
        <source>&lt;!DOCTYPE HTML PUBLIC &quot;-//W3C//DTD HTML 4.0//EN&quot; &quot;http://www.w3.org/TR/REC-html40/strict.dtd&quot;&gt;
&lt;html&gt;&lt;head&gt;&lt;meta name=&quot;qrichtext&quot; content=&quot;1&quot; /&gt;&lt;style type=&quot;text/css&quot;&gt;
p, li { white-space: pre-wrap; }
&lt;/style&gt;&lt;/head&gt;&lt;body style=&quot; font-family:&apos;Sans Serif&apos;; font-size:10pt; font-weight:400; font-style:normal;&quot;&gt;
&lt;p align=&quot;center&quot; style=&quot; margin-top:0px; margin-bottom:0px; margin-left:0px; margin-right:0px; -qt-block-indent:0; text-indent:0px;&quot;&gt;&lt;span style=&quot; font-size:12pt; font-weight:600;&quot;&gt;Start loading a set of images with different exposure&lt;/span&gt;&lt;/p&gt;&lt;/body&gt;&lt;/html&gt;</source>
        <translation type="unfinished">&lt;!DOCTYPE HTML PUBLIC &quot;-//W3C//DTD HTML 4.0//EN&quot; &quot;http://www.w3.org/TR/REC-html40/strict.dtd&quot;&gt;
&lt;html&gt;&lt;head&gt;&lt;meta name=&quot;qrichtext&quot; content=&quot;1&quot; /&gt;&lt;style type=&quot;text/css&quot;&gt;
p, li { white-space: pre-wrap; }
&lt;/style&gt;&lt;/head&gt;&lt;body style=&quot; font-family:&apos;Sans Serif&apos;; font-size:10pt; font-weight:400; font-style:normal;&quot;&gt;
&lt;p align=&quot;center&quot; style=&quot; margin-top:0px; margin-bottom:0px; margin-left:0px; margin-right:0px; -qt-block-indent:0; text-indent:0px;&quot;&gt;&lt;span style=&quot; font-size:12pt; font-weight:600;&quot;&gt;Aloita eri valotuksilla olevien kuvien lataaminen&lt;/span&gt;&lt;/p&gt;&lt;/body&gt;&lt;/html&gt;</translation>
    </message>
    <message>
        <source>[2/2] Choose Settings for HDR Creation</source>
        <translation type="unfinished">[2/2] Valitse asetukset HDR:n luomiselle</translation>
    </message>
    <message>
        <source>Choose one of the predefined profiles:</source>
        <translation type="unfinished">Valitse yksi ennalta määritellyistä profiileista:</translation>
    </message>
    <message>
        <source>&lt;!DOCTYPE HTML PUBLIC &quot;-//W3C//DTD HTML 4.0//EN&quot; &quot;http://www.w3.org/TR/REC-html40/strict.dtd&quot;&gt;
&lt;html&gt;&lt;head&gt;&lt;meta name=&quot;qrichtext&quot; content=&quot;1&quot; /&gt;&lt;style type=&quot;text/css&quot;&gt;
p, li { white-space: pre-wrap; }
&lt;/style&gt;&lt;/head&gt;&lt;body style=&quot; font-family:&apos;DejaVu Sans&apos;; font-size:9pt; font-weight:400; font-style:normal;&quot;&gt;
&lt;p style=&quot; margin-top:0px; margin-bottom:0px; margin-left:0px; margin-right:0px; -qt-block-indent:0; text-indent:0px;&quot;&gt;&lt;span style=&quot; font-family:&apos;Sans Serif&apos;;&quot;&gt;The first predefined profile in the list usually leads to best results. Change it only if the resulting HDR image is not good enough.&lt;/span&gt;&lt;/p&gt;&lt;/body&gt;&lt;/html&gt;</source>
        <translation type="unfinished">&lt;!DOCTYPE HTML PUBLIC &quot;-//W3C//DTD HTML 4.0//EN&quot; &quot;http://www.w3.org/TR/REC-html40/strict.dtd&quot;&gt;
&lt;html&gt;&lt;head&gt;&lt;meta name=&quot;qrichtext&quot; content=&quot;1&quot; /&gt;&lt;style type=&quot;text/css&quot;&gt;
p, li { white-space: pre-wrap; }
&lt;/style&gt;&lt;/head&gt;&lt;body style=&quot; font-family:&apos;DejaVu Sans&apos;; font-size:9pt; font-weight:400; font-style:normal;&quot;&gt;
&lt;p style=&quot; margin-top:0px; margin-bottom:0px; margin-left:0px; margin-right:0px; -qt-block-indent:0; text-indent:0px;&quot;&gt;&lt;span style=&quot; font-family:&apos;Sans Serif&apos;;&quot;&gt;Ensimmäinen ennalta määritetty profiili johtaa usein parhaaseen tulokseen. Vaihda sitä ainoastaan, jos HDR-kuva ei ole hyvä.&lt;/span&gt;&lt;/p&gt;&lt;/body&gt;&lt;/html&gt;</translation>
    </message>
    <message>
        <source>Profile 1</source>
        <translation type="unfinished">Profiili 1</translation>
    </message>
    <message>
        <source>Profile 2</source>
        <translation type="unfinished">Profiili 2</translation>
    </message>
    <message>
        <source>Profile 3</source>
        <translation type="unfinished">Profiili 3</translation>
    </message>
    <message>
        <source>Profile 4</source>
        <translation type="unfinished">Profiili 4</translation>
    </message>
    <message>
        <source>Profile 5</source>
        <translation type="unfinished">Profiili 5</translation>
    </message>
    <message>
        <source>Profile 6</source>
        <translation type="unfinished">Profiili 6</translation>
    </message>
    <message>
        <source>Weighting function:</source>
        <translation type="unfinished">Painofunktio:</translation>
    </message>
    <message>
        <source>Triangular</source>
        <translation type="unfinished">Triangulaarinen</translation>
    </message>
    <message>
        <source>Response curve:</source>
        <translation type="unfinished">Vastekäyrä:</translation>
    </message>
    <message>
        <source>Linear</source>
        <translation type="unfinished">Lineaarinen</translation>
    </message>
    <message>
        <source>HDR creation model:</source>
        <translation type="unfinished">HDR-luomismalli:</translation>
    </message>
    <message>
        <source>Debevec</source>
        <translation type="unfinished">Debevec</translation>
    </message>
    <message>
        <source>Anti-ghosting (beta!)</source>
        <translation type="unfinished">Antihaamukuva (Anti-ghosting, beta!)</translation>
    </message>
    <message>
        <source>Gamma</source>
        <translation type="unfinished">Gamma</translation>
    </message>
    <message>
        <source>Log</source>
        <translation type="unfinished">Loki</translation>
    </message>
    <message>
        <source>Calibration</source>
        <translation type="unfinished">Kalibrointi</translation>
    </message>
    <message>
        <source>Amount of iterations:</source>
        <translation type="unfinished">Iterointien määrä:</translation>
    </message>
    <message>
        <source>Keep it small</source>
        <translation type="unfinished">Pidä pienenä</translation>
    </message>
    <message>
        <source>Use this only if the default profiles above do not yield good results</source>
        <translation type="unfinished">Käytä tätä ainoastaan kun oletusarvo yllä ei johda hyviin tuloksiin</translation>
    </message>
    <message>
        <source>Use custom configuration</source>
        <translation type="unfinished">Käytä kustomoituja asetuksia</translation>
    </message>
    <message>
        <source>&lt;!DOCTYPE HTML PUBLIC &quot;-//W3C//DTD HTML 4.0//EN&quot; &quot;http://www.w3.org/TR/REC-html40/strict.dtd&quot;&gt;
&lt;html&gt;&lt;head&gt;&lt;meta name=&quot;qrichtext&quot; content=&quot;1&quot; /&gt;&lt;style type=&quot;text/css&quot;&gt;
p, li { white-space: pre-wrap; }
&lt;/style&gt;&lt;/head&gt;&lt;body style=&quot; font-family:&apos;Sans Serif&apos;; font-size:10pt; font-weight:400; font-style:normal;&quot;&gt;
&lt;p align=&quot;center&quot; style=&quot; margin-top:0px; margin-bottom:0px; margin-left:0px; margin-right:0px; -qt-block-indent:0; text-indent:0px;&quot;&gt;&lt;span style=&quot; font-size:12pt; font-weight:600;&quot;&gt;Choose one of the predefined profiles or use  a  custom configuration&lt;/span&gt;&lt;/p&gt;&lt;/body&gt;&lt;/html&gt;</source>
        <translation type="unfinished">&lt;!DOCTYPE HTML PUBLIC &quot;-//W3C//DTD HTML 4.0//EN&quot; &quot;http://www.w3.org/TR/REC-html40/strict.dtd&quot;&gt;
&lt;html&gt;&lt;head&gt;&lt;meta name=&quot;qrichtext&quot; content=&quot;1&quot; /&gt;&lt;style type=&quot;text/css&quot;&gt;
p, li { white-space: pre-wrap; }
&lt;/style&gt;&lt;/head&gt;&lt;body style=&quot; font-family:&apos;Sans Serif&apos;; font-size:10pt; font-weight:400; font-style:normal;&quot;&gt;
&lt;p align=&quot;center&quot; style=&quot; margin-top:0px; margin-bottom:0px; margin-left:0px; margin-right:0px; -qt-block-indent:0; text-indent:0px;&quot;&gt;&lt;span style=&quot; font-size:12pt; font-weight:600;&quot;&gt;Vailtse yksi ennalta määritellyistä profiileista tai käytä kustomoituja asetuksia&lt;/span&gt;&lt;/p&gt;&lt;/body&gt;&lt;/html&gt;</translation>
    </message>
    <message>
        <source>[2/2] Choose Custom Configuration</source>
        <translation type="unfinished">[2/2] Valitse kustomoidut asetukset</translation>
    </message>
    <message>
        <source>Weights:</source>
        <translation type="unfinished">Painokertoimet:</translation>
    </message>
    <message>
        <source>Choose confidence function over all the possible pixel values:</source>
        <translation type="unfinished">Valitse kondifenssifunktio kaikkien pikseliarvojen joukosta:</translation>
    </message>
    <message>
        <source>Gaussian</source>
        <translation type="unfinished">Gaussian</translation>
    </message>
    <message>
        <source>Plateau</source>
        <translation type="unfinished">Plateau</translation>
    </message>
    <message>
        <source>Response Curve:</source>
        <translation type="unfinished">Vastekäyrä:</translation>
    </message>
    <message>
        <source>Predefined response curves:</source>
        <translation type="unfinished">Ennalta määritetyt vastekäyrät:</translation>
    </message>
    <message>
        <source>Load response function from file</source>
        <translation type="unfinished">Lataa vastefunktio tiedostosta</translation>
    </message>
    <message>
        <source>Load...</source>
        <translation type="unfinished">Lataa...</translation>
    </message>
    <message>
        <source>Use calibration to find response curve (robertson02 algorithm)</source>
        <translation type="unfinished">Käytä kalibrointia vastekäyrän löytämiseen (robertson02 algoritmi)</translation>
    </message>
    <message>
        <source>Save response function to file:</source>
        <translation type="unfinished">Tallenna vastefunktio tiedostoon:</translation>
    </message>
    <message>
        <source>Save As...</source>
        <translation type="unfinished">Tallenna nimellä...</translation>
    </message>
    <message>
        <source>HDR Creation Equation:</source>
        <translation type="unfinished">HDR:n luomisen yhtälö:</translation>
    </message>
    <message>
        <source>Choose model:</source>
        <translation type="unfinished">Valitse malli:</translation>
    </message>
    <message>
        <source>Robertson</source>
        <translation type="unfinished">Robertson</translation>
    </message>
    <message>
        <source>&lt;!DOCTYPE HTML PUBLIC &quot;-//W3C//DTD HTML 4.0//EN&quot; &quot;http://www.w3.org/TR/REC-html40/strict.dtd&quot;&gt;
&lt;html&gt;&lt;head&gt;&lt;meta name=&quot;qrichtext&quot; content=&quot;1&quot; /&gt;&lt;style type=&quot;text/css&quot;&gt;
p, li { white-space: pre-wrap; }
&lt;/style&gt;&lt;/head&gt;&lt;body style=&quot; font-family:&apos;Sans Serif&apos;; font-size:10pt; font-weight:400; font-style:normal;&quot;&gt;
&lt;p align=&quot;center&quot; style=&quot; margin-top:0px; margin-bottom:0px; margin-left:0px; margin-right:0px; -qt-block-indent:0; text-indent:0px;&quot;&gt;&lt;span style=&quot; font-size:12pt; font-weight:600;&quot;&gt;Here you can customize the HDR creation process&lt;/span&gt;&lt;/p&gt;&lt;/body&gt;&lt;/html&gt;</source>
        <translation type="unfinished">&lt;!DOCTYPE HTML PUBLIC &quot;-//W3C//DTD HTML 4.0//EN&quot; &quot;http://www.w3.org/TR/REC-html40/strict.dtd&quot;&gt;
&lt;html&gt;&lt;head&gt;&lt;meta name=&quot;qrichtext&quot; content=&quot;1&quot; /&gt;&lt;style type=&quot;text/css&quot;&gt;
p, li { white-space: pre-wrap; }
&lt;/style&gt;&lt;/head&gt;&lt;body style=&quot; font-family:&apos;Sans Serif&apos;; font-size:10pt; font-weight:400; font-style:normal;&quot;&gt;
&lt;p align=&quot;center&quot; style=&quot; margin-top:0px; margin-bottom:0px; margin-left:0px; margin-right:0px; -qt-block-indent:0; text-indent:0px;&quot;&gt;&lt;span style=&quot; font-size:12pt; font-weight:600;&quot;&gt;Voit kustomoida tässä HDR:n luomisprosessin&lt;/span&gt;&lt;/p&gt;&lt;/body&gt;&lt;/html&gt;</translation>
    </message>
    <message>
        <source>&amp;Next &gt;</source>
        <translation type="unfinished">&amp;Seuraava &gt;</translation>
    </message>
    <message>
        <source>&amp;Cancel</source>
        <translation type="unfinished">&amp;Peruuta</translation>
    </message>
    <message>
        <source>Image Filename</source>
        <translation type="unfinished">Kuvan tiedostonimi</translation>
    </message>
    <message>
        <source>Exposure</source>
        <translation type="unfinished">Valotus</translation>
    </message>
    <message>
        <source>JPEG (*.jpeg *.jpg *.JPEG *.JPG);;</source>
        <translation type="unfinished">JPEG (*.jpeg *.jpg *.JPEG *.JPG);;</translation>
    </message>
    <message>
        <source>TIFF Images (*.tiff *.tif *.TIFF *.TIF);;</source>
        <translation type="unfinished">TIFF Images (*.tiff *.tif *.TIFF *.TIF);;</translation>
    </message>
    <message>
        <source>Select the input images</source>
        <translation type="unfinished">Valitse kuvat</translation>
    </message>
    <message>
        <source>Loading...</source>
        <translation type="unfinished">Ladataan...</translation>
    </message>
    <message>
        <source>&lt;center&gt;&lt;font color=&quot;#008400&quot;&gt;&lt;h3&gt;&lt;b&gt;Images Loaded.&lt;/b&gt;&lt;/h3&gt;&lt;/font&gt;&lt;/center&gt;</source>
        <translation type="unfinished">&lt;center&gt;&lt;font color=&quot;#008400&quot;&gt;&lt;h3&gt;&lt;b&gt;Kuvat ladattu.&lt;/b&gt;&lt;/h3&gt;&lt;/font&gt;&lt;/center&gt;</translation>
    </message>
    <message>
        <source>EXIF data not found</source>
        <translation type="unfinished">EXIF-tietoja ei löytynyt</translation>
    </message>
    <message>
        <source>&lt;center&gt;&lt;h3&gt;&lt;b&gt;To proceed you need to manually set the exposure values.&lt;br&gt;&lt;font color=&quot;#FF0000&quot;&gt;%1&lt;/font&gt; values still required.&lt;/b&gt;&lt;/h3&gt;&lt;/center&gt;</source>
        <translation type="unfinished">&lt;center&gt;&lt;h3&gt;&lt;b&gt;Jatkaaksesi sinun täytyy asetaa valotusarvot manuaalisesti&lt;br&gt;&lt;font color=&quot;#FF0000&quot;&gt;%1&lt;/font&gt; arvoa puuttuu.&lt;/b&gt;&lt;/h3&gt;&lt;/center&gt;</translation>
    </message>
    <message>
        <source>Start loading a set of images with different exposure</source>
        <translation type="unfinished">Aloita eri valotuksella olevien kuvien sarjan lataaminen</translation>
    </message>
    <message>
        <source>Unknown</source>
        <translation type="unfinished">Tuntematon</translation>
    </message>
    <message>
        <source>Error...</source>
        <translation type="unfinished">Virhe...</translation>
    </message>
    <message>
        <source>The external application &quot;&lt;em&gt;align_image_stack&lt;/em&gt;&quot; crashed...</source>
        <translation type="unfinished">Ulkonen sovellusi &quot;&lt;em&gt;align_image_stack&lt;/em&gt;&quot; kaatui...</translation>
    </message>
    <message>
        <source>An unknown error occurred while executing the &quot;&lt;em&gt;align_image_stack&lt;/em&gt;&quot; application...</source>
        <translation type="unfinished">Tuntematon virhe suoritettaessa &quot;&lt;em&gt;align_image_stack&lt;/em&gt;&quot; -sovellusta...</translation>
    </message>
    <message>
        <source>Now click on next button</source>
        <translation type="unfinished">Klikkaa nyt seuraava-nappia</translation>
    </message>
    <message>
        <source>&amp;Finish</source>
        <translation type="unfinished">&amp;Viimeistele</translation>
    </message>
    <message>
        <source>Aligning...</source>
        <translation type="unfinished">Kohdistetaan...</translation>
    </message>
    <message>
        <source>Processing...</source>
        <translation type="unfinished">Prosessoidaan...</translation>
    </message>
    <message>
        <source>Load a camera response curve file</source>
        <translation type="unfinished">Lataa kameran vastekäyrätiedosto</translation>
    </message>
    <message>
        <source>Camera response curve (*.m);;All Files (*)</source>
        <translation type="unfinished">Kameran vastekäyrä (*.m);;Kaikki tiedostot (*)</translation>
    </message>
    <message>
        <source>Save a camera response curve file</source>
        <translation type="unfinished">Tallenna kameran vastekäyrätiedosto</translation>
    </message>
    <message>
        <source> - Response curve: </source>
        <translation type="unfinished">- Vastekäyrä:</translation>
    </message>
    <message>
        <source> - Model: </source>
        <translation type="unfinished"> - Malli: </translation>
    </message>
    <message>
        <source>Logarithmic</source>
        <translation type="unfinished">Logaritminen</translation>
    </message>
    <message>
        <source>From Calibration</source>
        <translation type="unfinished">Kalibroinnista</translation>
    </message>
    <message>
        <source>From File</source>
        <translation type="unfinished">Tiedostosta</translation>
    </message>
    <message>
        <source>&lt;center&gt;&lt;font color=&quot;#008400&quot;&gt;&lt;h3&gt;&lt;b&gt;All the EV values have been set.&lt;br&gt;Now click on Next button.&lt;/b&gt;&lt;/h3&gt;&lt;/font&gt;&lt;/center&gt;</source>
        <translation type="unfinished">&lt;center&gt;&lt;font color=&quot;#008400&quot;&gt;&lt;h3&gt;&lt;b&gt;Kaikki EV-arvot on asetettu.&lt;br&gt;Klikkaa seuraava-nappia.&lt;/b&gt;&lt;/h3&gt;&lt;/font&gt;&lt;/center&gt;</translation>
    </message>
    <message>
        <source>...</source>
        <translation type="unfinished">...</translation>
    </message>
    <message>
        <source>Add Images</source>
        <translation type="unfinished"></translation>
    </message>
    <message>
        <source>Remove Selected Image</source>
        <translation type="unfinished"></translation>
    </message>
    <message>
        <source>Clear List</source>
        <translation type="unfinished"></translation>
    </message>
    <message>
        <source>All formats (*.jpeg *.jpg *.tiff *.tif *.crw *.cr2 *.nef *.dng *.mrw *.orf *.kdc *.dcr *.arw *.raf *.ptx *.pef *.x3f *.raw *.sr2 *.rw2 *.3fr *.mef *.mos *.erf *.nrw *.srw</source>
        <translation type="unfinished"></translation>
    </message>
    <message>
        <source>*.JPEG *.JPG *.TIFF *.TIF *.CRW *.CR2 *.NEF *.DNG *.MRW *.ORF *.KDC *.DCR *.ARW *.RAF *.PTX *.PEF *.X3F *.RAW *.SR2 *.RW2 *.3FR *.MEF *.MOS *.ERF *.NRW *.SRW);;</source>
        <translation type="unfinished"></translation>
    </message>
    <message>
        <source>RAW Images (*.crw *.cr2 *.nef *.dng *.mrw *.orf *.kdc *.dcr *.arw *.raf *.ptx *.pef *.x3f *.raw *.sr2 *.rw2 *.3fr *.mef *.mos *.erf *.nrw *.srw</source>
        <translation type="unfinished"></translation>
    </message>
    <message>
        <source>*.CRW *.CR2 *.NEF *.DNG *.MRW *.ORF *.KDC *.DCR *.ARW *.RAF *.PTX *.PEF *.X3F *.RAW *.SR2 *.RW2 *.3FR *.MEF *.MOS *.ERF *.NRW *.SRW)</source>
        <translation type="unfinished"></translation>
    </message>
    <message>
        <source>&lt;font color=&quot;#FF0000&quot;&gt;&lt;h3&gt;&lt;b&gt;WARNING:&lt;/b&gt;&lt;/h3&gt;&lt;/font&gt;		Luminance HDR was not able to find the relevant &lt;i&gt;EXIF&lt;/i&gt; tags
for the following images:
 &lt;ul&gt;		%1&lt;/ul&gt;		&lt;hr&gt;You can still proceed creating an Hdr. To do so you have to insert &lt;b&gt;manually&lt;/b&gt; the EV (exposure values) or stop difference values.		&lt;hr&gt;If you want Luminance HDR to do this &lt;b&gt;automatically&lt;/b&gt;, you have to load images that have at least
the following exif data: 		&lt;ul&gt;&lt;li&gt;Shutter Speed (seconds)&lt;/li&gt;		&lt;li&gt;Aperture (f-number)&lt;/li&gt;&lt;/ul&gt;		&lt;hr&gt;&lt;b&gt;HINT:&lt;/b&gt; Losing EXIF data usually happens when you preprocess your pictures.&lt;br&gt;		You can perform a &lt;b&gt;one-to-one copy of the exif data&lt;/b&gt; between two sets of images via the &lt;i&gt;&lt;b&gt;&quot;Tools-&gt;Copy Exif Data...&quot;&lt;/b&gt;&lt;/i&gt; menu item.</source>
        <translation type="unfinished"></translation>
    </message>
    <message>
        <source>Loading Error: </source>
        <translation type="unfinished"></translation>
    </message>
    <message>
        <source>Failed to start external application &quot;&lt;em&gt;align_image_stack&lt;/em&gt;&quot;.&lt;br&gt;Please read &quot;Help -&gt; Contents... -&gt; Setting up -&gt; External Tools&quot; for more information.</source>
        <translation type="unfinished"></translation>
    </message>
    <message>
        <source>Weights: </source>
        <translation>Painoarvot: </translation>
    </message>
</context>
<context>
    <name>HelpBrowser</name>
    <message>
        <source>Luminance HDR Help</source>
        <translation type="unfinished">Luminance HDR-ohje</translation>
    </message>
    <message>
        <source>Luminance Help</source>
        <translation type="unfinished">Luminance ohje</translation>
    </message>
    <message>
        <source>&amp;Print...</source>
        <translation type="unfinished">&amp;Tulosta...</translation>
    </message>
    <message>
        <source>&amp;Exit</source>
        <translation type="unfinished">&amp;Poistu</translation>
    </message>
    <message>
        <source>&amp;Find...</source>
        <translation type="unfinished">&amp;Etsi...</translation>
    </message>
    <message>
        <source>Find &amp;Next...</source>
        <translation type="unfinished">Etsi &amp;seuraava...</translation>
    </message>
    <message>
        <source>Find &amp;Previous...</source>
        <translation type="unfinished">Etsi ede&amp;llinen...</translation>
    </message>
    <message>
        <source>&amp;Add</source>
        <translation type="unfinished">&amp;Lisää</translation>
    </message>
    <message>
        <source>&amp;Delete</source>
        <translation type="unfinished">P&amp;oista</translation>
    </message>
    <message>
        <source>D&amp;elete All</source>
        <translation type="unfinished">Po&amp;ista kaikki</translation>
    </message>
    <message>
        <source>Help SideBar</source>
        <translation type="unfinished">Ohjeen sivupalkki</translation>
    </message>
    <message>
        <source>LuminanceHDR Online Help</source>
        <translation type="unfinished">LuminanceHDR Online-ohje</translation>
    </message>
    <message>
        <source>&amp;File</source>
        <translation type="unfinished">Tie&amp;dosto</translation>
    </message>
    <message>
        <source>&amp;Edit</source>
        <translation type="unfinished">&amp;Muokkaa</translation>
    </message>
    <message>
        <source>&amp;View</source>
        <translation type="unfinished">&amp;Näytä</translation>
    </message>
    <message>
        <source>&amp;Bookmarks</source>
        <translation type="unfinished">&amp;Kirjanmerkit</translation>
    </message>
    <message>
        <source>&amp;Quit</source>
        <translation type="unfinished">&amp;Lopeta</translation>
    </message>
    <message>
        <source>Find &amp;Next</source>
        <translation type="unfinished">Etsi seur&amp;aava</translation>
    </message>
    <message>
        <source>Find &amp;Previous</source>
        <translation type="unfinished">Etsi e&amp;dellinen</translation>
    </message>
    <message>
        <source>&amp;Contents</source>
        <translation type="unfinished">&amp;Sisältö</translation>
    </message>
    <message>
        <source>&amp;Search</source>
        <translation type="unfinished">&amp;Etsi</translation>
    </message>
    <message>
        <source>&amp;Add Bookmark</source>
        <translation type="unfinished">L&amp;isää kirjanmerkki</translation>
    </message>
    <message>
        <source>Find</source>
        <translation type="unfinished">Etsi</translation>
    </message>
    <message>
        <source>Search Term:</source>
        <translation type="unfinished">Hakusana:</translation>
    </message>
    <message>
        <source>New Bookmark</source>
        <translation type="unfinished">Uusi kirjanmerkki</translation>
    </message>
    <message>
        <source>New Bookmark&apos;s Title:</source>
        <translation type="unfinished">Uuden kirjanmerkin otsikko:</translation>
    </message>
    <message>
        <source>&lt;h2&gt;&lt;p&gt;Sorry, no manual is installed!&lt;/p&gt;&lt;p&gt;Please contact your package provider or LuminanceHDR team if you built the application yourself&lt;/p&gt;&lt;/h2&gt;</source>
        <comment>HTML message for no documentation available to show</comment>
        <translation type="unfinished">&lt;h2&gt;&lt;p&gt;Anteeksi, mutta ohjetta ei ole asennettu!&lt;/p&gt;&lt;p&gt;Ole hyvä ja ota yhteyttä paketin tarjoajaan tai LuminanceHDR:n tiimiin jos teit sovelluksen itse&lt;/p&gt;&lt;/h2&gt;</translation>
    </message>
    <message>
        <source>LuminanceHDR - Help Browser</source>
        <translation type="unfinished">LuminanceHDR - Ohjeen selain</translation>
    </message>
    <message>
        <source>This protocol is not handled by the help browser.
Do you want to open the link with the default application 
associated with the protocol?</source>
        <translation type="unfinished">Ohjeselaimet eivät hallitse tätä protokollaa.
Haluatko avata linkin oletussovelluksella, 
joka on liitetty protokollaan?</translation>
    </message>
</context>
<context>
    <name>HelpSideBar</name>
    <message>
        <source>Contents</source>
        <translation type="unfinished">Sisältö</translation>
    </message>
    <message>
        <source>&amp;Contents</source>
        <translation type="unfinished">&amp;Sisältö</translation>
    </message>
    <message>
        <source>Se&amp;arch</source>
        <translation type="unfinished">Ha&amp;e</translation>
    </message>
    <message>
        <source>Searching is case insensitive</source>
        <translation type="unfinished">Haun kirjainkoko on merkityksetön</translation>
    </message>
    <message>
        <source>&amp;Search</source>
        <translation type="unfinished">&amp;Hae</translation>
    </message>
    <message>
        <source>1</source>
        <translation type="unfinished">1</translation>
    </message>
    <message>
        <source>Book&amp;marks</source>
        <translation type="unfinished">&amp;Kirjanmerkit</translation>
    </message>
    <message>
        <source>&amp;Add</source>
        <translation type="unfinished">&amp;Lisää</translation>
    </message>
    <message>
        <source>&amp;Remove</source>
        <translation type="unfinished">&amp;Poista</translation>
    </message>
    <message>
        <source>R&amp;emove All</source>
        <translation type="unfinished">Poista &amp;kaikki</translation>
    </message>
</context>
<context>
    <name>IOWorker</name>
    <message>
        <source>ERROR: The following file is not readable: %1</source>
        <translation type="unfinished">VIRHE: Tiedosto ei ole luettavissa: %1</translation>
    </message>
    <message>
        <source>ERROR: File %1 has unsupported extension.</source>
        <translation type="unfinished">VIRHE: Tiedoston %1 pääte ei ole tuettu.</translation>
    </message>
    <message>
        <source>ERROR: Failed loading file: %1</source>
        <translation type="unfinished">VIRHE: Tiedoston lataaminen epäonnistui: %1</translation>
    </message>
</context>
<context>
    <name>ImageQualityDialog</name>
    <message>
        <source>Unknown</source>
        <translation type="unfinished">Tuntematon</translation>
    </message>
</context>
<context>
    <name>ImgQualityDialog</name>
    <message>
        <source>Save as</source>
        <translation type="unfinished">Tallenna nimellä</translation>
    </message>
    <message>
        <source>Saved File Quality</source>
        <translation type="unfinished">Tallennetun tiedoston laatu</translation>
    </message>
    <message>
        <source>Quality:</source>
        <translation type="unfinished">Laatu:</translation>
    </message>
    <message>
        <source>File size:</source>
        <translation type="unfinished">Tiedoston koko:</translation>
    </message>
    <message>
        <source>Unknown</source>
        <translation type="unfinished">Tuntematon</translation>
    </message>
    <message>
        <source>Ca&amp;lculate</source>
        <translation type="unfinished">&amp;Laske</translation>
    </message>
    <message>
        <source>&amp;Save</source>
        <translation type="unfinished">&amp;Tallenna</translation>
    </message>
    <message>
        <source>&amp;Cancel</source>
        <translation type="unfinished">&amp;Peruuta</translation>
    </message>
</context>
<context>
    <name>LdrViewer</name>
    <message>
        <source>LDR image [%1 x %2]</source>
        <translation type="unfinished">LDR-kuva [%1 x %2]</translation>
    </message>
</context>
<context>
    <name>LevelsDialog</name>
    <message>
        <source>Levels and Gamma</source>
        <translation type="unfinished">Tasot ja Gamma</translation>
    </message>
    <message>
        <source>&lt;html&gt;&lt;head&gt;&lt;meta name=&quot;qrichtext&quot; content=&quot;1&quot; /&gt;&lt;style type=&quot;text/css&quot;&gt;
p, li { white-space: pre-wrap; }
&lt;/style&gt;&lt;/head&gt;&lt;body style=&quot; font-family:&apos;Sans Serif&apos;; font-size:9pt; font-weight:400; font-style:normal; text-decoration:none;&quot;&gt;
&lt;p style=&quot; margin-top:0px; margin-bottom:0px; margin-left:0px; margin-right:0px; -qt-block-indent:0; text-indent:0px;&quot;&gt;&lt;span style=&quot; font-weight:600;&quot;&gt;Adjust Color Levels&lt;/span&gt;&lt;/p&gt;&lt;/body&gt;&lt;/html&gt;</source>
        <translation type="unfinished">&lt;html&gt;&lt;head&gt;&lt;meta name=&quot;qrichtext&quot; content=&quot;1&quot; /&gt;&lt;style type=&quot;text/css&quot;&gt;
p, li { white-space: pre-wrap; }
&lt;/style&gt;&lt;/head&gt;&lt;body style=&quot; font-family:&apos;Sans Serif&apos;; font-size:9pt; font-weight:400; font-style:normal; text-decoration:none;&quot;&gt;
&lt;p style=&quot; margin-top:0px; margin-bottom:0px; margin-left:0px; margin-right:0px; -qt-block-indent:0; text-indent:0px;&quot;&gt;&lt;span style=&quot; font-weight:600;&quot;&gt;Säädä väritasoja&lt;/span&gt;&lt;/p&gt;&lt;/body&gt;&lt;/html&gt;</translation>
    </message>
    <message>
        <source>&lt;html&gt;&lt;head&gt;&lt;meta name=&quot;qrichtext&quot; content=&quot;1&quot; /&gt;&lt;style type=&quot;text/css&quot;&gt;
p, li { white-space: pre-wrap; }
&lt;/style&gt;&lt;/head&gt;&lt;body style=&quot; font-family:&apos;Sans Serif&apos;; font-size:9pt; font-weight:400; font-style:normal; text-decoration:none;&quot;&gt;
&lt;p style=&quot; margin-top:0px; margin-bottom:0px; margin-left:0px; margin-right:0px; -qt-block-indent:0; text-indent:0px;&quot;&gt;&lt;span style=&quot; font-weight:600;&quot;&gt;Input Levels&lt;/span&gt;&lt;/p&gt;&lt;/body&gt;&lt;/html&gt;</source>
        <translation type="unfinished">&lt;html&gt;&lt;head&gt;&lt;meta name=&quot;qrichtext&quot; content=&quot;1&quot; /&gt;&lt;style type=&quot;text/css&quot;&gt;
p, li { white-space: pre-wrap; }
&lt;/style&gt;&lt;/head&gt;&lt;body style=&quot; font-family:&apos;Sans Serif&apos;; font-size:9pt; font-weight:400; font-style:normal; text-decoration:none;&quot;&gt;
&lt;p style=&quot; margin-top:0px; margin-bottom:0px; margin-left:0px; margin-right:0px; -qt-block-indent:0; text-indent:0px;&quot;&gt;&lt;span style=&quot; font-weight:600;&quot;&gt;Syöttötasot&lt;/span&gt;&lt;/p&gt;&lt;/body&gt;&lt;/html&gt;</translation>
    </message>
    <message>
        <source>Clip black</source>
        <translation type="unfinished">Leikkaa mustaa</translation>
    </message>
    <message>
        <source>Gamma</source>
        <translation type="unfinished">Gamma</translation>
    </message>
    <message>
        <source>Clip White</source>
        <translation type="unfinished">Leikkaa valkoista</translation>
    </message>
    <message>
        <source>&lt;html&gt;&lt;head&gt;&lt;meta name=&quot;qrichtext&quot; content=&quot;1&quot; /&gt;&lt;style type=&quot;text/css&quot;&gt;
p, li { white-space: pre-wrap; }
&lt;/style&gt;&lt;/head&gt;&lt;body style=&quot; font-family:&apos;Sans Serif&apos;; font-size:9pt; font-weight:400; font-style:normal; text-decoration:none;&quot;&gt;
&lt;p style=&quot; margin-top:0px; margin-bottom:0px; margin-left:0px; margin-right:0px; -qt-block-indent:0; text-indent:0px;&quot;&gt;&lt;span style=&quot; font-weight:600;&quot;&gt;Output Levels&lt;/span&gt;&lt;/p&gt;&lt;/body&gt;&lt;/html&gt;</source>
        <translation type="unfinished">&lt;html&gt;&lt;head&gt;&lt;meta name=&quot;qrichtext&quot; content=&quot;1&quot; /&gt;&lt;style type=&quot;text/css&quot;&gt;
p, li { white-space: pre-wrap; }
&lt;/style&gt;&lt;/head&gt;&lt;body style=&quot; font-family:&apos;Sans Serif&apos;; font-size:9pt; font-weight:400; font-style:normal; text-decoration:none;&quot;&gt;
&lt;p style=&quot; margin-top:0px; margin-bottom:0px; margin-left:0px; margin-right:0px; -qt-block-indent:0; text-indent:0px;&quot;&gt;&lt;span style=&quot; font-weight:600;&quot;&gt;Antotasot&lt;/span&gt;&lt;/p&gt;&lt;/body&gt;&lt;/html&gt;</translation>
    </message>
    <message>
        <source>&amp;Reset</source>
        <translation type="unfinished">&amp;Nollaa</translation>
    </message>
    <message>
        <source>&amp;Cancel</source>
        <translation type="unfinished">&amp;Peruuta</translation>
    </message>
    <message>
        <source>&amp;OK</source>
        <translation type="unfinished">&amp;OK</translation>
    </message>
</context>
<context>
    <name>MainWindow</name>
    <message>
        <source>Luminance HDR</source>
        <translation type="unfinished">Luminance HDR</translation>
    </message>
    <message>
        <source>&amp;Tools</source>
        <translation type="unfinished">&amp;Työkalut</translation>
    </message>
    <message>
        <source>&amp;Help</source>
        <translation type="unfinished">&amp;Apua</translation>
    </message>
    <message>
        <source>&amp;Windows</source>
        <translation type="unfinished">&amp;Ikkunat</translation>
    </message>
    <message>
        <source>&amp;View</source>
        <translation type="unfinished">&amp;Näytä</translation>
    </message>
    <message>
        <source>HDR &amp;Histogram</source>
        <translation type="unfinished">HDR Histo&amp;grammi</translation>
    </message>
    <message>
        <source>&amp;Toolbars</source>
        <translation type="unfinished">T&amp;yökaluvalikot</translation>
    </message>
    <message>
        <source>&amp;File</source>
        <translation type="unfinished">Tie&amp;dosto</translation>
    </message>
    <message>
        <source>&amp;Edit</source>
        <translation type="unfinished">&amp;Muokkaa</translation>
    </message>
    <message>
        <source>&amp;New HDR image...</source>
        <translation type="unfinished">&amp;Uusi HDR-kuva...</translation>
    </message>
    <message>
        <source>New HDR image</source>
        <translation type="unfinished">Uusi HDR-kuva</translation>
    </message>
    <message>
        <source>Create a new HDR image from a set of LDR or Raw images</source>
        <translation type="unfinished">Luo uusi HDR-kuva sarjasta LDR- tai Raw-kuvia</translation>
    </message>
    <message>
        <source>Create a new HDR image from a set of JPEG, Raw, or 8/16 bpc TIFF files</source>
        <translation type="unfinished">Luo uusi HDR-kuva sarjasta JPEG- tai  Raw-kuvia tai sarjasta 8/16-bittisiä TIFF-tiedostoja</translation>
    </message>
    <message>
        <source>Ctrl+N</source>
        <translation type="unfinished">Ctrl+N</translation>
    </message>
    <message>
        <source>&amp;Open HDR image...</source>
        <translation type="unfinished">&amp;Avaa HDR-kuva...</translation>
    </message>
    <message>
        <source>Open HDR image</source>
        <translation type="unfinished">Avaa HDR-kuva</translation>
    </message>
    <message>
        <source>Load an existing HDR image file (OpenEXR, Radiance RGBE, PFS stream, RAW or TIFF)</source>
        <translation type="unfinished">Lataa olemassa oleva HDR-kuvatiedosto (OpenEXR, Radiance RGBE, PFS stream, RAW tai TIFF)</translation>
    </message>
    <message>
        <source>Ctrl+O</source>
        <translation type="unfinished">Ctrl+O</translation>
    </message>
    <message>
        <source>Ctrl+S</source>
        <translation type="unfinished">Ctrl+S</translation>
    </message>
    <message>
        <source>&amp;Quit</source>
        <translation type="unfinished">&amp;Lopeta</translation>
    </message>
    <message>
        <source>Quit Luminance HDR</source>
        <translation type="unfinished">Lopeta Luminance HDR</translation>
    </message>
    <message>
        <source>Exit</source>
        <translation type="unfinished">Poistu</translation>
    </message>
    <message>
        <source>Ctrl+Q</source>
        <translation type="unfinished">Ctrl+Q</translation>
    </message>
    <message>
        <source>Rotate c&amp;ounter-clockwise</source>
        <translation type="unfinished">Käännä vastap&amp;äivään</translation>
    </message>
    <message>
        <source>Rotate counter-clockwise</source>
        <translation type="unfinished">Käännä vastapäivään</translation>
    </message>
    <message>
        <source>Rotate counter-clockwise the HDR image</source>
        <translation type="unfinished">Käännä HDR-kuvaa vastapäivään</translation>
    </message>
    <message>
        <source>&lt;</source>
        <translation type="unfinished">&lt;</translation>
    </message>
    <message>
        <source>Rotate c&amp;lockwise</source>
        <translation type="unfinished">Käännä m&amp;yötäpäivään</translation>
    </message>
    <message>
        <source>Rotate clockwise</source>
        <translation type="unfinished">Käännä myötäpäivään</translation>
    </message>
    <message>
        <source>Rotate clockwise the HDR image</source>
        <translation type="unfinished">Käännä HDR-kuvaa myötäpäivään</translation>
    </message>
    <message>
        <source>&gt;</source>
        <translation type="unfinished">&gt;</translation>
    </message>
    <message>
        <source>Low Dynamic Range</source>
        <translation type="unfinished">Low Dynamic Range</translation>
    </message>
    <message>
        <source>L</source>
        <translation type="unfinished">L</translation>
    </message>
    <message>
        <source>Fit to Dynamic Range</source>
        <translation type="unfinished">Sovita dynaamiselle vaihtuvälille</translation>
    </message>
    <message>
        <source>Fit to dynamic range</source>
        <translation type="unfinished">Sovita dynaamiselle vaihteluvälille</translation>
    </message>
    <message>
        <source>\</source>
        <translation type="unfinished">\</translation>
    </message>
    <message>
        <source>Shrink Dynamic Range</source>
        <translation type="unfinished">Kutista dynaaminen vaihteluväli</translation>
    </message>
    <message>
        <source>[</source>
        <translation type="unfinished">[</translation>
    </message>
    <message>
        <source>Extend Dynamic Range</source>
        <translation type="unfinished">Laajenna dynaamista vaihteluväliä</translation>
    </message>
    <message>
        <source>]</source>
        <translation type="unfinished">]</translation>
    </message>
    <message>
        <source>Decrease Exposure</source>
        <translation type="unfinished">Vähennä valotusta</translation>
    </message>
    <message>
        <source>0</source>
        <translation type="unfinished">0</translation>
    </message>
    <message>
        <source>&amp;Increase Exposure</source>
        <translation type="unfinished">&amp;Lisää valotusta</translation>
    </message>
    <message>
        <source>9</source>
        <translation type="unfinished">9</translation>
    </message>
    <message>
        <source>&amp;Contents...</source>
        <translation type="unfinished">&amp;Sisältö...</translation>
    </message>
    <message>
        <source>About...</source>
        <translation type="unfinished">Tietoja...</translation>
    </message>
    <message>
        <source>Open user manual for Luminance HDR</source>
        <translation type="unfinished">Avaa Luminance HDR:n ohje</translation>
    </message>
    <message>
        <source>F1</source>
        <translation type="unfinished">F1</translation>
    </message>
    <message>
        <source>&amp;Normal Size</source>
        <translation type="unfinished">&amp;Normaali koko</translation>
    </message>
    <message>
        <source>Normal size</source>
        <translation type="unfinished">Normaali koko</translation>
    </message>
    <message>
        <source>View HDR image at its normal size</source>
        <translation type="unfinished">Näytä HDR-kuva normaalissa koossa</translation>
    </message>
    <message>
        <source>O</source>
        <translation type="unfinished">O</translation>
    </message>
    <message>
        <source>Zoom &amp;In</source>
        <translation type="unfinished">Lä&amp;hennä</translation>
    </message>
    <message>
        <source>Zoom in</source>
        <translation type="unfinished">Lähennä</translation>
    </message>
    <message>
        <source>+</source>
        <translation type="unfinished">+</translation>
    </message>
    <message>
        <source>Zoom &amp;Out</source>
        <translation type="unfinished">L&amp;oitonna</translation>
    </message>
    <message>
        <source>Zoom out</source>
        <translation type="unfinished">Loitonna</translation>
    </message>
    <message>
        <source>-</source>
        <translation type="unfinished">-</translation>
    </message>
    <message>
        <source>&amp;Fit in Window</source>
        <translation type="unfinished">Sovita i&amp;kkunaan</translation>
    </message>
    <message>
        <source>Fit in Window</source>
        <translation type="unfinished">Sovita ikkunaan</translation>
    </message>
    <message>
        <source>Make the HDR image fit its window</source>
        <translation type="unfinished">Sovittaa HDR-kuvan ikkunaan jossa se on</translation>
    </message>
    <message>
        <source>W</source>
        <translation type="unfinished">W</translation>
    </message>
    <message>
        <source>&amp;Preferences...</source>
        <translation type="unfinished">&amp;Asetukset...</translation>
    </message>
    <message>
        <source>Luminance Options</source>
        <translation type="unfinished">Luminance Asetukset</translation>
    </message>
    <message>
        <source>Set various options of Luminance</source>
        <translation type="unfinished">Muuta monia Luminancen asetuksia</translation>
    </message>
    <message>
        <source>Ctrl+P</source>
        <translation type="unfinished">Ctrl+P</translation>
    </message>
    <message>
        <source>&amp;Resize...</source>
        <translation type="unfinished">&amp;Muuta kokoa...</translation>
    </message>
    <message>
        <source>Resize the HDR image</source>
        <translation type="unfinished">Muuta HDR-kuvan kokoa</translation>
    </message>
    <message>
        <source>Change size of the HDR image</source>
        <translation type="unfinished">Muuttaa HDR-kuvan kokoa</translation>
    </message>
    <message>
        <source>Ctrl+R</source>
        <translation type="unfinished">Ctrl+R</translation>
    </message>
    <message>
        <source>Copy &amp;Exif Data...</source>
        <translation type="unfinished">Kopioi &amp;Exif-tiedot...</translation>
    </message>
    <message>
        <source>Copy Exif Data</source>
        <translation type="unfinished">Kopioi Exif-tiedot</translation>
    </message>
    <message>
        <source>Copy Exif data between two sets of files</source>
        <translation type="unfinished">Kopioi Exif-tiedot kahden tiedostosarjan välillä</translation>
    </message>
    <message>
        <source>Ctrl+E</source>
        <translation type="unfinished">Ctrl+E</translation>
    </message>
    <message>
        <source>&amp;Align Images...</source>
        <translation type="unfinished">&amp;Kohdista kuvat...</translation>
    </message>
    <message>
        <source>WORK IN PROGRESS</source>
        <translation type="unfinished">TYÖ KÄYNNISSÄ</translation>
    </message>
    <message>
        <source>&amp;About Qt</source>
        <translation type="unfinished">&amp;Tietoja Qt:sta</translation>
    </message>
    <message>
        <source>Show information about Qt</source>
        <translation type="unfinished">Näyttää tietoa Qt:sta</translation>
    </message>
    <message>
        <source>Show information about Qt library that is used by Luminance</source>
        <translation type="unfinished">Näyttää tietoa Qt-kirjastosta jota Luminance käyttää</translation>
    </message>
    <message>
        <source>&amp;Tile</source>
        <translation type="unfinished">&amp;Järjestä vierekkäin</translation>
    </message>
    <message>
        <source>&amp;Cascade</source>
        <translation type="unfinished">&amp;Limitä</translation>
    </message>
    <message>
        <source>Cascade</source>
        <translation type="unfinished">Limitä</translation>
    </message>
    <message>
        <source>Toolbars</source>
        <translation type="unfinished">Työkaluvalikot</translation>
    </message>
    <message>
        <source>Text &amp;under Icons</source>
        <translation type="unfinished">Teksti ikonien &amp;alla</translation>
    </message>
    <message>
        <source>&amp;Icons Only</source>
        <translation type="unfinished">Vain &amp;ikonit</translation>
    </message>
    <message>
        <source>&amp;Text Only</source>
        <translation type="unfinished">&amp;Vain teksti</translation>
    </message>
    <message>
        <source>Text &amp;Alongside Icons</source>
        <translation type="unfinished">T&amp;eksti ja ikonit</translation>
    </message>
    <message>
        <source>&amp;Batch Tone Mapping...</source>
        <translation type="unfinished">&amp;Kuvasarjan tonemappaus...</translation>
    </message>
    <message>
        <source>Convert multiple HDR images to LDR</source>
        <translation type="unfinished">Muuta monta HDR-kuvaa LDR:ksi</translation>
    </message>
    <message>
        <source>Convert multiple HDR images to LDR using existing settings files</source>
        <translation type="unfinished">Muuta monta HDR-kuvaa LDR:ksi käyttäen olemassa olevia asetustiedostoja</translation>
    </message>
    <message>
        <source>Ctrl+B</source>
        <translation type="unfinished">Ctrl+B</translation>
    </message>
    <message>
        <source>&amp;What&apos;s This?</source>
        <translation type="unfinished">&amp;Mikä tämä on?</translation>
    </message>
    <message>
        <source>Get verbose information about user interface elements</source>
        <translation type="unfinished">Näytä enemmän tietoa käyttöliittymän elementeistä</translation>
    </message>
    <message>
        <source>Shift+F1</source>
        <translation type="unfinished">Shift+F1</translation>
    </message>
    <message>
        <source>About &amp;Luminance HDR</source>
        <translation type="unfinished">Tietoja &amp;Luminance HDR:stä</translation>
    </message>
    <message>
        <source>Show information about Luminance HDR</source>
        <translation type="unfinished">Näyttää tietoja Luminance HDR:stä</translation>
    </message>
    <message>
        <source>Show information about Luminance HDR, its authors and contributors</source>
        <translation type="unfinished">Näytä tietoa Luminance HDR:stä, sen kehittäjistä ja avustajista</translation>
    </message>
    <message>
        <source>Save HDR image &amp;preview...</source>
        <translation type="unfinished">Tallenna HDR-kuvan &amp;esikatselu...</translation>
    </message>
    <message>
        <source>Save the current HDR Preview to an LDR file</source>
        <translation type="unfinished">Tallenna nykyinen HDR-kuvan esikatselu LDR-tiedostoksi</translation>
    </message>
    <message>
        <source>&amp;Projective Transformation...</source>
        <translation type="unfinished">&amp;Projektiivinen muunnos...</translation>
    </message>
    <message>
        <source>Apply projective transformation to the current HDR image</source>
        <translation type="unfinished">Hyväksy projektiivinen muunnos nykyiseen HDR-kuvaan</translation>
    </message>
    <message>
        <source>&amp;Crop to Selection</source>
        <translation type="unfinished">&amp;Rajaa valintaan</translation>
    </message>
    <message>
        <source>Crop to Selection</source>
        <translation type="unfinished">Rajaa valintaan</translation>
    </message>
    <message>
        <source>Crop the image to selection rectangle</source>
        <translation type="unfinished">Rajaa kuva valinnan mukaiseksi suorakulmioksi</translation>
    </message>
    <message>
        <source>Click and drag inside image area to create a selection, then use this button to crop to a new HDR image</source>
        <translation type="unfinished">Klikkaa ja vedä kuvan sisällä luodaksesi valinnan, käytä sitten tätä nappia rajataksesi uuden HDR-kuvan</translation>
    </message>
    <message>
        <source>Remove &amp;Selection</source>
        <translation type="unfinished">Poista &amp;valinta</translation>
    </message>
    <message>
        <source>Remove selection rectangle</source>
        <translation type="unfinished">Poista valinnan suorakulmio</translation>
    </message>
    <message>
        <source>Remove selection rectangle from image area</source>
        <translation type="unfinished">Poista valinnan suorakulmio kuvan alueelta</translation>
    </message>
    <message>
        <source>Make a &amp;Donation</source>
        <translation type="unfinished">Te&amp;e lahjoitus</translation>
    </message>
    <message>
        <source>Ctrl+D</source>
        <translation type="unfinished">Ctrl+D</translation>
    </message>
    <message>
        <source>Ready. Now open an existing HDR image or create a new one!</source>
        <translation type="unfinished">Valmis. Avaa nyt olemassa oleva HDR-kuva tai luo uusi!</translation>
    </message>
    <message>
        <source>All HDR formats </source>
        <translation type="unfinished">Kaikki HDR-formaatit</translation>
    </message>
    <message>
        <source>Load one or more HDR images...</source>
        <translation type="unfinished">Lataa yksi tai useampi HDR-kuva...</translation>
    </message>
    <message>
        <source>Aborting...</source>
        <translation type="unfinished">Keskeytetään...</translation>
    </message>
    <message>
        <source>Unsaved changes...</source>
        <translation type="unfinished">Tallentamattomia muutoksia...</translation>
    </message>
    <message>
        <source>Untitled</source>
        <translation type="unfinished">Nimetön</translation>
    </message>
    <message>
        <source>Cropped Image</source>
        <translation type="unfinished">Rajattu kuva</translation>
    </message>
    <message>
        <source>&amp;Save as...</source>
        <translation type="unfinished">T&amp;allenna nimellä...</translation>
    </message>
    <message>
        <source>Save as...</source>
        <translation type="unfinished">Tallenna nimellä...</translation>
    </message>
    <message>
        <source>Next Image</source>
        <translation type="unfinished">Seuraava kuva</translation>
    </message>
    <message>
        <source>Previous Image</source>
        <translation type="unfinished">Edellinen kuva</translation>
    </message>
    <message>
        <source>Adjust &amp;Levels</source>
        <translation type="unfinished">Säädä &amp;tasoja</translation>
    </message>
    <message>
        <source>Adjust Levels</source>
        <translation type="unfinished">Säädä tasoja</translation>
    </message>
    <message>
        <source>Tune the histogram for the current LDR</source>
        <translation type="unfinished">Säädä nykyisen LDR:n histogrammia</translation>
    </message>
    <message>
        <source>Ctrl+L</source>
        <translation type="unfinished">Ctrl+L</translation>
    </message>
    <message>
        <source>Save All</source>
        <translation type="unfinished">Tallenna kaikki</translation>
    </message>
    <message>
        <source>Save files in</source>
        <translation type="unfinished">Tallenna tiedostot</translation>
    </message>
    <message>
        <source>Error: %1</source>
        <translation type="unfinished">Virhe: %1</translation>
    </message>
    <message>
        <source>Main Toolbar</source>
        <translation type="unfinished"></translation>
    </message>
    <message>
        <source>Save image (HDR or LDR)</source>
        <translation type="unfinished"></translation>
    </message>
    <message>
        <source>Next</source>
        <translation type="unfinished"></translation>
    </message>
    <message>
        <source>Show Next Image</source>
        <translation type="unfinished"></translation>
    </message>
    <message>
        <source>Ctrl+PgDown</source>
        <translation type="unfinished"></translation>
    </message>
    <message>
        <source>Previous</source>
        <translation type="unfinished"></translation>
    </message>
    <message>
        <source>Show Previous Image</source>
        <translation type="unfinished"></translation>
    </message>
    <message>
        <source>Ctrl+PgUp</source>
        <translation type="unfinished"></translation>
    </message>
    <message>
        <source>Lock Viewers</source>
        <translation type="unfinished"></translation>
    </message>
    <message>
        <source>Syncronize viewers mode (fit, fill or 1:1).</source>
        <translation type="unfinished"></translation>
    </message>
    <message>
        <source>Lock the images for sync view</source>
        <translation type="unfinished"></translation>
    </message>
    <message>
        <source>Minimize</source>
        <translation type="unfinished"></translation>
    </message>
    <message>
        <source>Maximize</source>
        <translation type="unfinished"></translation>
    </message>
    <message>
        <source>Bring All to Front</source>
        <translation type="unfinished"></translation>
    </message>
    <message>
        <source>Show Preview Panel</source>
        <translation type="unfinished"></translation>
    </message>
    <message>
        <source>Show/Hide Preview Panel</source>
        <translation type="unfinished"></translation>
    </message>
    <message>
        <source>Ctrl+V</source>
        <translation type="unfinished"></translation>
    </message>
    <message>
        <source>Save All LDR files</source>
        <translation type="unfinished"></translation>
    </message>
    <message>
        <source>Remove Tab</source>
        <translation type="unfinished"></translation>
    </message>
    <message>
        <source>Ctrl+W</source>
        <translation type="unfinished"></translation>
    </message>
    <message>
        <source>Fill Window</source>
        <translation type="unfinished"></translation>
    </message>
    <message>
        <source>Fill window with the current viewer</source>
        <translation type="unfinished"></translation>
    </message>
    <message>
        <source>Batch HDR...</source>
        <translation type="unfinished"></translation>
    </message>
    <message>
        <source>Ctrl+H</source>
        <translation type="unfinished"></translation>
    </message>
    <message>
        <source>Failed to save</source>
        <translation type="unfinished"></translation>
    </message>
    <message>
        <source>Done!</source>
        <translation type="unfinished"></translation>
    </message>
    <message>
        <source>This HDR image has unsaved changes.&lt;br&gt;Do you want to save it?</source>
        <translation type="unfinished"></translation>
    </message>
    <message>
        <source>Untitled %1</source>
        <translation type="unfinished"></translation>
    </message>
</context>
<context>
    <name>ParametersDialog</name>
    <message>
        <source>Saved Parameters</source>
        <translation type="unfinished"></translation>
    </message>
</context>
<context>
    <name>PreferencesDialog</name>
    <message>
        <source>Preferences</source>
        <translation type="unfinished">Asetukset</translation>
    </message>
    <message>
        <source>Interface</source>
        <translation type="unfinished">Käyttöliittymä</translation>
    </message>
    <message>
        <source>Tone Mapping</source>
        <translation type="unfinished">Tonemappaus</translation>
    </message>
    <message>
        <source>External Tools</source>
        <translation type="unfinished">Lisätyökalut</translation>
    </message>
    <message>
        <source>Czech</source>
        <translation type="unfinished">Tsekki</translation>
    </message>
    <message>
        <source>English</source>
        <translation type="unfinished">Englanti</translation>
    </message>
    <message>
        <source>French</source>
        <translation type="unfinished">Ranska</translation>
    </message>
    <message>
        <source>German</source>
        <translation type="unfinished">Saksa</translation>
    </message>
    <message>
        <source>Indonesian</source>
        <translation type="unfinished">Indonesia</translation>
    </message>
    <message>
        <source>Italian</source>
        <translation type="unfinished">Italia</translation>
    </message>
    <message>
        <source>Polish</source>
        <translation type="unfinished">Puola</translation>
    </message>
    <message>
        <source>Russian</source>
        <translation type="unfinished">Venäjä</translation>
    </message>
    <message>
        <source>Spanish</source>
        <translation type="unfinished">Espanja</translation>
    </message>
    <message>
        <source>Turkish</source>
        <translation type="unfinished">Turkki</translation>
    </message>
    <message>
        <source>Hungarian</source>
        <translation type="unfinished">Unkari</translation>
    </message>
    <message>
        <source>HDR Options</source>
        <translation type="unfinished">HDR-asetukset</translation>
    </message>
    <message>
        <source>Good quality and smaller file size</source>
        <translation type="unfinished">Hyvä laatu ja pienempi tiedostokoko</translation>
    </message>
    <message>
        <source>LogLuv TIFF (float, 16bit per color channel)</source>
        <translation type="unfinished">LogLuv TIFF (float, 16 bittiä per värikanava)</translation>
    </message>
    <message>
        <source>Better quality, larger file size, better compatibility with other applications</source>
        <translation type="unfinished">Parempi laatu, suurempi tiedostokoko, parempi yhteensopivuus muiden ohjelmien kanssa</translation>
    </message>
    <message>
        <source>Float TIFF (float, 32bit per color channel)</source>
        <translation type="unfinished">Float TIFF (float, 32 bittiä per värikanava)</translation>
    </message>
    <message>
        <source>Show negative numbers as:</source>
        <translation type="unfinished">Väri, jolla negatiiviset numerot näytetään:</translation>
    </message>
    <message>
        <source>Show nan and +/-Inf values as:</source>
        <translation type="unfinished"> Nan- ja +/-Inf-arvojen väri:</translation>
    </message>
    <message>
        <source>C&amp;hoose</source>
        <translation type="unfinished">&amp;Valitse</translation>
    </message>
    <message>
        <source>Which LDR image format to save to</source>
        <translation type="unfinished">Mihin LDR-formaattiin tallennetaan</translation>
    </message>
    <message>
        <source>JPEG</source>
        <translation type="unfinished">JPEG</translation>
    </message>
    <message>
        <source>PNG</source>
        <translation type="unfinished">PNG</translation>
    </message>
    <message>
        <source>PPM</source>
        <translation type="unfinished">PPM</translation>
    </message>
    <message>
        <source>PBM</source>
        <translation type="unfinished">PBM</translation>
    </message>
    <message>
        <source>BMP</source>
        <translation type="unfinished">BMP</translation>
    </message>
    <message>
        <source>Amount of threads to use on multicore/SMP machines</source>
        <translation type="unfinished">Käytettävien säikeiden määrä moniydin/SMP-koneissa</translation>
    </message>
    <message>
        <source>&lt;!DOCTYPE HTML PUBLIC &quot;-//W3C//DTD HTML 4.0//EN&quot; &quot;http://www.w3.org/TR/REC-html40/strict.dtd&quot;&gt;
&lt;html&gt;&lt;head&gt;&lt;meta name=&quot;qrichtext&quot; content=&quot;1&quot; /&gt;&lt;style type=&quot;text/css&quot;&gt;
p, li { white-space: pre-wrap; }
&lt;/style&gt;&lt;/head&gt;&lt;body style=&quot; font-family:&apos;Sans Serif&apos;; font-size:10pt; font-weight:400; font-style:normal;&quot;&gt;
&lt;p style=&quot; margin-top:0px; margin-bottom:0px; margin-left:0px; margin-right:0px; -qt-block-indent:0; text-indent:0px;&quot;&gt;&lt;span style=&quot; font-weight:600;&quot;&gt;Interpolate RGB as four colors&lt;/span&gt;&lt;/p&gt;
&lt;p style=&quot; margin-top:0px; margin-bottom:0px; margin-left:0px; margin-right:0px; -qt-block-indent:0; text-indent:0px;&quot;&gt;The default is to assume that all green pixels are the same. If even-row green pixels are more sensitive to ultraviolet light than odd-row this difference causes a mesh                             pattern in the output; using this option solves this problem with minimal loss of detail.&lt;/p&gt;
&lt;p style=&quot; margin-top:0px; margin-bottom:0px; margin-left:0px; margin-right:0px; -qt-block-indent:0; text-indent:0px;&quot;&gt;To resume, this option blurs the image a little, but it eliminates false 2x2 mesh patterns with VNG quality method or mazes with AHD quality method.&lt;/p&gt;&lt;/body&gt;&lt;/html&gt;</source>
        <translation type="unfinished">&lt;!DOCTYPE HTML PUBLIC &quot;-//W3C//DTD HTML 4.0//EN&quot; &quot;http://www.w3.org/TR/REC-html40/strict.dtd&quot;&gt;
&lt;html&gt;&lt;head&gt;&lt;meta name=&quot;qrichtext&quot; content=&quot;1&quot; /&gt;&lt;style type=&quot;text/css&quot;&gt;
p, li { white-space: pre-wrap; }
&lt;/style&gt;&lt;/head&gt;&lt;body style=&quot; font-family:&apos;Sans Serif&apos;; font-size:10pt; font-weight:400; font-style:normal;&quot;&gt;
&lt;p style=&quot; margin-top:0px; margin-bottom:0px; margin-left:0px; margin-right:0px; -qt-block-indent:0; text-indent:0px;&quot;&gt;&lt;span style=&quot; font-weight:600;&quot;&gt;Interpoloi RGB neljällä värillä&lt;/span&gt;&lt;/p&gt;
&lt;p style=&quot; margin-top:0px; margin-bottom:0px; margin-left:0px; margin-right:0px; -qt-block-indent:0; text-indent:0px;&quot;&gt;Oletus on, että kaikki vihreät pikselit ovat samoja. Jos parillinen rivi vihreitä pikseleitä on herkempi ultraviolettivalolle kuin pariton rivi, ero aiheuttaa                               verkkokuvion lopputulokseen; käyttämällä tätä asetusta ongelma ratkeaa mahdollisimman pienellä yksityiskohtien menetyksellä.&lt;/p&gt;
&lt;p style=&quot; margin-top:0px; margin-bottom:0px; margin-left:0px; margin-right:0px; -qt-block-indent:0; text-indent:0px;&quot;&gt;Tämä asetus sumentaa kuvaa hiukan, mutta eliminoi väärät 2x2 verkkokuviot VNG-tason menetelmällä tai sokkelot AHD-tason menetelmällä.&lt;/p&gt;&lt;/body&gt;&lt;/html&gt;</translation>
    </message>
    <message>
        <source>Interpolate RGB using 4 colours</source>
        <translation type="unfinished">Interpoloi RGB käyttäen neljää väriä</translation>
    </message>
    <message>
        <source>&lt;!DOCTYPE HTML PUBLIC &quot;-//W3C//DTD HTML 4.0//EN&quot; &quot;http://www.w3.org/TR/REC-html40/strict.dtd&quot;&gt;
&lt;html&gt;&lt;head&gt;&lt;meta name=&quot;qrichtext&quot; content=&quot;1&quot; /&gt;&lt;style type=&quot;text/css&quot;&gt;
p, li { white-space: pre-wrap; }
&lt;/style&gt;&lt;/head&gt;&lt;body style=&quot; font-family:&apos;Sans Serif&apos;; font-size:10pt; font-weight:400; font-style:normal;&quot;&gt;
&lt;p style=&quot; margin-top:0px; margin-bottom:0px; margin-left:0px; margin-right:0px; -qt-block-indent:0; text-indent:0px;&quot;&gt;&lt;span style=&quot; font-weight:600;&quot;&gt;Do not stretch or rotate pixels&lt;/span&gt;&lt;/p&gt;
&lt;p style=&quot; margin-top:0px; margin-bottom:0px; margin-left:0px; margin-right:0px; -qt-block-indent:0; text-indent:0px;&quot;&gt;For Fuji Super CCD cameras, show the image tilted 45 degrees. For cameras with non-square pixels, do not stretch the image to its correct aspect ratio. In any case,                                              this option guarantees that each output pixel corresponds to one RAW pixel.&lt;/p&gt;&lt;/body&gt;&lt;/html&gt;</source>
        <translation type="unfinished">&lt;!DOCTYPE HTML PUBLIC &quot;-//W3C//DTD HTML 4.0//EN&quot; &quot;http://www.w3.org/TR/REC-html40/strict.dtd&quot;&gt;
&lt;html&gt;&lt;head&gt;&lt;meta name=&quot;qrichtext&quot; content=&quot;1&quot; /&gt;&lt;style type=&quot;text/css&quot;&gt;
p, li { white-space: pre-wrap; }
&lt;/style&gt;&lt;/head&gt;&lt;body style=&quot; font-family:&apos;Sans Serif&apos;; font-size:10pt; font-weight:400; font-style:normal;&quot;&gt;
&lt;p style=&quot; margin-top:0px; margin-bottom:0px; margin-left:0px; margin-right:0px; -qt-block-indent:0; text-indent:0px;&quot;&gt;&lt;span style=&quot; font-weight:600;&quot;&gt;Älä venytä tai käännä pikseleitä.&lt;/span&gt;&lt;/p&gt;
&lt;p style=&quot; margin-top:0px; margin-bottom:0px; margin-left:0px; margin-right:0px; -qt-block-indent:0; text-indent:0px;&quot;&gt;Fuji Super CCD kameroille: näytä kuva 45 astetta kallistettuna. Kameroille, jossa on ei-neliö -pikselit: älä venytä kuvaa oikeaan kuvasuhteeseen. Tämä asetus takaa,                                              että jokainen antopikseli vastaa yhtä RAW-pikseliä.&lt;/p&gt;&lt;/body&gt;&lt;/html&gt;</translation>
    </message>
    <message>
        <source>Do not stretch or rotate pixels</source>
        <translation type="unfinished">Älä venytä tai käännä pikseleitä</translation>
    </message>
    <message>
        <source>Quality:</source>
        <translation type="unfinished">Laatu:</translation>
    </message>
    <message>
        <source>Median:</source>
        <translation type="unfinished">Mediaani:</translation>
    </message>
    <message>
        <source>&lt;!DOCTYPE HTML PUBLIC &quot;-//W3C//DTD HTML 4.0//EN&quot; &quot;http://www.w3.org/TR/REC-html40/strict.dtd&quot;&gt;
&lt;html&gt;&lt;head&gt;&lt;meta name=&quot;qrichtext&quot; content=&quot;1&quot; /&gt;&lt;style type=&quot;text/css&quot;&gt;
p, li { white-space: pre-wrap; }
&lt;/style&gt;&lt;/head&gt;&lt;body style=&quot; font-family:&apos;Sans Serif&apos;; font-size:10pt; font-weight:400; font-style:normal;&quot;&gt;
&lt;p style=&quot; margin-top:0px; margin-bottom:0px; margin-left:0px; margin-right:0px; -qt-block-indent:0; text-indent:0px;&quot;&gt;&lt;span style=&quot; font-weight:600;&quot;&gt;Quality (interpolation)&lt;/span&gt;&lt;/p&gt;
&lt;p style=&quot; margin-top:0px; margin-bottom:0px; margin-left:0px; margin-right:0px; -qt-block-indent:0; text-indent:0px;&quot;&gt;Select here the demosaicing RAW images decoding interpolation method. A demosaicing algorithm is a digital image process used to interpolate a complete image from the partial raw data received from the color-filtered image sensor internal to many digital cameras in form of a matrix of colored pixels. Also known as CFA interpolation or color reconstruction, another common spelling is demosaicing. There are 4 methods to demosaicing RAW images:&lt;/p&gt;
&lt;p style=&quot; margin-top:0px; margin-bottom:0px; margin-left:0px; margin-right:0px; -qt-block-indent:0; text-indent:0px;&quot;&gt;&lt;span style=&quot; font-weight:600;&quot;&gt;Bilinear&lt;/span&gt;: use high-speed but low-quality bilinear interpolation (default - for slow computer). In this method, the red value of a non-red pixel is computed as the average of the adjacent red pixels, and similar for blue and green.&lt;/p&gt;
&lt;p style=&quot; margin-top:0px; margin-bottom:0px; margin-left:0px; margin-right:0px; -qt-block-indent:0; text-indent:0px;&quot;&gt;&lt;span style=&quot; font-weight:600;&quot;&gt;VNG&lt;/span&gt;: use Variable Number of Gradients interpolation. This method computes gradients near the pixel of interest and uses the lower gradients (representing smoother and more similar parts of the image) to make an estimate.&lt;/p&gt;
&lt;p style=&quot; margin-top:0px; margin-bottom:0px; margin-left:0px; margin-right:0px; -qt-block-indent:0; text-indent:0px;&quot;&gt;&lt;span style=&quot; font-weight:600;&quot;&gt;PPG&lt;/span&gt;: use Patterned Pixel Grouping interpolation. Pixel Grouping uses assumptions about natural scenery in making estimates. It has fewer color artifacts on natural images than the Variable Number of Gradients method.&lt;/p&gt;
&lt;p style=&quot; margin-top:0px; margin-bottom:0px; margin-left:0px; margin-right:0px; -qt-block-indent:0; text-indent:0px;&quot;&gt;&lt;span style=&quot; font-weight:600;&quot;&gt;AHD&lt;/span&gt;: use Adaptive Homogeneity-Directed interpolation. This method selects the direction of interpolation so as to maximize a homogeneity metric, thus typically minimizing color artifacts.&lt;/p&gt;&lt;/body&gt;&lt;/html&gt;</source>
        <translation type="unfinished">&lt;!DOCTYPE HTML PUBLIC &quot;-//W3C//DTD HTML 4.0//EN&quot; &quot;http://www.w3.org/TR/REC-html40/strict.dtd&quot;&gt;
&lt;html&gt;&lt;head&gt;&lt;meta name=&quot;qrichtext&quot; content=&quot;1&quot; /&gt;&lt;style type=&quot;text/css&quot;&gt;
p, li { white-space: pre-wrap; }
&lt;/style&gt;&lt;/head&gt;&lt;body style=&quot; font-family:&apos;Sans Serif&apos;; font-size:10pt; font-weight:400; font-style:normal;&quot;&gt;
&lt;p style=&quot; margin-top:0px; margin-bottom:0px; margin-left:0px; margin-right:0px; -qt-block-indent:0; text-indent:0px;&quot;&gt;&lt;span style=&quot; font-weight:600;&quot;&gt;Laatu (interpolointi)&lt;/span&gt;&lt;/p&gt;
&lt;p style=&quot; margin-top:0px; margin-bottom:0px; margin-left:0px; margin-right:0px; -qt-block-indent:0; text-indent:0px;&quot;&gt;Valitse tässä demosaicing RAW-kuvien dekoodaus-interpolointimenetelmä. Demosaicing-algoritmi on digitaalinen kuvaprosessi, jota käytetään interpoloimaan täydellinen kuva osittaisesta raakadatasta. Data saadaan värillisten pikseleiden matriisina värisuodatetulta sisäiseltä sensorilta, jollainen löytyy monista digitaalikameroista. Tunnetaan myös  CFA-interpolointina tai värien uudelleen rakentamisena; demosaicing on myös yleinen muoto. Demosaicing voidaan tehdä neljällä eri tavalla:&lt;/p&gt;
&lt;p style=&quot; margin-top:0px; margin-bottom:0px; margin-left:0px; margin-right:0px; -qt-block-indent:0; text-indent:0px;&quot;&gt;&lt;span style=&quot; font-weight:600;&quot;&gt;Bilineaarinen&lt;/span&gt;: Käytä nopeaa mutta huonolaatuista bilineaarista interpolointia (oletus - hitaalle tietokoneelle). Tällä menetelmällä ei-punaisen pikselin punainen arvo lasketaan viereisten punaisten pikseleiden keskiarvona. Samoin tehdään siniselle ja vihreälle.&lt;/p&gt;
&lt;p style=&quot; margin-top:0px; margin-bottom:0px; margin-left:0px; margin-right:0px; -qt-block-indent:0; text-indent:0px;&quot;&gt;&lt;span style=&quot; font-weight:600;&quot;&gt;VNG&lt;/span&gt;: Käytä  Variable Number of Gradients -interpolointia. Tämä mentelmä laskee tarkasteltavan pikselin lähellä olevat gradientit ja käyttää alhaisempia gradientteja  (edustavat tasaisempia ja samanlaisia osia kuvasta) arvion tekemiseen.&lt;/p&gt;
&lt;p style=&quot; margin-top:0px; margin-bottom:0px; margin-left:0px; margin-right:0px; -qt-block-indent:0; text-indent:0px;&quot;&gt;&lt;span style=&quot; font-weight:600;&quot;&gt;PPG&lt;/span&gt;: Käytä Patterned Pixel Grouping - interpolointia. Pixel Grouping käyttää oletuksia luonnollisista maisemista tehdessään arvioita. Tuottaa vähemmän väriartifakteja luonnollisiin kuviin kuin VNG-menetelmä.&lt;/p&gt;
&lt;p style=&quot; margin-top:0px; margin-bottom:0px; margin-left:0px; margin-right:0px; -qt-block-indent:0; text-indent:0px;&quot;&gt;&lt;span style=&quot; font-weight:600;&quot;&gt;AHD&lt;/span&gt;: Käytä Adaptive Homogeneity-Directed interpolointia. Tämä menetelmä interpoloinnin suunnan niin, että homogeenisyys on maksimaalinen, jolloin väriartifaktien määrä on myös minimoitu.&lt;/p&gt;&lt;/body&gt;&lt;/html&gt;</translation>
    </message>
    <message>
        <source>Bilinear</source>
        <translation type="unfinished">Bilineaarinen</translation>
    </message>
    <message>
        <source>VNG</source>
        <translation type="unfinished">VNG</translation>
    </message>
    <message>
        <source>PPG</source>
        <translation type="unfinished">PPG</translation>
    </message>
    <message>
        <source>AHD</source>
        <translation type="unfinished">AHD</translation>
    </message>
    <message>
        <source>...</source>
        <translation type="unfinished">...</translation>
    </message>
    <message>
        <source>&lt;!DOCTYPE HTML PUBLIC &quot;-//W3C//DTD HTML 4.0//EN&quot; &quot;http://www.w3.org/TR/REC-html40/strict.dtd&quot;&gt;
&lt;html&gt;&lt;head&gt;&lt;meta name=&quot;qrichtext&quot; content=&quot;1&quot; /&gt;&lt;style type=&quot;text/css&quot;&gt;
p, li { white-space: pre-wrap; }
&lt;/style&gt;&lt;/head&gt;&lt;body style=&quot; font-family:&apos;Sans Serif&apos;; font-size:10pt; font-weight:400; font-style:normal;&quot;&gt;
&lt;p style=&quot; margin-top:0px; margin-bottom:0px; margin-left:0px; margin-right:0px; -qt-block-indent:0; text-indent:0px;&quot;&gt;&lt;span style=&quot; font-weight:600;&quot;&gt;Median Filter&lt;/span&gt;&lt;/p&gt;
&lt;p style=&quot; margin-top:0px; margin-bottom:0px; margin-left:0px; margin-right:0px; -qt-block-indent:0; text-indent:0px;&quot;&gt;Set here the passes used by median filter applied after interpolation to Red-Green and Blue-Green channels.&lt;/p&gt;&lt;/body&gt;&lt;/html&gt;</source>
        <translation type="unfinished">&lt;!DOCTYPE HTML PUBLIC &quot;-//W3C//DTD HTML 4.0//EN&quot; &quot;http://www.w3.org/TR/REC-html40/strict.dtd&quot;&gt;
&lt;html&gt;&lt;head&gt;&lt;meta name=&quot;qrichtext&quot; content=&quot;1&quot; /&gt;&lt;style type=&quot;text/css&quot;&gt;
p, li { white-space: pre-wrap; }
&lt;/style&gt;&lt;/head&gt;&lt;body style=&quot; font-family:&apos;Sans Serif&apos;; font-size:10pt; font-weight:400; font-style:normal;&quot;&gt;
&lt;p style=&quot; margin-top:0px; margin-bottom:0px; margin-left:0px; margin-right:0px; -qt-block-indent:0; text-indent:0px;&quot;&gt;&lt;span style=&quot; font-weight:600;&quot;&gt;Mediaanisuodatin&lt;/span&gt;&lt;/p&gt;
&lt;p style=&quot; margin-top:0px; margin-bottom:0px; margin-left:0px; margin-right:0px; -qt-block-indent:0; text-indent:0px;&quot;&gt;Aseta tähän mediaanisuodattimen käyttämät ohitukset, jotka  käytetään  interpoloinnin jälkeen puna-vihreille ja sini-vihreille kanaville.&lt;/p&gt;&lt;/body&gt;&lt;/html&gt;</translation>
    </message>
    <message>
        <source>White Balance</source>
        <translation type="unfinished">Valkotasapaino</translation>
    </message>
    <message>
        <source>&lt;!DOCTYPE HTML PUBLIC &quot;-//W3C//DTD HTML 4.0//EN&quot; &quot;http://www.w3.org/TR/REC-html40/strict.dtd&quot;&gt;
&lt;html&gt;&lt;head&gt;&lt;meta name=&quot;qrichtext&quot; content=&quot;1&quot; /&gt;&lt;style type=&quot;text/css&quot;&gt;
p, li { white-space: pre-wrap; }
&lt;/style&gt;&lt;/head&gt;&lt;body style=&quot; font-family:&apos;Sans Serif&apos;; font-size:10pt; font-weight:400; font-style:normal;&quot;&gt;
&lt;p style=&quot; margin-top:0px; margin-bottom:0px; margin-left:0px; margin-right:0px; -qt-block-indent:0; text-indent:0px;&quot;&gt;&lt;span style=&quot; font-weight:600;&quot;&gt;White Balance Method&lt;/span&gt;&lt;/p&gt;
&lt;p style=&quot; margin-top:0px; margin-bottom:0px; margin-left:0px; margin-right:0px; -qt-block-indent:0; text-indent:0px;&quot;&gt;Configure the raw white balance :&lt;/p&gt;
&lt;p style=&quot; margin-top:0px; margin-bottom:0px; margin-left:0px; margin-right:0px; -qt-block-indent:0; text-indent:0px;&quot;&gt;&lt;span style=&quot; font-weight:600;&quot;&gt;Default D65&lt;/span&gt;: Use a standard daylight D65 white balance (dcraw defaults)&lt;/p&gt;
&lt;p style=&quot; margin-top:0px; margin-bottom:0px; margin-left:0px; margin-right:0px; -qt-block-indent:0; text-indent:0px;&quot;&gt;&lt;span style=&quot; font-weight:600;&quot;&gt;Camera&lt;/span&gt;: Use the white balance specified by the camera. If not available, reverts to default neutral white balance&lt;/p&gt;
&lt;p style=&quot; margin-top:0px; margin-bottom:0px; margin-left:0px; margin-right:0px; -qt-block-indent:0; text-indent:0px;&quot;&gt;&lt;span style=&quot; font-weight:600;&quot;&gt;Automatic&lt;/span&gt;: Calculates an automatic white balance averaging the entire image&lt;/p&gt;
&lt;p style=&quot; margin-top:0px; margin-bottom:0px; margin-left:0px; margin-right:0px; -qt-block-indent:0; text-indent:0px;&quot;&gt;&lt;span style=&quot; font-weight:600;&quot;&gt;Manual&lt;/span&gt;: Set a custom temperature and green level values&lt;/p&gt;&lt;/body&gt;&lt;/html&gt;</source>
        <translation type="unfinished">&lt;!DOCTYPE HTML PUBLIC &quot;-//W3C//DTD HTML 4.0//EN&quot; &quot;http://www.w3.org/TR/REC-html40/strict.dtd&quot;&gt;
&lt;html&gt;&lt;head&gt;&lt;meta name=&quot;qrichtext&quot; content=&quot;1&quot; /&gt;&lt;style type=&quot;text/css&quot;&gt;
p, li { white-space: pre-wrap; }
&lt;/style&gt;&lt;/head&gt;&lt;body style=&quot; font-family:&apos;Sans Serif&apos;; font-size:10pt; font-weight:400; font-style:normal;&quot;&gt;
&lt;p style=&quot; margin-top:0px; margin-bottom:0px; margin-left:0px; margin-right:0px; -qt-block-indent:0; text-indent:0px;&quot;&gt;&lt;span style=&quot; font-weight:600;&quot;&gt;Valkotasapainometelmä&lt;/span&gt;&lt;/p&gt;
&lt;p style=&quot; margin-top:0px; margin-bottom:0px; margin-left:0px; margin-right:0px; -qt-block-indent:0; text-indent:0px;&quot;&gt;Määritä raw-valkotasapaino :&lt;/p&gt;
&lt;p style=&quot; margin-top:0px; margin-bottom:0px; margin-left:0px; margin-right:0px; -qt-block-indent:0; text-indent:0px;&quot;&gt;&lt;span style=&quot; font-weight:600;&quot;&gt;Oletus D65&lt;/span&gt;: käytä stadardipäivänvalo D65-valkotasapainoa (dcraw oletus)&lt;/p&gt;
&lt;p style=&quot; margin-top:0px; margin-bottom:0px; margin-left:0px; margin-right:0px; -qt-block-indent:0; text-indent:0px;&quot;&gt;&lt;span style=&quot; font-weight:600;&quot;&gt;Kamera&lt;/span&gt;: Käytä kameran valkotasapainoa. Jos ei saatavilla, käytetään neutraalia valkotasapainoa.&lt;/p&gt;
&lt;p style=&quot; margin-top:0px; margin-bottom:0px; margin-left:0px; margin-right:0px; -qt-block-indent:0; text-indent:0px;&quot;&gt;&lt;span style=&quot; font-weight:600;&quot;&gt;Automaattinen&lt;/span&gt;: Laskee automaattisen valkotasapainokeskiarvon koko kuvalle.&lt;/p&gt;
&lt;p style=&quot; margin-top:0px; margin-bottom:0px; margin-left:0px; margin-right:0px; -qt-block-indent:0; text-indent:0px;&quot;&gt;&lt;span style=&quot; font-weight:600;&quot;&gt;Manuaalinen&lt;/span&gt;: Aseta kustomoitu lämpötila ja vihreän tason arvot&lt;/p&gt;&lt;/body&gt;&lt;/html&gt;</translation>
    </message>
    <message>
        <source>Predefined D65</source>
        <translation type="unfinished">Ennalta määrätty D65</translation>
    </message>
    <message>
        <source>Camera</source>
        <translation type="unfinished">Kamera</translation>
    </message>
    <message>
        <source>Auto</source>
        <translation type="unfinished">Automaattinen</translation>
    </message>
    <message>
        <source>Manual</source>
        <translation type="unfinished">Manuaalinen</translation>
    </message>
    <message>
        <source>&lt;!DOCTYPE HTML PUBLIC &quot;-//W3C//DTD HTML 4.0//EN&quot; &quot;http://www.w3.org/TR/REC-html40/strict.dtd&quot;&gt;
&lt;html&gt;&lt;head&gt;&lt;meta name=&quot;qrichtext&quot; content=&quot;1&quot; /&gt;&lt;style type=&quot;text/css&quot;&gt;
p, li { white-space: pre-wrap; }
&lt;/style&gt;&lt;/head&gt;&lt;body style=&quot; font-family:&apos;Sans Serif&apos;; font-size:10pt; font-weight:400; font-style:normal;&quot;&gt;
&lt;p style=&quot; margin-top:0px; margin-bottom:0px; margin-left:0px; margin-right:0px; -qt-block-indent:0; text-indent:0px;&quot;&gt;&lt;span style=&quot; font-weight:600;&quot;&gt;Temperature&lt;/span&gt;&lt;/p&gt;
&lt;p style=&quot; margin-top:0px; margin-bottom:0px; margin-left:0px; margin-right:0px; -qt-block-indent:0; text-indent:0px;&quot;&gt;Set here the color temperature in Kelvin.&lt;/p&gt;&lt;/body&gt;&lt;/html&gt;</source>
        <translation type="unfinished">&lt;!DOCTYPE HTML PUBLIC &quot;-//W3C//DTD HTML 4.0//EN&quot; &quot;http://www.w3.org/TR/REC-html40/strict.dtd&quot;&gt;
&lt;html&gt;&lt;head&gt;&lt;meta name=&quot;qrichtext&quot; content=&quot;1&quot; /&gt;&lt;style type=&quot;text/css&quot;&gt;
p, li { white-space: pre-wrap; }
&lt;/style&gt;&lt;/head&gt;&lt;body style=&quot; font-family:&apos;Sans Serif&apos;; font-size:10pt; font-weight:400; font-style:normal;&quot;&gt;
&lt;p style=&quot; margin-top:0px; margin-bottom:0px; margin-left:0px; margin-right:0px; -qt-block-indent:0; text-indent:0px;&quot;&gt;&lt;span style=&quot; font-weight:600;&quot;&gt;Lämpötila&lt;/span&gt;&lt;/p&gt;
&lt;p style=&quot; margin-top:0px; margin-bottom:0px; margin-left:0px; margin-right:0px; -qt-block-indent:0; text-indent:0px;&quot;&gt;Aseta tähän värilämpötila Kelvineinä.&lt;/p&gt;&lt;/body&gt;&lt;/html&gt;</translation>
    </message>
    <message>
        <source>Set here the green component to set magenta color cast removal level</source>
        <translation type="unfinished">Aseta tähän vihreä komponetti asettaaksesi magentan värivirheen poistotason</translation>
    </message>
    <message>
        <source>&lt;!DOCTYPE HTML PUBLIC &quot;-//W3C//DTD HTML 4.0//EN&quot; &quot;http://www.w3.org/TR/REC-html40/strict.dtd&quot;&gt;
&lt;html&gt;&lt;head&gt;&lt;meta name=&quot;qrichtext&quot; content=&quot;1&quot; /&gt;&lt;style type=&quot;text/css&quot;&gt;
p, li { white-space: pre-wrap; }
&lt;/style&gt;&lt;/head&gt;&lt;body style=&quot; font-family:&apos;Sans Serif&apos;; font-size:10pt; font-weight:400; font-style:normal;&quot;&gt;
&lt;p style=&quot; margin-top:0px; margin-bottom:0px; margin-left:0px; margin-right:0px; -qt-block-indent:0; text-indent:0px;&quot;&gt;&lt;span style=&quot; font-weight:600;&quot;&gt;Highlights&lt;/span&gt;&lt;/p&gt;
&lt;p style=&quot; margin-top:0px; margin-bottom:0px; margin-left:0px; margin-right:0px; -qt-block-indent:0; text-indent:0px;&quot;&gt;Select here the highlight clipping method:&lt;/p&gt;
&lt;p style=&quot; margin-top:0px; margin-bottom:0px; margin-left:0px; margin-right:0px; -qt-block-indent:0; text-indent:0px;&quot;&gt;&lt;span style=&quot; font-weight:600;&quot;&gt;Solid white&lt;/span&gt;: clip all highlights to solid white&lt;/p&gt;
&lt;p style=&quot; margin-top:0px; margin-bottom:0px; margin-left:0px; margin-right:0px; -qt-block-indent:0; text-indent:0px;&quot;&gt;&lt;span style=&quot; font-weight:600;&quot;&gt;Unclip&lt;/span&gt;: leave highlights unclipped in various shades of pink&lt;/p&gt;
&lt;p style=&quot; margin-top:0px; margin-bottom:0px; margin-left:0px; margin-right:0px; -qt-block-indent:0; text-indent:0px;&quot;&gt;&lt;span style=&quot; font-weight:600;&quot;&gt;Blend&lt;/span&gt;: Blend clipped and unclipped values together for a gradual fade to white&lt;/p&gt;
&lt;p style=&quot; margin-top:0px; margin-bottom:0px; margin-left:0px; margin-right:0px; -qt-block-indent:0; text-indent:0px;&quot;&gt;&lt;span style=&quot; font-weight:600;&quot;&gt;Rebuild&lt;/span&gt;: reconstruct highlights using a level value&lt;/p&gt;&lt;/body&gt;&lt;/html&gt;</source>
        <translation type="unfinished">&lt;!DOCTYPE HTML PUBLIC &quot;-//W3C//DTD HTML 4.0//EN&quot; &quot;http://www.w3.org/TR/REC-html40/strict.dtd&quot;&gt;
&lt;html&gt;&lt;head&gt;&lt;meta name=&quot;qrichtext&quot; content=&quot;1&quot; /&gt;&lt;style type=&quot;text/css&quot;&gt;
p, li { white-space: pre-wrap; }
&lt;/style&gt;&lt;/head&gt;&lt;body style=&quot; font-family:&apos;Sans Serif&apos;; font-size:10pt; font-weight:400; font-style:normal;&quot;&gt;
&lt;p style=&quot; margin-top:0px; margin-bottom:0px; margin-left:0px; margin-right:0px; -qt-block-indent:0; text-indent:0px;&quot;&gt;&lt;span style=&quot; font-weight:600;&quot;&gt;Huippukohdat&lt;/span&gt;&lt;/p&gt;
&lt;p style=&quot; margin-top:0px; margin-bottom:0px; margin-left:0px; margin-right:0px; -qt-block-indent:0; text-indent:0px;&quot;&gt;Valitse huippukohtien leikkaustapa:&lt;/p&gt;
&lt;p style=&quot; margin-top:0px; margin-bottom:0px; margin-left:0px; margin-right:0px; -qt-block-indent:0; text-indent:0px;&quot;&gt;&lt;span style=&quot; font-weight:600;&quot;&gt;Yhtenäinen valkoinen&lt;/span&gt;: Leikkaa kaikki huippukohdat valkoisiksi&lt;/p&gt;
&lt;p style=&quot; margin-top:0px; margin-bottom:0px; margin-left:0px; margin-right:0px; -qt-block-indent:0; text-indent:0px;&quot;&gt;&lt;span style=&quot; font-weight:600;&quot;&gt;Älä leikkaa&lt;/span&gt;: Jättää huippukohdat leikkaamatta vaalenapunaisen eri sävyillä&lt;/p&gt;
&lt;p style=&quot; margin-top:0px; margin-bottom:0px; margin-left:0px; margin-right:0px; -qt-block-indent:0; text-indent:0px;&quot;&gt;&lt;span style=&quot; font-weight:600;&quot;&gt;Sekoita&lt;/span&gt;: Sekoittaa leikatut ja ei-leikatut arvot yhteen, jotta saadaan astettainen häivytys valkoiseen&lt;/p&gt;
&lt;p style=&quot; margin-top:0px; margin-bottom:0px; margin-left:0px; margin-right:0px; -qt-block-indent:0; text-indent:0px;&quot;&gt;&lt;span style=&quot; font-weight:600;&quot;&gt;Uudelleenrakenna&lt;/span&gt;: Uudelleenrakentaa huippukohdat käyttäen tasoarvoa&lt;/p&gt;&lt;/body&gt;&lt;/html&gt;</translation>
    </message>
    <message>
        <source>Solid White</source>
        <translation type="unfinished">Yhtenäinen valkoinen</translation>
    </message>
    <message>
        <source>Do not transform</source>
        <translation type="unfinished">Älä muuta</translation>
    </message>
    <message>
        <source>Blend</source>
        <translation type="unfinished">Sekoita</translation>
    </message>
    <message>
        <source>Reconstruct</source>
        <translation type="unfinished">Uudelleenrakenna</translation>
    </message>
    <message>
        <source>&lt;!DOCTYPE HTML PUBLIC &quot;-//W3C//DTD HTML 4.0//EN&quot; &quot;http://www.w3.org/TR/REC-html40/strict.dtd&quot;&gt;
&lt;html&gt;&lt;head&gt;&lt;meta name=&quot;qrichtext&quot; content=&quot;1&quot; /&gt;&lt;style type=&quot;text/css&quot;&gt;
p, li { white-space: pre-wrap; }
&lt;/style&gt;&lt;/head&gt;&lt;body style=&quot; font-family:&apos;Sans Serif&apos;; font-size:10pt; font-weight:400; font-style:normal;&quot;&gt;
&lt;p style=&quot; margin-top:0px; margin-bottom:0px; margin-left:0px; margin-right:0px; -qt-block-indent:0; text-indent:0px;&quot;&gt;&lt;span style=&quot; font-weight:600;&quot;&gt;Level&lt;/span&gt;&lt;/p&gt;
&lt;p style=&quot; margin-top:0px; margin-bottom:0px; margin-left:0px; margin-right:0px; -qt-block-indent:0; text-indent:0px;&quot;&gt;Specify the reconstruct highlight level. Low values favor whites and high values favor colors.&lt;/p&gt;&lt;/body&gt;&lt;/html&gt;</source>
        <translation type="unfinished">&lt;!DOCTYPE HTML PUBLIC &quot;-//W3C//DTD HTML 4.0//EN&quot; &quot;http://www.w3.org/TR/REC-html40/strict.dtd&quot;&gt;
&lt;html&gt;&lt;head&gt;&lt;meta name=&quot;qrichtext&quot; content=&quot;1&quot; /&gt;&lt;style type=&quot;text/css&quot;&gt;
p, li { white-space: pre-wrap; }
&lt;/style&gt;&lt;/head&gt;&lt;body style=&quot; font-family:&apos;Sans Serif&apos;; font-size:10pt; font-weight:400; font-style:normal;&quot;&gt;
&lt;p style=&quot; margin-top:0px; margin-bottom:0px; margin-left:0px; margin-right:0px; -qt-block-indent:0; text-indent:0px;&quot;&gt;&lt;span style=&quot; font-weight:600;&quot;&gt;Taso&lt;/span&gt;&lt;/p&gt;
&lt;p style=&quot; margin-top:0px; margin-bottom:0px; margin-left:0px; margin-right:0px; -qt-block-indent:0; text-indent:0px;&quot;&gt;Anna uudelleenrakentamisen huippukohtien taso. Pienet arvot suosivat valkoisia, suuret värejä..&lt;/p&gt;&lt;/body&gt;&lt;/html&gt;</translation>
    </message>
    <message>
        <source>Correct false colors in highlights</source>
        <translation type="unfinished">Korjaa väärät värit huippukohdissa</translation>
    </message>
    <message>
        <source>Auto Brightness</source>
        <translation type="unfinished">Automaattinen kirkkaus</translation>
    </message>
    <message>
        <source>&lt;!DOCTYPE HTML PUBLIC &quot;-//W3C//DTD HTML 4.0//EN&quot; &quot;http://www.w3.org/TR/REC-html40/strict.dtd&quot;&gt;
&lt;html&gt;&lt;head&gt;&lt;meta name=&quot;qrichtext&quot; content=&quot;1&quot; /&gt;&lt;style type=&quot;text/css&quot;&gt;
p, li { white-space: pre-wrap; }
&lt;/style&gt;&lt;/head&gt;&lt;body style=&quot; font-family:&apos;Sans Serif&apos;; font-size:10pt; font-weight:400; font-style:normal;&quot;&gt;
&lt;p style=&quot; margin-top:0px; margin-bottom:0px; margin-left:0px; margin-right:0px; -qt-block-indent:0; text-indent:0px;&quot;&gt;&lt;span style=&quot; font-weight:600;&quot;&gt;Brighness&lt;/span&gt;&lt;/p&gt;
&lt;p style=&quot; margin-top:0px; margin-bottom:0px; margin-left:0px; margin-right:0px; -qt-block-indent:0; text-indent:0px;&quot;&gt;Specify the brightness level of output image. The default value is 1.0&lt;/p&gt;&lt;/body&gt;&lt;/html&gt;</source>
        <translation type="unfinished">&lt;!DOCTYPE HTML PUBLIC &quot;-//W3C//DTD HTML 4.0//EN&quot; &quot;http://www.w3.org/TR/REC-html40/strict.dtd&quot;&gt;
&lt;html&gt;&lt;head&gt;&lt;meta name=&quot;qrichtext&quot; content=&quot;1&quot; /&gt;&lt;style type=&quot;text/css&quot;&gt;
p, li { white-space: pre-wrap; }
&lt;/style&gt;&lt;/head&gt;&lt;body style=&quot; font-family:&apos;Sans Serif&apos;; font-size:10pt; font-weight:400; font-style:normal;&quot;&gt;
&lt;p style=&quot; margin-top:0px; margin-bottom:0px; margin-left:0px; margin-right:0px; -qt-block-indent:0; text-indent:0px;&quot;&gt;&lt;span style=&quot; font-weight:600;&quot;&gt;Kirkkaus&lt;/span&gt;&lt;/p&gt;
&lt;p style=&quot; margin-top:0px; margin-bottom:0px; margin-left:0px; margin-right:0px; -qt-block-indent:0; text-indent:0px;&quot;&gt;Anna kirkkaus, jota käytetään lopullisessa kuvassa. Oletus on 1.0&lt;/p&gt;&lt;/body&gt;&lt;/html&gt;</translation>
    </message>
    <message>
        <source>&lt;!DOCTYPE HTML PUBLIC &quot;-//W3C//DTD HTML 4.0//EN&quot; &quot;http://www.w3.org/TR/REC-html40/strict.dtd&quot;&gt;
&lt;html&gt;&lt;head&gt;&lt;meta name=&quot;qrichtext&quot; content=&quot;1&quot; /&gt;&lt;style type=&quot;text/css&quot;&gt;
p, li { white-space: pre-wrap; }
&lt;/style&gt;&lt;/head&gt;&lt;body style=&quot; font-family:&apos;Sans Serif&apos;; font-size:10pt; font-weight:400; font-style:normal;&quot;&gt;
&lt;p style=&quot; margin-top:0px; margin-bottom:0px; margin-left:0px; margin-right:0px; -qt-block-indent:0; text-indent:0px;&quot;&gt;&lt;span style=&quot; font-weight:600;&quot;&gt;Black point&lt;/span&gt;&lt;/p&gt;
&lt;p style=&quot; margin-top:0px; margin-bottom:0px; margin-left:0px; margin-right:0px; -qt-block-indent:0; text-indent:0px;&quot;&gt;Use a specific black point value to decode RAW pictures. If you set this option to off, the Black Point value will be automatically computed.&lt;/p&gt;&lt;/body&gt;&lt;/html&gt;</source>
        <translation type="unfinished">&lt;!DOCTYPE HTML PUBLIC &quot;-//W3C//DTD HTML 4.0//EN&quot; &quot;http://www.w3.org/TR/REC-html40/strict.dtd&quot;&gt;
&lt;html&gt;&lt;head&gt;&lt;meta name=&quot;qrichtext&quot; content=&quot;1&quot; /&gt;&lt;style type=&quot;text/css&quot;&gt;
p, li { white-space: pre-wrap; }
&lt;/style&gt;&lt;/head&gt;&lt;body style=&quot; font-family:&apos;Sans Serif&apos;; font-size:10pt; font-weight:400; font-style:normal;&quot;&gt;
&lt;p style=&quot; margin-top:0px; margin-bottom:0px; margin-left:0px; margin-right:0px; -qt-block-indent:0; text-indent:0px;&quot;&gt;&lt;span style=&quot; font-weight:600;&quot;&gt;Musta piste&lt;/span&gt;&lt;/p&gt;
&lt;p style=&quot; margin-top:0px; margin-bottom:0px; margin-left:0px; margin-right:0px; -qt-block-indent:0; text-indent:0px;&quot;&gt;Käytä tiettyä mustan pisteen arvoa muuntaaksesi RAW-kuvia. Jos valitset off, mustan pisteen arvo lasketaan automaattisesti.&lt;/p&gt;&lt;/body&gt;&lt;/html&gt;</translation>
    </message>
    <message>
        <source>Black</source>
        <translation type="unfinished">Musta</translation>
    </message>
    <message>
        <source>&lt;!DOCTYPE HTML PUBLIC &quot;-//W3C//DTD HTML 4.0//EN&quot; &quot;http://www.w3.org/TR/REC-html40/strict.dtd&quot;&gt;
&lt;html&gt;&lt;head&gt;&lt;meta name=&quot;qrichtext&quot; content=&quot;1&quot; /&gt;&lt;style type=&quot;text/css&quot;&gt;
p, li { white-space: pre-wrap; }
&lt;/style&gt;&lt;/head&gt;&lt;body style=&quot; font-family:&apos;Sans Serif&apos;; font-size:10pt; font-weight:400; font-style:normal;&quot;&gt;
&lt;p style=&quot; margin-top:0px; margin-bottom:0px; margin-left:0px; margin-right:0px; -qt-block-indent:0; text-indent:0px;&quot;&gt;&lt;span style=&quot; font-weight:600;&quot;&gt;White point&lt;/span&gt;&lt;/p&gt;
&lt;p style=&quot; margin-top:0px; margin-bottom:0px; margin-left:0px; margin-right:0px; -qt-block-indent:0; text-indent:0px;&quot;&gt;Use a specific white point value to decode RAW pictures. If you set this option to off, the White Point value will be automatically computed.&lt;/p&gt;&lt;/body&gt;&lt;/html&gt;</source>
        <translation type="unfinished">&lt;!DOCTYPE HTML PUBLIC &quot;-//W3C//DTD HTML 4.0//EN&quot; &quot;http://www.w3.org/TR/REC-html40/strict.dtd&quot;&gt;
&lt;html&gt;&lt;head&gt;&lt;meta name=&quot;qrichtext&quot; content=&quot;1&quot; /&gt;&lt;style type=&quot;text/css&quot;&gt;
p, li { white-space: pre-wrap; }
&lt;/style&gt;&lt;/head&gt;&lt;body style=&quot; font-family:&apos;Sans Serif&apos;; font-size:10pt; font-weight:400; font-style:normal;&quot;&gt;
&lt;p style=&quot; margin-top:0px; margin-bottom:0px; margin-left:0px; margin-right:0px; -qt-block-indent:0; text-indent:0px;&quot;&gt;&lt;span style=&quot; font-weight:600;&quot;&gt;Valkoinen piste&lt;/span&gt;&lt;/p&gt;
&lt;p style=&quot; margin-top:0px; margin-bottom:0px; margin-left:0px; margin-right:0px; -qt-block-indent:0; text-indent:0px;&quot;&gt;Käytä tiettyä valkoisen pisteen arvoa muuntaaksesi RAW-kuvia. Jos valitset off, valkoisen pisteen arvo lasketaan automaattisesti.&lt;/p&gt;&lt;/body&gt;&lt;/html&gt;</translation>
    </message>
    <message>
        <source>&lt;!DOCTYPE HTML PUBLIC &quot;-//W3C//DTD HTML 4.0//EN&quot; &quot;http://www.w3.org/TR/REC-html40/strict.dtd&quot;&gt;
&lt;html&gt;&lt;head&gt;&lt;meta name=&quot;qrichtext&quot; content=&quot;1&quot; /&gt;&lt;style type=&quot;text/css&quot;&gt;
p, li { white-space: pre-wrap; }
&lt;/style&gt;&lt;/head&gt;&lt;body style=&quot; font-family:&apos;Sans Serif&apos;; font-size:10pt; font-weight:400; font-style:normal;&quot;&gt;
&lt;p style=&quot; margin-top:0px; margin-bottom:0px; margin-left:0px; margin-right:0px; -qt-block-indent:0; text-indent:0px;&quot;&gt;&lt;span style=&quot; font-weight:600;&quot;&gt;Black point value&lt;/span&gt;&lt;/p&gt;
&lt;p style=&quot; margin-top:0px; margin-bottom:0px; margin-left:0px; margin-right:0px; -qt-block-indent:0; text-indent:0px;&quot;&gt;Specify specific black point value of the output image.&lt;/p&gt;&lt;/body&gt;&lt;/html&gt;</source>
        <translation type="unfinished">&lt;!DOCTYPE HTML PUBLIC &quot;-//W3C//DTD HTML 4.0//EN&quot; &quot;http://www.w3.org/TR/REC-html40/strict.dtd&quot;&gt;
&lt;html&gt;&lt;head&gt;&lt;meta name=&quot;qrichtext&quot; content=&quot;1&quot; /&gt;&lt;style type=&quot;text/css&quot;&gt;
p, li { white-space: pre-wrap; }
&lt;/style&gt;&lt;/head&gt;&lt;body style=&quot; font-family:&apos;Sans Serif&apos;; font-size:10pt; font-weight:400; font-style:normal;&quot;&gt;
&lt;p style=&quot; margin-top:0px; margin-bottom:0px; margin-left:0px; margin-right:0px; -qt-block-indent:0; text-indent:0px;&quot;&gt;&lt;span style=&quot; font-weight:600;&quot;&gt;Mustan pisteen arvo&lt;/span&gt;&lt;/p&gt;
&lt;p style=&quot; margin-top:0px; margin-bottom:0px; margin-left:0px; margin-right:0px; -qt-block-indent:0; text-indent:0px;&quot;&gt;Määritä mustan pisteen arvo lopulliselle kuvalle.&lt;/p&gt;&lt;/body&gt;&lt;/html&gt;</translation>
    </message>
    <message>
        <source>&lt;!DOCTYPE HTML PUBLIC &quot;-//W3C//DTD HTML 4.0//EN&quot; &quot;http://www.w3.org/TR/REC-html40/strict.dtd&quot;&gt;
&lt;html&gt;&lt;head&gt;&lt;meta name=&quot;qrichtext&quot; content=&quot;1&quot; /&gt;&lt;style type=&quot;text/css&quot;&gt;
p, li { white-space: pre-wrap; }
&lt;/style&gt;&lt;/head&gt;&lt;body style=&quot; font-family:&apos;Sans Serif&apos;; font-size:10pt; font-weight:400; font-style:normal;&quot;&gt;
&lt;p style=&quot; margin-top:0px; margin-bottom:0px; margin-left:0px; margin-right:0px; -qt-block-indent:0; text-indent:0px;&quot;&gt;&lt;span style=&quot; font-weight:600;&quot;&gt;White point value&lt;/span&gt;&lt;/p&gt;
&lt;p style=&quot; margin-top:0px; margin-bottom:0px; margin-left:0px; margin-right:0px; -qt-block-indent:0; text-indent:0px;&quot;&gt;Specify specific white point value of the output image.&lt;/p&gt;&lt;/body&gt;&lt;/html&gt;</source>
        <translation type="unfinished">&lt;!DOCTYPE HTML PUBLIC &quot;-//W3C//DTD HTML 4.0//EN&quot; &quot;http://www.w3.org/TR/REC-html40/strict.dtd&quot;&gt;
&lt;html&gt;&lt;head&gt;&lt;meta name=&quot;qrichtext&quot; content=&quot;1&quot; /&gt;&lt;style type=&quot;text/css&quot;&gt;
p, li { white-space: pre-wrap; }
&lt;/style&gt;&lt;/head&gt;&lt;body style=&quot; font-family:&apos;Sans Serif&apos;; font-size:10pt; font-weight:400; font-style:normal;&quot;&gt;
&lt;p style=&quot; margin-top:0px; margin-bottom:0px; margin-left:0px; margin-right:0px; -qt-block-indent:0; text-indent:0px;&quot;&gt;&lt;span style=&quot; font-weight:600;&quot;&gt;Valkoisen pisteen arvo&lt;/span&gt;&lt;/p&gt;
&lt;p style=&quot; margin-top:0px; margin-bottom:0px; margin-left:0px; margin-right:0px; -qt-block-indent:0; text-indent:0px;&quot;&gt;Määritä valkoisen pisteen arvo lopulliselle kuvalle.&lt;/p&gt;&lt;/body&gt;&lt;/html&gt;</translation>
    </message>
    <message>
        <source>&lt;!DOCTYPE HTML PUBLIC &quot;-//W3C//DTD HTML 4.0//EN&quot; &quot;http://www.w3.org/TR/REC-html40/strict.dtd&quot;&gt;
&lt;html&gt;&lt;head&gt;&lt;meta name=&quot;qrichtext&quot; content=&quot;1&quot; /&gt;&lt;style type=&quot;text/css&quot;&gt;
p, li { white-space: pre-wrap; }
&lt;/style&gt;&lt;/head&gt;&lt;body style=&quot; font-family:&apos;Sans Serif&apos;; font-size:10pt; font-weight:400; font-style:normal;&quot;&gt;
&lt;p style=&quot; margin-top:0px; margin-bottom:0px; margin-left:0px; margin-right:0px; -qt-block-indent:0; text-indent:0px;&quot;&gt;&lt;span style=&quot; font-weight:600;&quot;&gt;Enable Noise Reduction&lt;/span&gt;&lt;/p&gt;
&lt;p style=&quot; margin-top:0px; margin-bottom:0px; margin-left:0px; margin-right:0px; -qt-block-indent:0; text-indent:0px;&quot;&gt;Use wavelets to erase noise while preserving real detail.&lt;/p&gt;&lt;/body&gt;&lt;/html&gt;</source>
        <translation type="unfinished">&lt;!DOCTYPE HTML PUBLIC &quot;-//W3C//DTD HTML 4.0//EN&quot; &quot;http://www.w3.org/TR/REC-html40/strict.dtd&quot;&gt;
&lt;html&gt;&lt;head&gt;&lt;meta name=&quot;qrichtext&quot; content=&quot;1&quot; /&gt;&lt;style type=&quot;text/css&quot;&gt;
p, li { white-space: pre-wrap; }
&lt;/style&gt;&lt;/head&gt;&lt;body style=&quot; font-family:&apos;Sans Serif&apos;; font-size:10pt; font-weight:400; font-style:normal;&quot;&gt;
&lt;p style=&quot; margin-top:0px; margin-bottom:0px; margin-left:0px; margin-right:0px; -qt-block-indent:0; text-indent:0px;&quot;&gt;&lt;span style=&quot; font-weight:600;&quot;&gt;Ota käyttöön kohinanpoisto&lt;/span&gt;&lt;/p&gt;
&lt;p style=&quot; margin-top:0px; margin-bottom:0px; margin-left:0px; margin-right:0px; -qt-block-indent:0; text-indent:0px;&quot;&gt;käytä waveletteja kohinan poistoon säilyttäen samalla oikeat yksityiskohdat.&lt;/p&gt;&lt;/body&gt;&lt;/html&gt;</translation>
    </message>
    <message>
        <source>Enable noise reduction</source>
        <translation type="unfinished">Ota käyttöön kohinanpoisto</translation>
    </message>
    <message>
        <source>Threshold:</source>
        <translation type="unfinished">Kynnysarvo:</translation>
    </message>
    <message>
        <source>&lt;!DOCTYPE HTML PUBLIC &quot;-//W3C//DTD HTML 4.0//EN&quot; &quot;http://www.w3.org/TR/REC-html40/strict.dtd&quot;&gt;
&lt;html&gt;&lt;head&gt;&lt;meta name=&quot;qrichtext&quot; content=&quot;1&quot; /&gt;&lt;style type=&quot;text/css&quot;&gt;
p, li { white-space: pre-wrap; }
&lt;/style&gt;&lt;/head&gt;&lt;body style=&quot; font-family:&apos;Sans Serif&apos;; font-size:10pt; font-weight:400; font-style:normal;&quot;&gt;
&lt;p style=&quot; margin-top:0px; margin-bottom:0px; margin-left:0px; margin-right:0px; -qt-block-indent:0; text-indent:0px;&quot;&gt;&lt;span style=&quot; font-weight:600;&quot;&gt;Threshold&lt;/span&gt;&lt;/p&gt;
&lt;p style=&quot; margin-top:0px; margin-bottom:0px; margin-left:0px; margin-right:0px; -qt-block-indent:0; text-indent:0px;&quot;&gt;Set here the noise reduction threshold value to use.&lt;/p&gt;&lt;/body&gt;&lt;/html&gt;</source>
        <translation type="unfinished">&lt;!DOCTYPE HTML PUBLIC &quot;-//W3C//DTD HTML 4.0//EN&quot; &quot;http://www.w3.org/TR/REC-html40/strict.dtd&quot;&gt;
&lt;html&gt;&lt;head&gt;&lt;meta name=&quot;qrichtext&quot; content=&quot;1&quot; /&gt;&lt;style type=&quot;text/css&quot;&gt;
p, li { white-space: pre-wrap; }
&lt;/style&gt;&lt;/head&gt;&lt;body style=&quot; font-family:&apos;Sans Serif&apos;; font-size:10pt; font-weight:400; font-style:normal;&quot;&gt;
&lt;p style=&quot; margin-top:0px; margin-bottom:0px; margin-left:0px; margin-right:0px; -qt-block-indent:0; text-indent:0px;&quot;&gt;&lt;span style=&quot; font-weight:600;&quot;&gt;Kynnysarvo&lt;/span&gt;&lt;/p&gt;
&lt;p style=&quot; margin-top:0px; margin-bottom:0px; margin-left:0px; margin-right:0px; -qt-block-indent:0; text-indent:0px;&quot;&gt;Määritä kohinanpoiston kynnysarvo.&lt;/p&gt;&lt;/body&gt;&lt;/html&gt;</translation>
    </message>
    <message>
        <source>&lt;!DOCTYPE HTML PUBLIC &quot;-//W3C//DTD HTML 4.0//EN&quot; &quot;http://www.w3.org/TR/REC-html40/strict.dtd&quot;&gt;
&lt;html&gt;&lt;head&gt;&lt;meta name=&quot;qrichtext&quot; content=&quot;1&quot; /&gt;&lt;style type=&quot;text/css&quot;&gt;
p, li { white-space: pre-wrap; }
&lt;/style&gt;&lt;/head&gt;&lt;body style=&quot; font-family:&apos;Sans Serif&apos;; font-size:10pt; font-weight:400; font-style:normal;&quot;&gt;
&lt;p style=&quot; margin-top:0px; margin-bottom:0px; margin-left:0px; margin-right:0px; -qt-block-indent:0; text-indent:0px;&quot;&gt;&lt;span style=&quot; font-weight:600;&quot;&gt;Enable Chromatic Aberration correction&lt;/span&gt;&lt;/p&gt;
&lt;p style=&quot; margin-top:0px; margin-bottom:0px; margin-left:0px; margin-right:0px; -qt-block-indent:0; text-indent:0px;&quot;&gt;Enlarge the raw red and blue layers by the given factors, typically 0.999 to 1.001, to correct chromatic aberration.&lt;/p&gt;&lt;/body&gt;&lt;/html&gt;</source>
        <translation type="unfinished">&lt;!DOCTYPE HTML PUBLIC &quot;-//W3C//DTD HTML 4.0//EN&quot; &quot;http://www.w3.org/TR/REC-html40/strict.dtd&quot;&gt;
&lt;html&gt;&lt;head&gt;&lt;meta name=&quot;qrichtext&quot; content=&quot;1&quot; /&gt;&lt;style type=&quot;text/css&quot;&gt;
p, li { white-space: pre-wrap; }
&lt;/style&gt;&lt;/head&gt;&lt;body style=&quot; font-family:&apos;Sans Serif&apos;; font-size:10pt; font-weight:400; font-style:normal;&quot;&gt;
&lt;p style=&quot; margin-top:0px; margin-bottom:0px; margin-left:0px; margin-right:0px; -qt-block-indent:0; text-indent:0px;&quot;&gt;&lt;span style=&quot; font-weight:600;&quot;&gt;Ota käyttöön kromaattisen aberraation korjaus&lt;/span&gt;&lt;/p&gt;
&lt;p style=&quot; margin-top:0px; margin-bottom:0px; margin-left:0px; margin-right:0px; -qt-block-indent:0; text-indent:0px;&quot;&gt;Laajentaa raakoja punaisia ja sinisiä tasoja annetuilla arvoilla, normaalisti 0,999-1.001 kromaattisen aberraation korjaukseen.&lt;/p&gt;&lt;/body&gt;&lt;/html&gt;</translation>
    </message>
    <message>
        <source>Enable Chromatic Aberration correction</source>
        <translation type="unfinished">Ota käyttöön kromaattisen aberraation korjaus</translation>
    </message>
    <message>
        <source>&lt;!DOCTYPE HTML PUBLIC &quot;-//W3C//DTD HTML 4.0//EN&quot; &quot;http://www.w3.org/TR/REC-html40/strict.dtd&quot;&gt;
&lt;html&gt;&lt;head&gt;&lt;meta name=&quot;qrichtext&quot; content=&quot;1&quot; /&gt;&lt;style type=&quot;text/css&quot;&gt;
p, li { white-space: pre-wrap; }
&lt;/style&gt;&lt;/head&gt;&lt;body style=&quot; font-family:&apos;Sans Serif&apos;; font-size:10pt; font-weight:400; font-style:normal;&quot;&gt;
&lt;p style=&quot; margin-top:0px; margin-bottom:0px; margin-left:0px; margin-right:0px; -qt-block-indent:0; text-indent:0px;&quot;&gt;&lt;span style=&quot; font-weight:600;&quot;&gt;Red multiplier&lt;/span&gt;&lt;/p&gt;
&lt;p style=&quot; margin-top:0px; margin-bottom:0px; margin-left:0px; margin-right:0px; -qt-block-indent:0; text-indent:0px;&quot;&gt;Set here the magnification factor of the red layer&lt;/p&gt;&lt;/body&gt;&lt;/html&gt;</source>
        <translation type="unfinished">&lt;!DOCTYPE HTML PUBLIC &quot;-//W3C//DTD HTML 4.0//EN&quot; &quot;http://www.w3.org/TR/REC-html40/strict.dtd&quot;&gt;
&lt;html&gt;&lt;head&gt;&lt;meta name=&quot;qrichtext&quot; content=&quot;1&quot; /&gt;&lt;style type=&quot;text/css&quot;&gt;
p, li { white-space: pre-wrap; }
&lt;/style&gt;&lt;/head&gt;&lt;body style=&quot; font-family:&apos;Sans Serif&apos;; font-size:10pt; font-weight:400; font-style:normal;&quot;&gt;
&lt;p style=&quot; margin-top:0px; margin-bottom:0px; margin-left:0px; margin-right:0px; -qt-block-indent:0; text-indent:0px;&quot;&gt;&lt;span style=&quot; font-weight:600;&quot;&gt;Punaisen kerroin&lt;/span&gt;&lt;/p&gt;
&lt;p style=&quot; margin-top:0px; margin-bottom:0px; margin-left:0px; margin-right:0px; -qt-block-indent:0; text-indent:0px;&quot;&gt;Aseta punaisen tason suurennuskerroin.&lt;/p&gt;&lt;/body&gt;&lt;/html&gt;</translation>
    </message>
    <message>
        <source>&lt;!DOCTYPE HTML PUBLIC &quot;-//W3C//DTD HTML 4.0//EN&quot; &quot;http://www.w3.org/TR/REC-html40/strict.dtd&quot;&gt;
&lt;html&gt;&lt;head&gt;&lt;meta name=&quot;qrichtext&quot; content=&quot;1&quot; /&gt;&lt;style type=&quot;text/css&quot;&gt;
p, li { white-space: pre-wrap; }
&lt;/style&gt;&lt;/head&gt;&lt;body style=&quot; font-family:&apos;Sans Serif&apos;; font-size:10pt; font-weight:400; font-style:normal;&quot;&gt;
&lt;p style=&quot; margin-top:0px; margin-bottom:0px; margin-left:0px; margin-right:0px; -qt-block-indent:0; text-indent:0px;&quot;&gt;&lt;span style=&quot; font-weight:600;&quot;&gt;Blue multiplier&lt;/span&gt;&lt;/p&gt;
&lt;p style=&quot; margin-top:0px; margin-bottom:0px; margin-left:0px; margin-right:0px; -qt-block-indent:0; text-indent:0px;&quot;&gt;Set here the magnification factor of the blue layer&lt;/p&gt;&lt;/body&gt;&lt;/html&gt;</source>
        <translation type="unfinished">&lt;!DOCTYPE HTML PUBLIC &quot;-//W3C//DTD HTML 4.0//EN&quot; &quot;http://www.w3.org/TR/REC-html40/strict.dtd&quot;&gt;
&lt;html&gt;&lt;head&gt;&lt;meta name=&quot;qrichtext&quot; content=&quot;1&quot; /&gt;&lt;style type=&quot;text/css&quot;&gt;
p, li { white-space: pre-wrap; }
&lt;/style&gt;&lt;/head&gt;&lt;body style=&quot; font-family:&apos;Sans Serif&apos;; font-size:10pt; font-weight:400; font-style:normal;&quot;&gt;
&lt;p style=&quot; margin-top:0px; margin-bottom:0px; margin-left:0px; margin-right:0px; -qt-block-indent:0; text-indent:0px;&quot;&gt;&lt;span style=&quot; font-weight:600;&quot;&gt;Sinisen kerroin&lt;/span&gt;&lt;/p&gt;
&lt;p style=&quot; margin-top:0px; margin-bottom:0px; margin-left:0px; margin-right:0px; -qt-block-indent:0; text-indent:0px;&quot;&gt;Aseta sinisen tason suurennuskerroin.&lt;/p&gt;&lt;/body&gt;&lt;/html&gt;</translation>
    </message>
    <message>
        <source>&lt;!DOCTYPE HTML PUBLIC &quot;-//W3C//DTD HTML 4.0//EN&quot; &quot;http://www.w3.org/TR/REC-html40/strict.dtd&quot;&gt;
&lt;html&gt;&lt;head&gt;&lt;meta name=&quot;qrichtext&quot; content=&quot;1&quot; /&gt;&lt;style type=&quot;text/css&quot;&gt;
p, li { white-space: pre-wrap; }
&lt;/style&gt;&lt;/head&gt;&lt;body style=&quot; font-family:&apos;Sans Serif&apos;; font-size:10pt; font-weight:400; font-style:normal;&quot;&gt;
&lt;p style=&quot; margin-top:0px; margin-bottom:0px; margin-left:0px; margin-right:0px; -qt-block-indent:0; text-indent:0px;&quot;&gt;&lt;span style=&quot; font-weight:600;&quot;&gt;Camera Profile&lt;/span&gt;&lt;/p&gt;
&lt;p style=&quot; margin-top:0px; margin-bottom:0px; margin-left:0px; margin-right:0px; -qt-block-indent:0; text-indent:0px;&quot;&gt;Select here the input color space used to decode RAW data.&lt;/p&gt;
&lt;p style=&quot; margin-top:0px; margin-bottom:0px; margin-left:0px; margin-right:0px; -qt-block-indent:0; text-indent:0px;&quot;&gt;&lt;span style=&quot; font-weight:600;&quot;&gt;None&lt;/span&gt;: no input color profile is used during RAW decoding.&lt;/p&gt;
&lt;p style=&quot; margin-top:0px; margin-bottom:0px; margin-left:0px; margin-right:0px; -qt-block-indent:0; text-indent:0px;&quot;&gt;&lt;span style=&quot; font-weight:600;&quot;&gt;Embedded&lt;/span&gt;: use embedded color profile from RAW file if exist.&lt;/p&gt;
&lt;p style=&quot; margin-top:0px; margin-bottom:0px; margin-left:0px; margin-right:0px; -qt-block-indent:0; text-indent:0px;&quot;&gt;&lt;span style=&quot; font-weight:600;&quot;&gt;Custom&lt;/span&gt;: use a custom input color space profile.&lt;/p&gt;&lt;/body&gt;&lt;/html&gt;</source>
        <translation type="unfinished">&lt;!DOCTYPE HTML PUBLIC &quot;-//W3C//DTD HTML 4.0//EN&quot; &quot;http://www.w3.org/TR/REC-html40/strict.dtd&quot;&gt;
&lt;html&gt;&lt;head&gt;&lt;meta name=&quot;qrichtext&quot; content=&quot;1&quot; /&gt;&lt;style type=&quot;text/css&quot;&gt;
p, li { white-space: pre-wrap; }
&lt;/style&gt;&lt;/head&gt;&lt;body style=&quot; font-family:&apos;Sans Serif&apos;; font-size:10pt; font-weight:400; font-style:normal;&quot;&gt;
&lt;p style=&quot; margin-top:0px; margin-bottom:0px; margin-left:0px; margin-right:0px; -qt-block-indent:0; text-indent:0px;&quot;&gt;&lt;span style=&quot; font-weight:600;&quot;&gt;Kameran profiili&lt;/span&gt;&lt;/p&gt;
&lt;p style=&quot; margin-top:0px; margin-bottom:0px; margin-left:0px; margin-right:0px; -qt-block-indent:0; text-indent:0px;&quot;&gt;Vailtse väriavaruus, jolla tulkitaan RAW-kuvaa.&lt;/p&gt;
&lt;p style=&quot; margin-top:0px; margin-bottom:0px; margin-left:0px; margin-right:0px; -qt-block-indent:0; text-indent:0px;&quot;&gt;&lt;span style=&quot; font-weight:600;&quot;&gt;Ei mitän&lt;/span&gt;: ei käytetä väriprofiilia RAW-kuvan käännön aikana.&lt;/p&gt;
&lt;p style=&quot; margin-top:0px; margin-bottom:0px; margin-left:0px; margin-right:0px; -qt-block-indent:0; text-indent:0px;&quot;&gt;&lt;span style=&quot; font-weight:600;&quot;&gt;Sisäinen&lt;/span&gt;: käytä RAW-tiedoston sisäistä profiilia jos on olemassa.&lt;/p&gt;
&lt;p style=&quot; margin-top:0px; margin-bottom:0px; margin-left:0px; margin-right:0px; -qt-block-indent:0; text-indent:0px;&quot;&gt;&lt;span style=&quot; font-weight:600;&quot;&gt;Kustomoitu&lt;/span&gt;: käytä kustomoitua väriavaruusprofiilia.&lt;/p&gt;&lt;/body&gt;&lt;/html&gt;</translation>
    </message>
    <message>
        <source>None</source>
        <translation type="unfinished">Ei mitään</translation>
    </message>
    <message>
        <source>Built in</source>
        <translation type="unfinished">Sisäänrakennettu</translation>
    </message>
    <message>
        <source>Custom</source>
        <translation type="unfinished">Kustomoitu</translation>
    </message>
    <message>
        <source>&lt;!DOCTYPE HTML PUBLIC &quot;-//W3C//DTD HTML 4.0//EN&quot; &quot;http://www.w3.org/TR/REC-html40/strict.dtd&quot;&gt;
&lt;html&gt;&lt;head&gt;&lt;meta name=&quot;qrichtext&quot; content=&quot;1&quot; /&gt;&lt;style type=&quot;text/css&quot;&gt;
p, li { white-space: pre-wrap; }
&lt;/style&gt;&lt;/head&gt;&lt;body style=&quot; font-family:&apos;Sans Serif&apos;; font-size:10pt; font-weight:400; font-style:normal;&quot;&gt;
&lt;p style=&quot; margin-top:0px; margin-bottom:0px; margin-left:0px; margin-right:0px; -qt-block-indent:0; text-indent:0px;&quot;&gt;&lt;span style=&quot; font-weight:600;&quot;&gt;Workspace&lt;/span&gt;&lt;/p&gt;
&lt;p style=&quot; margin-top:0px; margin-bottom:0px; margin-left:0px; margin-right:0px; -qt-block-indent:0; text-indent:0px;&quot;&gt;Select here the output color space used to decode RAW data.&lt;/p&gt;
&lt;p style=&quot; margin-top:0px; margin-bottom:0px; margin-left:0px; margin-right:0px; -qt-block-indent:0; text-indent:0px;&quot;&gt;&lt;span style=&quot; font-weight:600;&quot;&gt;Raw (linear)&lt;/span&gt;: in this mode, no output color space is used during RAW decoding.&lt;/p&gt;
&lt;p style=&quot; margin-top:0px; margin-bottom:0px; margin-left:0px; margin-right:0px; -qt-block-indent:0; text-indent:0px;&quot;&gt;&lt;span style=&quot; font-weight:600;&quot;&gt;sRGB&lt;/span&gt;: this is a RGB color space, created cooperatively by Hewlett-Packard and Microsoft. It is the best choice for images destined for the Web and portrait photography.&lt;/p&gt;
&lt;p style=&quot; margin-top:0px; margin-bottom:0px; margin-left:0px; margin-right:0px; -qt-block-indent:0; text-indent:0px;&quot;&gt;&lt;span style=&quot; font-weight:600;&quot;&gt;Adobe RGB&lt;/span&gt;: this color space is an extended RGB color space, developed by Adobe. It is used for photography applications such as advertising and fine art.&lt;/p&gt;
&lt;p style=&quot; margin-top:0px; margin-bottom:0px; margin-left:0px; margin-right:0px; -qt-block-indent:0; text-indent:0px;&quot;&gt;&lt;span style=&quot; font-weight:600;&quot;&gt;Wide Gamut&lt;/span&gt;: this color space is an expanded version of the Adobe RGB color space.&lt;/p&gt;
&lt;p style=&quot; margin-top:0px; margin-bottom:0px; margin-left:0px; margin-right:0px; -qt-block-indent:0; text-indent:0px;&quot;&gt;&lt;span style=&quot; font-weight:600;&quot;&gt;Pro-Photo&lt;/span&gt;: this color space is an RGB color space, developed by Kodak, that offers an especially large gamut designed for use with photographic outputs in mind.&lt;/p&gt;
&lt;p style=&quot; margin-top:0px; margin-bottom:0px; margin-left:0px; margin-right:0px; -qt-block-indent:0; text-indent:0px;&quot;&gt;&lt;span style=&quot; font-weight:600;&quot;&gt;Custom&lt;/span&gt;: use a custom output color space profile.&lt;/p&gt;&lt;/body&gt;&lt;/html&gt;</source>
        <translation type="unfinished">&lt;!DOCTYPE HTML PUBLIC &quot;-//W3C//DTD HTML 4.0//EN&quot; &quot;http://www.w3.org/TR/REC-html40/strict.dtd&quot;&gt;
&lt;html&gt;&lt;head&gt;&lt;meta name=&quot;qrichtext&quot; content=&quot;1&quot; /&gt;&lt;style type=&quot;text/css&quot;&gt;
p, li { white-space: pre-wrap; }
&lt;/style&gt;&lt;/head&gt;&lt;body style=&quot; font-family:&apos;Sans Serif&apos;; font-size:10pt; font-weight:400; font-style:normal;&quot;&gt;
&lt;p style=&quot; margin-top:0px; margin-bottom:0px; margin-left:0px; margin-right:0px; -qt-block-indent:0; text-indent:0px;&quot;&gt;&lt;span style=&quot; font-weight:600;&quot;&gt;Työtila&lt;/span&gt;&lt;/p&gt;
&lt;p style=&quot; margin-top:0px; margin-bottom:0px; margin-left:0px; margin-right:0px; -qt-block-indent:0; text-indent:0px;&quot;&gt;Valitse tässä antoväriavaruus, jolla käännetään RAW-dataa.&lt;/p&gt;
&lt;p style=&quot; margin-top:0px; margin-bottom:0px; margin-left:0px; margin-right:0px; -qt-block-indent:0; text-indent:0px;&quot;&gt;&lt;span style=&quot; font-weight:600;&quot;&gt;Raw (lineaarinen)&lt;/span&gt;: tässä tilassa ei käytetä antoväriavaruutta RAW-kännön aikana.&lt;/p&gt;
&lt;p style=&quot; margin-top:0px; margin-bottom:0px; margin-left:0px; margin-right:0px; -qt-block-indent:0; text-indent:0px;&quot;&gt;&lt;span style=&quot; font-weight:600;&quot;&gt;sRGB&lt;/span&gt;:  RGB-väriavaruus, luonut  Hewlett-Packard ja Microsoft. Paras valinta nettiin ja muotokuviin.&lt;/p&gt;
&lt;p style=&quot; margin-top:0px; margin-bottom:0px; margin-left:0px; margin-right:0px; -qt-block-indent:0; text-indent:0px;&quot;&gt;&lt;span style=&quot; font-weight:600;&quot;&gt;Adobe RGB&lt;/span&gt;: laajennettu RGB-väriavaruus, kehittänyt Adobe. Käytetään esim. mainoksissa ja huipputaiteessa.&lt;/p&gt;
&lt;p style=&quot; margin-top:0px; margin-bottom:0px; margin-left:0px; margin-right:0px; -qt-block-indent:0; text-indent:0px;&quot;&gt;&lt;span style=&quot; font-weight:600;&quot;&gt;Wide Gamut&lt;/span&gt;: .laajennettu versio Adobe RGB:stä.&lt;/p&gt;
&lt;p style=&quot; margin-top:0px; margin-bottom:0px; margin-left:0px; margin-right:0px; -qt-block-indent:0; text-indent:0px;&quot;&gt;&lt;span style=&quot; font-weight:600;&quot;&gt;Pro-Photo&lt;/span&gt;: RGB-väriavaruus, kehittänyt Kodak. Tarjoaa suuren gamutin, suunniteltu käytettäväksi erityisesti valokuvauksessa.&lt;/p&gt;
&lt;p style=&quot; margin-top:0px; margin-bottom:0px; margin-left:0px; margin-right:0px; -qt-block-indent:0; text-indent:0px;&quot;&gt;&lt;span style=&quot; font-weight:600;&quot;&gt;Kustomoitu&lt;/span&gt;: käytä kustomoitua väriavaruusprofiilia.&lt;/p&gt;&lt;/body&gt;&lt;/html&gt;</translation>
    </message>
    <message>
        <source>RAW</source>
        <translation type="unfinished">RAW</translation>
    </message>
    <message>
        <source>sRGB</source>
        <translation type="unfinished">sRGB</translation>
    </message>
    <message>
        <source>Adobe RGB</source>
        <translation type="unfinished">Adobe RGB</translation>
    </message>
    <message>
        <source>Wide Gamut</source>
        <translation type="unfinished">Wide Gamut</translation>
    </message>
    <message>
        <source>Pro Photo</source>
        <translation type="unfinished">Pro Photo</translation>
    </message>
    <message>
        <source>&lt;!DOCTYPE HTML PUBLIC &quot;-//W3C//DTD HTML 4.0//EN&quot; &quot;http://www.w3.org/TR/REC-html40/strict.dtd&quot;&gt;
&lt;html&gt;&lt;head&gt;&lt;meta name=&quot;qrichtext&quot; content=&quot;1&quot; /&gt;&lt;style type=&quot;text/css&quot;&gt;
p, li { white-space: pre-wrap; }
&lt;/style&gt;&lt;/head&gt;&lt;body style=&quot; font-family:&apos;DejaVu Sans&apos;; font-size:9pt; font-weight:400; font-style:normal;&quot;&gt;
&lt;p style=&quot; margin-top:0px; margin-bottom:0px; margin-left:0px; margin-right:0px; -qt-block-indent:0; text-indent:0px;&quot;&gt;&lt;span style=&quot; font-family:&apos;Sans Serif&apos;;&quot;&gt;Read &lt;/span&gt;&lt;span style=&quot; font-family:&apos;Sans Serif&apos;; font-style:italic;&quot;&gt;Help &amp;gt; Contents &amp;gt; Setting up Luminance &amp;gt; External tools&lt;/span&gt;&lt;span style=&quot; font-family:&apos;Sans Serif&apos;;&quot;&gt; to find out more about align_image_stack command line arguments&lt;/span&gt;&lt;/p&gt;&lt;/body&gt;&lt;/html&gt;</source>
        <translation type="unfinished">&lt;!DOCTYPE HTML PUBLIC &quot;-//W3C//DTD HTML 4.0//EN&quot; &quot;http://www.w3.org/TR/REC-html40/strict.dtd&quot;&gt;
&lt;html&gt;&lt;head&gt;&lt;meta name=&quot;qrichtext&quot; content=&quot;1&quot; /&gt;&lt;style type=&quot;text/css&quot;&gt;
p, li { white-space: pre-wrap; }
&lt;/style&gt;&lt;/head&gt;&lt;body style=&quot; font-family:&apos;DejaVu Sans&apos;; font-size:9pt; font-weight:400; font-style:normal;&quot;&gt;
&lt;p style=&quot; margin-top:0px; margin-bottom:0px; margin-left:0px; margin-right:0px; -qt-block-indent:0; text-indent:0px;&quot;&gt;&lt;span style=&quot; font-family:&apos;Sans Serif&apos;;&quot;&gt;Lue &lt;/span&gt;&lt;span style=&quot; font-family:&apos;Sans Serif&apos;; font-style:italic;&quot;&gt;Apua &amp;gt; Sisätö &amp;gt; Luminancen valmistelu &amp;gt; Lisätyökalut&lt;/span&gt;&lt;span style=&quot; font-family:&apos;Sans Serif&apos;;&quot;&gt; löytääksesi lisää tietoa align_image_stack komentoriviargumenteista&lt;/span&gt;&lt;/p&gt;&lt;/body&gt;&lt;/html&gt;</translation>
    </message>
    <message>
        <source>&amp;Cancel</source>
        <translation type="unfinished">&amp;Peruuta</translation>
    </message>
    <message>
        <source>&amp;OK</source>
        <translation type="unfinished">&amp;OK</translation>
    </message>
    <message>
<<<<<<< HEAD
        <source>Please restart...</source>
        <translation type="obsolete">Ole hyvä ja käynnistä uudelleen...</translation>
    </message>
    <message>
        <source>Please restart LuminanceHDR to use the new language (%1).</source>
        <translation type="obsolete">Ole hyvä ja käynnistä LuminanceHDR uudelleen jotta voit käyttää uutta kieltä (%1).</translation>
    </message>
    <message>
=======
>>>>>>> 4fbcb3e9
        <source>Choose a directory</source>
        <translation type="unfinished">Valitse hakemisto</translation>
    </message>
    <message>
        <source>Finnish</source>
        <translation type="unfinished">Suomi</translation>
    </message>
    <message>
        <source>RAW Conversion</source>
        <translation type="unfinished"></translation>
    </message>
    <message>
        <source>Romanian</source>
        <translation type="unfinished"></translation>
    </message>
    <message>
        <source>Always show Preview Panel</source>
        <translation type="unfinished"></translation>
    </message>
    <message>
        <source>Always show Wizard first page</source>
        <translation type="unfinished"></translation>
    </message>
    <message>
        <source>TIFF</source>
        <translation type="unfinished"></translation>
    </message>
    <message>
        <source>Language</source>
        <translation type="unfinished"></translation>
    </message>
    <message>
        <source>Default Previews Width</source>
        <translation type="unfinished"></translation>
    </message>
    <message>
        <source>px</source>
        <translation type="unfinished"></translation>
    </message>
    <message>
        <source>HDR TIFF Default File Format</source>
        <translation type="unfinished"></translation>
    </message>
    <message>
        <source>Temporary Working Folder</source>
        <translation type="unfinished"></translation>
    </message>
    <message>
        <source>Batch Tonemapping Default Output Format</source>
        <translation type="unfinished"></translation>
    </message>
    <message>
        <source>Batch Tonemapping Number of Threads</source>
        <translation type="unfinished"></translation>
    </message>
    <message>
        <source>Batch Tonemapping Default Output Quality</source>
        <translation type="unfinished"></translation>
    </message>
    <message>
        <source>General</source>
        <translation type="unfinished"></translation>
    </message>
    <message>
        <source>Method</source>
        <translation type="unfinished"></translation>
    </message>
    <message>
        <source>Temperature (Kelvin)</source>
        <translation type="unfinished"></translation>
    </message>
    <message>
        <source>Green</source>
        <translation type="unfinished"></translation>
    </message>
    <message>
        <source>Highlights</source>
        <translation type="unfinished"></translation>
    </message>
    <message>
        <source>Level</source>
        <translation type="unfinished"></translation>
    </message>
    <message>
        <source>Brightness</source>
        <translation type="unfinished">Kirkkaus</translation>
    </message>
    <message>
        <source>Saturation</source>
        <translation type="unfinished"></translation>
    </message>
    <message>
        <source>NR and CA Correction</source>
        <translation type="unfinished"></translation>
    </message>
    <message>
        <source>Red Component</source>
        <translation type="unfinished"></translation>
    </message>
    <message>
        <source>Blue Component</source>
        <translation type="unfinished"></translation>
    </message>
    <message>
        <source>Camera Profile</source>
        <translation type="unfinished"></translation>
    </message>
    <message>
        <source>Camera profile</source>
        <translation type="unfinished"></translation>
    </message>
    <message>
        <source>Color Space</source>
        <translation type="unfinished"></translation>
    </message>
    <message>
        <source>align_image_stack command line arguments</source>
        <translation type="unfinished"></translation>
    </message>
</context>
<context>
    <name>PreviewPanel</name>
    <message>
        <source>Mantiuk &apos;06</source>
        <translation type="unfinished">Mantiuk &apos;06</translation>
    </message>
    <message>
        <source>Mantiuk &apos;08</source>
        <translation type="unfinished">Mantiuk &apos;08</translation>
    </message>
    <message>
        <source>Fattal</source>
        <translation type="unfinished">Fattal</translation>
    </message>
    <message>
        <source>Drago</source>
        <translation type="unfinished">Drago</translation>
    </message>
    <message>
        <source>Durand</source>
        <translation type="unfinished">Durand</translation>
    </message>
    <message>
        <source>Reinhard &apos;02</source>
        <translation type="unfinished">Reinhard &apos;02</translation>
    </message>
    <message>
        <source>Reinhard &apos;05</source>
        <translation type="unfinished">Reinhard &apos;05</translation>
    </message>
    <message>
        <source>Ashikhmin</source>
        <translation type="unfinished">Ashikhmin</translation>
    </message>
    <message>
        <source>Pattanaik</source>
        <translation type="unfinished">Pattanaik</translation>
    </message>
    <message>
        <source>Form</source>
        <translation type="unfinished"></translation>
    </message>
</context>
<context>
    <name>ProjectionsDialog</name>
    <message>
        <source>Projective Transformation</source>
        <translation type="unfinished">Projektiivinen muunnos</translation>
    </message>
    <message>
        <source>Projections</source>
        <translation type="unfinished">Projektiot</translation>
    </message>
    <message>
        <source>Source Projection:</source>
        <translation type="unfinished">Lähdeprojektio:</translation>
    </message>
    <message>
        <source>Polar</source>
        <translation type="unfinished">Polaarinen</translation>
    </message>
    <message>
        <source>Angular</source>
        <translation type="unfinished">Angulaarinen</translation>
    </message>
    <message>
        <source>Cylindrical</source>
        <translation type="unfinished">Sylinterimäinen</translation>
    </message>
    <message>
        <source>Mirror Ball</source>
        <translation type="unfinished">Peilipallo</translation>
    </message>
    <message>
        <source>Destination Projection:</source>
        <translation type="unfinished">Kohdeprojektio:</translation>
    </message>
    <message>
        <source>Angles:</source>
        <translation type="unfinished">Kulmat:</translation>
    </message>
    <message utf8="true">
        <source>°</source>
        <translation type="unfinished">*</translation>
    </message>
    <message>
        <source>Bilinear Interpolation</source>
        <translation type="unfinished">Bilineaarinen interpolaatio</translation>
    </message>
    <message>
        <source>Oversample factor:</source>
        <translation type="unfinished">Ylinäytteistyskerroin:</translation>
    </message>
    <message>
        <source>Rotation (degrees)</source>
        <translation type="unfinished">Kääntö (astetta)</translation>
    </message>
    <message>
        <source>Yaw:</source>
        <translation type="unfinished">Kääntymä (yaw):</translation>
    </message>
    <message>
        <source>Pitch:</source>
        <translation type="unfinished">Kallistuma (pitch):</translation>
    </message>
    <message>
        <source>Roll:</source>
        <translation type="unfinished">Kiertymä (roll):</translation>
    </message>
    <message>
        <source>&amp;Cancel</source>
        <translation type="unfinished">&amp;Peruuta</translation>
    </message>
    <message>
        <source>&amp;OK</source>
        <translation type="unfinished">&amp;OK</translation>
    </message>
</context>
<context>
    <name>QApplication</name>
    <message>
        <source>ERROR: cannot load Tone Mapping Setting file: </source>
        <translation type="unfinished">VIRHE: ei voida ladata tonemappauksen asetustiedostoa: </translation>
    </message>
    <message>
        <source>ERROR: File too old, cannot parse Tone Mapping Setting file: </source>
        <translation type="unfinished">VIRHE Tiedosto liian vanha, ei voida jäsentää tonemappauksen asetustiedostoa: </translation>
    </message>
    <message>
        <source>ERROR: cannot parse Tone Mapping Setting file: </source>
        <translation type="unfinished">VIRHE: ei voida jäsentää tonemappauksen asetustiedostoa: </translation>
    </message>
</context>
<context>
    <name>QObject</name>
    <message>
        <source>All LDR formats</source>
        <translation type="unfinished">Kaikki LDR-formaatit</translation>
    </message>
    <message>
        <source>Save the LDR image as...</source>
        <translation type="unfinished">Tallenna LDR-kuva nimellä...</translation>
    </message>
    <message>
        <source>Save as...</source>
        <translation type="unfinished">Tallenna nimellä...</translation>
    </message>
    <message>
        <source>Aborting...</source>
        <translation type="unfinished">Keskeytetään...</translation>
    </message>
    <message>
        <source>Cannot find Qt&apos;s JPEG Plugin...&lt;br&gt;Please unzip the DLL package with the option &quot;use folder names&quot; activated.</source>
        <translation type="unfinished">Qt:n JPEG-pluginia ei löydy...&lt;br&gt;Ole hyvä ja pura DLL-paketti asetus &quot;käytä kansioiden nimiä&quot; aktivoituna.</translation>
    </message>
    <message>
        <source>All HDR formats </source>
        <translation type="unfinished">Kaikki HDR-formaatit</translation>
    </message>
    <message>
        <source>Save the HDR image as...</source>
        <translation type="unfinished">Tallenna HDR-kuva nimellä...</translation>
    </message>
    <message>
        <source>Option -v -a...</source>
        <translation type="unfinished"></translation>
    </message>
    <message>
        <source>LuminanceHDR requires align_image_stack to be executed with the &quot;-v -a aligned_&quot; options. Command line options have been corrected.</source>
        <translation type="unfinished"></translation>
    </message>
</context>
<context>
    <name>ResizeDialog</name>
    <message>
        <source>Scale Image</source>
        <translation type="unfinished">Muuta kuvan kokoa</translation>
    </message>
    <message>
        <source>Hdr Image Size</source>
        <translation type="unfinished">HDR-kuvan koko</translation>
    </message>
    <message>
        <source>Width:</source>
        <translation type="unfinished">Leveys:</translation>
    </message>
    <message>
        <source>Switch between pixels or percentage</source>
        <translation type="unfinished">Vaihda pikseleiden ja prosenttien välillä</translation>
    </message>
    <message>
        <source>Pixels</source>
        <translation type="unfinished">Pikselit</translation>
    </message>
    <message>
        <source>Percent</source>
        <translation type="unfinished">Prosentti</translation>
    </message>
    <message>
        <source>Height:</source>
        <translation type="unfinished">Korkeus:</translation>
    </message>
    <message>
        <source>Result size</source>
        <translation type="unfinished">Valmiin kuvan koko</translation>
    </message>
    <message>
        <source>Restore original size</source>
        <translation type="unfinished">Palauta alkuperäinen koko</translation>
    </message>
    <message>
        <source>&amp;Reset</source>
        <translation type="unfinished">&amp;Nollaa</translation>
    </message>
    <message>
        <source>&amp;Cancel</source>
        <translation type="unfinished">&amp;Peruuta</translation>
    </message>
    <message>
        <source>&amp;Scale</source>
        <translation type="unfinished">&amp;Muuta kuvan kokoa</translation>
    </message>
</context>
<context>
    <name>SavedParameters</name>
    <message>
        <source>Simple</source>
        <translation type="unfinished">Yksinkertainen</translation>
    </message>
    <message>
        <source>Local Contrast Threshold</source>
        <translation type="unfinished">Paikallisen kontrastin kynnysarvo</translation>
    </message>
    <message>
        <source>Bias</source>
        <translation type="unfinished">Bias</translation>
    </message>
    <message>
        <source>Spatial Kernel Sigma</source>
        <translation type="unfinished">Spatial Kernel Sigma</translation>
    </message>
    <message>
        <source>Range Kernel Sigma</source>
        <translation type="unfinished">Range Kernel Sigma</translation>
    </message>
    <message>
        <source>Base Contrast</source>
        <translation type="unfinished">Base Contrast</translation>
    </message>
    <message>
        <source>Alpha</source>
        <translation type="unfinished">Alpha</translation>
    </message>
    <message>
        <source>Beta</source>
        <translation type="unfinished">Beta</translation>
    </message>
    <message>
        <source>Color Saturation</source>
        <translation type="unfinished">Värin saturaatio</translation>
    </message>
    <message>
        <source>Noise Reduction</source>
        <translation type="unfinished">Kohinanpoisto</translation>
    </message>
    <message>
        <source>Contrast Equalization</source>
        <translation type="unfinished">Kontrastin tasoitus</translation>
    </message>
    <message>
        <source>Contrast Factor</source>
        <translation type="unfinished">Kontrastin kerroin</translation>
    </message>
    <message>
        <source>Saturation Factor</source>
        <translation type="unfinished">Värikylläisyyden kerroin</translation>
    </message>
    <message>
        <source>Detail Factor</source>
        <translation type="unfinished">Yksityiskohtien kerroin</translation>
    </message>
    <message>
        <source>Contrast Enhancement</source>
        <translation type="unfinished">Kontrastin parannus</translation>
    </message>
    <message>
        <source>Luminance Level</source>
        <translation type="unfinished">Luminanssin taso</translation>
    </message>
    <message>
        <source>Cone and Rod based on Luminance</source>
        <translation type="unfinished">Cone and Rod based on Luminance</translation>
    </message>
    <message>
        <source>Cone Level</source>
        <translation type="unfinished">Cone Level</translation>
    </message>
    <message>
        <source>Rod Level</source>
        <translation type="unfinished">Rod Level</translation>
    </message>
    <message>
        <source>Multiplier</source>
        <translation type="unfinished">Kerroin</translation>
    </message>
    <message>
        <source>Use Scales</source>
        <translation type="unfinished">Use Sclaes</translation>
    </message>
    <message>
        <source>Key Value</source>
        <translation type="unfinished">Key Value</translation>
    </message>
    <message>
        <source>Range</source>
        <translation type="unfinished">Range</translation>
    </message>
    <message>
        <source>Lower Scale</source>
        <translation type="unfinished">Lower Scale</translation>
    </message>
    <message>
        <source>Upper Scale</source>
        <translation type="unfinished">Upper Scale</translation>
    </message>
    <message>
        <source>Brightness</source>
        <translation type="unfinished">Kirkkaus</translation>
    </message>
    <message>
        <source>Chromatic Adaptation</source>
        <translation type="unfinished">Kromaattinen adaptaatio</translation>
    </message>
    <message>
        <source>Light Adaptation</source>
        <translation type="unfinished">Valon adaptaatio</translation>
    </message>
    <message>
        <source>Equation 2</source>
        <translation type="unfinished"></translation>
    </message>
    <message>
        <source>Pre-gamma</source>
        <translation type="unfinished"></translation>
    </message>
    <message>
        <source>Comment</source>
        <translation type="unfinished"></translation>
    </message>
    <message>
        <source>Old Fattal</source>
        <translation type="unfinished"></translation>
    </message>
    <message>
        <source>Manual Luminance Level</source>
        <translation type="unfinished"></translation>
    </message>
    <message>
        <source>Local Tonemapping</source>
        <translation type="unfinished"></translation>
    </message>
    <message>
        <source>Phi Value</source>
        <translation type="unfinished"></translation>
    </message>
    <message>
        <source>TM Operator</source>
        <translation type="unfinished"></translation>
    </message>
</context>
<context>
    <name>SavingParameters</name>
    <message>
        <source>Saving Parameters</source>
        <translation type="unfinished"></translation>
    </message>
    <message>
        <source>Enter a short comment for the saved parameters:</source>
        <translation type="unfinished"></translation>
    </message>
</context>
<context>
    <name>SplashLuminance</name>
    <message>
        <source>Luminance HDR - Make a Donation</source>
        <translation type="unfinished">Luminance HDr - Tee lahjoitus</translation>
    </message>
    <message>
        <source>&lt;!DOCTYPE HTML PUBLIC &quot;-//W3C//DTD HTML 4.0//EN&quot; &quot;http://www.w3.org/TR/REC-html40/strict.dtd&quot;&gt;
&lt;html&gt;&lt;head&gt;&lt;meta name=&quot;qrichtext&quot; content=&quot;1&quot; /&gt;&lt;style type=&quot;text/css&quot;&gt;
p, li { white-space: pre-wrap; }
&lt;/style&gt;&lt;/head&gt;&lt;body style=&quot; font-family:&apos;Droid Sans&apos;; font-size:8pt; font-weight:400; font-style:normal;&quot;&gt;
&lt;p style=&quot; margin-top:0px; margin-bottom:0px; margin-left:0px; margin-right:0px; -qt-block-indent:0; text-indent:0px;&quot;&gt;&lt;span style=&quot; font-family:&apos;Sans Serif&apos;; font-weight:600; color:#000000;&quot;&gt;Luminance HDR&lt;/span&gt;&lt;span style=&quot; font-family:&apos;Sans Serif&apos;; color:#000000;&quot;&gt; is open-source software and its development required hundreds of hours of work.&lt;br /&gt;&lt;br /&gt;If you like it, if you use it in your work and you would like to see it gradually improved,&lt;br /&gt;please support its authors by making a donation.&lt;br /&gt;&lt;br /&gt;Would you like to make a donation for Luminance HDR now?&lt;/span&gt;&lt;/p&gt;&lt;/body&gt;&lt;/html&gt;</source>
        <translation type="unfinished">&lt;!DOCTYPE HTML PUBLIC &quot;-//W3C//DTD HTML 4.0//EN&quot; &quot;http://www.w3.org/TR/REC-html40/strict.dtd&quot;&gt;
&lt;html&gt;&lt;head&gt;&lt;meta name=&quot;qrichtext&quot; content=&quot;1&quot; /&gt;&lt;style type=&quot;text/css&quot;&gt;
p, li { white-space: pre-wrap; }
&lt;/style&gt;&lt;/head&gt;&lt;body style=&quot; font-family:&apos;Droid Sans&apos;; font-size:8pt; font-weight:400; font-style:normal;&quot;&gt;
&lt;p style=&quot; margin-top:0px; margin-bottom:0px; margin-left:0px; margin-right:0px; -qt-block-indent:0; text-indent:0px;&quot;&gt;&lt;span style=&quot; font-family:&apos;Sans Serif&apos;; font-weight:600; color:#000000;&quot;&gt;Luminance HDR&lt;/span&gt;&lt;span style=&quot; font-family:&apos;Sans Serif&apos;; color:#000000;&quot;&gt; on avoimen lähdekoodin ohjelma ja sen kehittäminen on vaatinut satoja tunteja työtä.&lt;br /&gt;&lt;br /&gt;Jos pidät siitä, käytät sitä työssäsi ja haluasit nähdä sen edelleen kehittyvän,&lt;br /&gt;ole hyvä ja tue sen tekijöitä tekemällä lahjoitus.&lt;br /&gt;&lt;br /&gt;Haluasitko tehdä lahjoituksen Luminance HDR:lle nyt?&lt;/span&gt;&lt;/p&gt;&lt;/body&gt;&lt;/html&gt;</translation>
    </message>
    <message>
        <source>Yes, I&apos;d love to!</source>
        <translation type="unfinished">Kyllä!</translation>
    </message>
    <message>
        <source>Ask me again later</source>
        <translation type="unfinished">Kysy myöhemmin uudelleen</translation>
    </message>
    <message>
        <source>No, Stop bothering me!</source>
        <translation type="unfinished">Ei, älä häiritse minua enää!</translation>
    </message>
</context>
<context>
    <name>TMOProgressIndicator</name>
    <message>
        <source>Abort computation</source>
        <translation type="unfinished">Keskeytä laskenta</translation>
    </message>
</context>
<context>
    <name>TonemappingPanel</name>
    <message>
        <source>Tone mapping operators and their options</source>
        <translation type="unfinished">Tonemappausoperaattorit ja niiden asetukset</translation>
    </message>
    <message>
        <source>Mantiuk &apos;06</source>
        <translation type="unfinished">Mantiuk &apos;06</translation>
    </message>
    <message>
        <source>Mantiuk &apos;08</source>
        <translation type="unfinished">Mantiuk &apos;08</translation>
    </message>
    <message>
        <source>Fattal</source>
        <translation type="unfinished">Fattal</translation>
    </message>
    <message>
        <source>Drago</source>
        <translation type="unfinished">Drago</translation>
    </message>
    <message>
        <source>Durand</source>
        <translation type="unfinished">Durand</translation>
    </message>
    <message>
        <source>Reinhard &apos;02</source>
        <translation type="unfinished">Reinhard &apos;02</translation>
    </message>
    <message>
        <source>Reinhard &apos;05</source>
        <translation type="unfinished">Reinhard &apos;05</translation>
    </message>
    <message>
        <source>Ashikhmin</source>
        <translation type="unfinished">Ashikhmin</translation>
    </message>
    <message>
        <source>Pattanaik</source>
        <translation type="unfinished">Pattanaik</translation>
    </message>
    <message>
        <source>Contrast Equalization</source>
        <translation type="unfinished">Kontrastin tasoitus</translation>
    </message>
    <message>
        <source>Contrast Factor</source>
        <translation type="unfinished">Kontrastin kerroin</translation>
    </message>
    <message>
        <source>Saturation Factor</source>
        <translation type="unfinished">Värikylläisyyden kerroin</translation>
    </message>
    <message>
        <source>Detail Factor</source>
        <translation type="unfinished">Yksityiskohtien kerroin</translation>
    </message>
    <message>
        <source>Predefined Display</source>
        <translation type="unfinished">Ennalta määritelty näyttö</translation>
    </message>
    <message>
        <source>Lcd Office</source>
        <translation type="unfinished">Lcd toimisto</translation>
    </message>
    <message>
        <source>Lcd</source>
        <translation type="unfinished">Lcd</translation>
    </message>
    <message>
        <source>Lcd Bright</source>
        <translation type="unfinished">Lcd kirkas</translation>
    </message>
    <message>
        <source>CRT</source>
        <translation type="unfinished">CRT</translation>
    </message>
    <message>
        <source>Color Saturation</source>
        <translation type="unfinished">Värin saturaatio</translation>
    </message>
    <message>
        <source>Contrast Enhancement</source>
        <translation type="unfinished">Kontrastin parannus</translation>
    </message>
    <message>
        <source>Luminance Level</source>
        <translation type="unfinished">Luminanssin taso</translation>
    </message>
    <message>
        <source>Alpha</source>
        <translation type="unfinished">Alpha</translation>
    </message>
    <message>
        <source>Beta</source>
        <translation type="unfinished">Beta</translation>
    </message>
    <message>
        <source>Noise Reduction</source>
        <translation type="unfinished">Kohinanpoisto</translation>
    </message>
    <message>
        <source>Bias</source>
        <translation type="unfinished">Bias</translation>
    </message>
    <message>
        <source>Spatial Kernel Sigma</source>
        <translation type="unfinished">Spatial Kernel Sigma</translation>
    </message>
    <message>
        <source>Range Kernel Sigma</source>
        <translation type="unfinished">Range Kernel Sigma</translation>
    </message>
    <message>
        <source>Base Contrast</source>
        <translation type="unfinished">Base Contrast</translation>
    </message>
    <message>
        <source>Use Scales</source>
        <translation type="unfinished">Use Sclaes</translation>
    </message>
    <message>
        <source>Key Value</source>
        <translation type="unfinished">Key Value</translation>
    </message>
    <message>
        <source>Phi</source>
        <translation type="unfinished">Phi</translation>
    </message>
    <message>
        <source>Range</source>
        <translation type="unfinished">Range</translation>
    </message>
    <message>
        <source>Lower Scale</source>
        <translation type="unfinished">Lower Scale</translation>
    </message>
    <message>
        <source>Upper Scale</source>
        <translation type="unfinished">Upper Scale</translation>
    </message>
    <message>
        <source>Brightness</source>
        <translation type="unfinished">Kirkkaus</translation>
    </message>
    <message>
        <source>Chromatic Adaptation</source>
        <translation type="unfinished">Kromaattinen adaptaatio</translation>
    </message>
    <message>
        <source>Light Adaptation</source>
        <translation type="unfinished">Valon adaptaatio</translation>
    </message>
    <message>
        <source>Simple</source>
        <translation type="unfinished">Yksinkertainen</translation>
    </message>
    <message>
        <source>Equation Number</source>
        <translation type="unfinished">Equation Number</translation>
    </message>
    <message>
        <source>Eqn 2</source>
        <translation type="unfinished">Eqn 2</translation>
    </message>
    <message>
        <source>Eqn 4</source>
        <translation type="unfinished">Eqn 4</translation>
    </message>
    <message>
        <source>Local Contrast Threshold</source>
        <translation type="unfinished">Paikallisen kontrastin kynnysarvo</translation>
    </message>
    <message>
        <source>Multiplier</source>
        <translation type="unfinished">Kerroin</translation>
    </message>
    <message>
        <source>Local Tone Mapping</source>
        <translation type="unfinished">Local Tone Mapping</translation>
    </message>
    <message>
        <source>Cone Level</source>
        <translation type="unfinished">Cone Level</translation>
    </message>
    <message>
        <source>Rod Level</source>
        <translation type="unfinished">Rod Level</translation>
    </message>
    <message>
        <source>Restore operator&apos;s default values</source>
        <translation type="unfinished">Palauta operaattorin oletusarvot</translation>
    </message>
    <message>
        <source>Restore</source>
        <translation type="unfinished">Palauta</translation>
    </message>
    <message>
        <source>Previous applied settings</source>
        <translation type="unfinished">Aikaisemmat hyväksytyt asetukset</translation>
    </message>
    <message>
        <source>...</source>
        <translation type="unfinished">...</translation>
    </message>
    <message>
        <source>Next applied settings</source>
        <translation type="unfinished">Seuraavat hyväksytyt asetukset</translation>
    </message>
    <message>
        <source>Here you can load and save a tone mapping settings file.&lt;br&gt;You can also apply the contents of the currently loaded settings file.</source>
        <translation type="unfinished">Voit ladata ja tallentaa tässä tonemappauksen asetustiedoston.&lt;br&gt;Voit myös hyväksyä tällä hetkellä ladatun asetustiedoston sisällön.</translation>
    </message>
    <message>
        <source>Tone Mapping Settings</source>
        <translation type="unfinished">Tonemappauksen asetukset</translation>
    </message>
    <message>
        <source>Save current parameters to a text file</source>
        <translation type="unfinished">Tallenna nykyiset parametrit tekstitiedostoon</translation>
    </message>
    <message>
        <source>Save current parameters (pregamma and TMO) to a text file.</source>
        <translation type="unfinished">Tallenna nykyiset parametrit (pregamma ja TMO) tekstitiedostoon.</translation>
    </message>
    <message>
        <source>Load an existing text file containing pregamma and TMO settings</source>
        <translation type="unfinished">Lataa pregamma- ja TMO-asetukset sisältävä tekstitiedosto</translation>
    </message>
    <message>
        <source>Load an existing text file containing pregamma and TMO settings.</source>
        <translation type="unfinished">Lataa pregamma- ja TMO-asetukset sisältävä tekstitiedosto.</translation>
    </message>
    <message>
        <source>Here you can apply a gamma correction to the HDR.&lt;br&gt;The gamma correction will applied before tone mapping.</source>
        <translation type="unfinished">Voit lisätä tässä HDr-kuvaan gammakorjauksen.&lt;br&gt;Gammakorjaus tehdään ennen tonemappausta.</translation>
    </message>
    <message>
        <source>Process</source>
        <translation type="unfinished">Käsittele</translation>
    </message>
    <message>
        <source>Size of the resulting LDR image</source>
        <translation type="unfinished">LDR-kuvan koko</translation>
    </message>
    <message>
        <source>Here you can choose the size of the resulting LDR image.</source>
        <translation type="unfinished">Voit valita tässä LDR-kuvan lopullisen koon.</translation>
    </message>
    <message>
        <source>Custom LDR size</source>
        <translation type="unfinished">Kustomoitu LDR koko</translation>
    </message>
    <message>
        <source>Clicking this button you will be able to insert a &lt;i&gt;width&lt;/i&gt; value for the size of the resulting LDR image.&lt;br&gt;After pressing Enter (or Return) a height value will be automatically computed and the new size added to the list.</source>
        <translation type="unfinished">Tätä nappia klikkaamalla voit asettaa &lt;i&gt;leveyden&lt;/i&gt;lopulliselle LDR-kuvalle.&lt;br&gt;Kun olet painanut Enteriä (eli Palaa (Return)-nappia) korkeuden arvo lasketaan automaattisesti ja uusi koko listätään listaan.</translation>
    </message>
    <message>
        <source>Gamma applied before tonemapping</source>
        <translation type="unfinished">Gamma lisätään ennen tonemappausta</translation>
    </message>
    <message>
        <source>Restore pregamma&apos;s default value (1)</source>
        <translation type="unfinished">Palauta pregamman oletusarvo (1)</translation>
    </message>
    <message>
        <source>Start tonemapping (CTRL+T)</source>
        <translation type="unfinished">Aloita tonemappaus (CTRL+T)</translation>
    </message>
    <message>
        <source>Use current parameters above (pregamma and tone mapping operator) to compute an LDR image</source>
        <translation type="unfinished">Käytä nykyisiä yllä olevia parametrejä (pregamma ja tonemappausoperaattori) LDR-kuvan luomiseen</translation>
    </message>
    <message>
        <source>&amp;Tonemap</source>
        <translation type="unfinished">&amp;Tonemappaa</translation>
    </message>
    <message>
        <source>undo</source>
        <translation type="obsolete">Kumoa</translation>
    </message>
    <message>
        <source>redo</source>
        <translation type="obsolete">Tee uudelleen</translation>
    </message>
    <message>
        <source>Load a tonemapping settings text file...</source>
        <translation type="unfinished">Lataa tonemappauksen asetusten tekstitiedosto...</translation>
    </message>
    <message>
        <source>LuminanceHDR tonemapping settings text file (*.txt)</source>
        <translation type="unfinished">LuminanceHDR tonemappauksen asetusten tekstitiedosto (*.txt)</translation>
    </message>
    <message>
        <source>Aborting...</source>
        <translation type="unfinished">Keskeytetään...</translation>
    </message>
    <message>
        <source>File is not readable (check existence, permissions,...)</source>
        <translation type="unfinished">Tiedosto ei ole luettavissa (tarkasta olemassaolo, oikeudet,...)</translation>
    </message>
    <message>
        <source>Save tonemapping settings text file to...</source>
        <translation type="unfinished">Tallenna tonemappauksen asetusten tekstitiedosto...</translation>
    </message>
    <message>
        <source>File is not writable (check permissions, path...)</source>
        <translation type="unfinished">Tiedosto ei ole kirjoitettava (tarkista oikeudet, polku...)</translation>
    </message>
    <message>
        <source>File is not readable (check permissions, path...)</source>
        <translation type="unfinished">Tiedostoa ei voida lukea (tarkista oikeudet, polku...)</translation>
    </message>
    <message>
        <source>Error, the tone mapping settings file format has changed. This (old) file cannot be used with this version of LuminanceHDR. Create a new one.</source>
        <translation type="obsolete">Virhe, tonemappauksen asetustiedoston formaatti on muuttunut. Tätä (vanhaa) tiedostoa ei voida käyttää LuminanceHDR:n tämän version kanssa. Luo uusi.</translation>
    </message>
    <message>
        <source>Enter the width of the new size:</source>
        <translation type="unfinished">Sytö uuden koon leveys:</translation>
    </message>
    <message>
        <source>Ctrl+T</source>
        <translation type="unfinished">Ctrl+T</translation>
    </message>
    <message>
        <source>Load parameters by comment</source>
        <translation type="unfinished"></translation>
    </message>
    <message>
        <source>Load saved parameters</source>
        <translation type="unfinished"></translation>
    </message>
    <message>
        <source>Save current parameters</source>
        <translation type="unfinished"></translation>
    </message>
    <message>
        <source>TM Database Problem</source>
        <translation type="unfinished"></translation>
    </message>
    <message>
        <source>The database used for saving TM parameters cannot be opened.
Error: %1</source>
        <translation type="unfinished"></translation>
    </message>
    <message>
        <source>Update current LDR</source>
        <translation type="unfinished"></translation>
    </message>
    <message>
        <source>Tonemap</source>
        <translation type="unfinished"></translation>
    </message>
    <message>
        <source>Operator</source>
        <translation type="unfinished"></translation>
    </message>
    <message>
        <source>Enable
Luminace Level</source>
        <translation type="unfinished"></translation>
    </message>
    <message>
        <source>Version Pre 1.8.4</source>
        <translation type="unfinished"></translation>
    </message>
    <message>
        <source>Auto Cone/Rod</source>
        <translation type="unfinished"></translation>
    </message>
    <message>
        <source>Previous</source>
        <translation type="unfinished"></translation>
    </message>
    <message>
        <source>Next</source>
        <translation type="unfinished"></translation>
    </message>
    <message>
        <source>&amp;Save to File</source>
        <translation type="unfinished"></translation>
    </message>
    <message>
        <source>&amp;Load from File</source>
        <translation type="unfinished"></translation>
    </message>
    <message>
        <source>&amp;Result Size</source>
        <translation type="unfinished"></translation>
    </message>
    <message>
        <source>Pre-gamma</source>
        <translation type="unfinished"></translation>
    </message>
    <message>
        <source>Set Custom Output Size</source>
        <translation type="unfinished"></translation>
    </message>
    <message>
        <source>Error: The tone mapping settings file format has changed. This (old) file cannot be used with this version of LuminanceHDR. Create a new one.</source>
        <translation type="unfinished"></translation>
    </message>
</context>
<context>
    <name>TonemappingWarningDialog</name>
    <message>
        <source>Attention!</source>
        <translation type="unfinished">Huomio!</translation>
    </message>
    <message>
        <source>Ask again</source>
        <translation type="unfinished">Kysy uudelleen</translation>
    </message>
    <message>
        <source>This tonemapping operator depends on the size of the input image. Applying this operator on the full size image will most probably result in a different image.

Do you want to continue?</source>
        <translation type="unfinished">Tämä tonemappausoperaattori on riipuvainen annetun kuvan koosta. Lopputulos on todennäköisesti erilainen, kun operaattoria käytetään täysikokoiseen kuvaan.

Haluatko jatkaa?</translation>
    </message>
</context>
<context>
    <name>TransplantExifDialog</name>
    <message>
        <source>Copy Exif data</source>
        <translation type="unfinished">Kopioi Exif-tiedot</translation>
    </message>
    <message>
        <source>Move up selected file(s)</source>
        <translation type="unfinished">Siirrä ylös valittu tiedosto(t)</translation>
    </message>
    <message>
        <source>Move down selected file(s)</source>
        <translation type="unfinished">Siirrä alas valittu tiedosto(t)</translation>
    </message>
    <message>
        <source>Remove selected file(s) from the list</source>
        <translation type="unfinished">Poista valittu tiedosto(t) listalta</translation>
    </message>
    <message>
        <source>Append files to the list</source>
        <translation type="unfinished">Lisää tiedostot listalle</translation>
    </message>
    <message>
        <source>&lt;!DOCTYPE HTML PUBLIC &quot;-//W3C//DTD HTML 4.0//EN&quot; &quot;http://www.w3.org/TR/REC-html40/strict.dtd&quot;&gt;
&lt;html&gt;&lt;head&gt;&lt;meta name=&quot;qrichtext&quot; content=&quot;1&quot; /&gt;&lt;style type=&quot;text/css&quot;&gt;
p, li { white-space: pre-wrap; }
&lt;/style&gt;&lt;/head&gt;&lt;body style=&quot; font-family:&apos;DejaVu Sans&apos;; font-size:9pt; font-weight:400; font-style:normal;&quot;&gt;
&lt;p style=&quot; margin-top:0px; margin-bottom:0px; margin-left:0px; margin-right:0px; -qt-block-indent:0; text-indent:0px; font-family:&apos;Sans Serif&apos;;&quot;&gt;&lt;span style=&quot; font-size:11pt; font-weight:600;&quot;&gt;From:&lt;/span&gt;&lt;/p&gt;&lt;/body&gt;&lt;/html&gt;</source>
        <translation type="unfinished">&lt;!DOCTYPE HTML PUBLIC &quot;-//W3C//DTD HTML 4.0//EN&quot; &quot;http://www.w3.org/TR/REC-html40/strict.dtd&quot;&gt;
&lt;html&gt;&lt;head&gt;&lt;meta name=&quot;qrichtext&quot; content=&quot;1&quot; /&gt;&lt;style type=&quot;text/css&quot;&gt;
p, li { white-space: pre-wrap; }
&lt;/style&gt;&lt;/head&gt;&lt;body style=&quot; font-family:&apos;DejaVu Sans&apos;; font-size:9pt; font-weight:400; font-style:normal;&quot;&gt;
&lt;p style=&quot; margin-top:0px; margin-bottom:0px; margin-left:0px; margin-right:0px; -qt-block-indent:0; text-indent:0px; font-family:&apos;Sans Serif&apos;;&quot;&gt;&lt;span style=&quot; font-size:11pt; font-weight:600;&quot;&gt;Mistä:&lt;/span&gt;&lt;/p&gt;&lt;/body&gt;&lt;/html&gt;</translation>
    </message>
    <message>
        <source>&lt;!DOCTYPE HTML PUBLIC &quot;-//W3C//DTD HTML 4.0//EN&quot; &quot;http://www.w3.org/TR/REC-html40/strict.dtd&quot;&gt;
&lt;html&gt;&lt;head&gt;&lt;meta name=&quot;qrichtext&quot; content=&quot;1&quot; /&gt;&lt;style type=&quot;text/css&quot;&gt;
p, li { white-space: pre-wrap; }
&lt;/style&gt;&lt;/head&gt;&lt;body style=&quot; font-family:&apos;DejaVu Sans&apos;; font-size:9pt; font-weight:400; font-style:normal;&quot;&gt;
&lt;p style=&quot; margin-top:0px; margin-bottom:0px; margin-left:0px; margin-right:0px; -qt-block-indent:0; text-indent:0px; font-family:&apos;Sans Serif&apos;;&quot;&gt;&lt;span style=&quot; font-size:11pt; font-weight:600;&quot;&gt;To:&lt;/span&gt;&lt;/p&gt;&lt;/body&gt;&lt;/html&gt;</source>
        <translation type="unfinished">&lt;!DOCTYPE HTML PUBLIC &quot;-//W3C//DTD HTML 4.0//EN&quot; &quot;http://www.w3.org/TR/REC-html40/strict.dtd&quot;&gt;
&lt;html&gt;&lt;head&gt;&lt;meta name=&quot;qrichtext&quot; content=&quot;1&quot; /&gt;&lt;style type=&quot;text/css&quot;&gt;
p, li { white-space: pre-wrap; }
&lt;/style&gt;&lt;/head&gt;&lt;body style=&quot; font-family:&apos;DejaVu Sans&apos;; font-size:9pt; font-weight:400; font-style:normal;&quot;&gt;
&lt;p style=&quot; margin-top:0px; margin-bottom:0px; margin-left:0px; margin-right:0px; -qt-block-indent:0; text-indent:0px; font-family:&apos;Sans Serif&apos;;&quot;&gt;&lt;span style=&quot; font-size:11pt; font-weight:600;&quot;&gt;Mihin:&lt;/span&gt;&lt;/p&gt;&lt;/body&gt;&lt;/html&gt;</translation>
    </message>
    <message>
        <source>Log:</source>
        <translation type="unfinished">Loki:</translation>
    </message>
    <message>
        <source>Exif operations report</source>
        <translation type="unfinished">Exif-toimintojen raportti</translation>
    </message>
    <message>
        <source>&amp;Show only:</source>
        <translation type="unfinished">&amp;Näytä ainoastaan:</translation>
    </message>
    <message>
        <source>Filter messages based on severity</source>
        <translation type="unfinished">Suodata viestit tärkeyden mukaan</translation>
    </message>
    <message>
        <source>All messages</source>
        <translation type="unfinished">Kaikki viestit</translation>
    </message>
    <message>
        <source>Errors only</source>
        <translation type="unfinished">Vain virheet</translation>
    </message>
    <message>
        <source>&amp;Filter log messages:</source>
        <translation type="unfinished">&amp;Suodata virheviestit:</translation>
    </message>
    <message>
        <source>Clear filter text</source>
        <translation type="unfinished">Nollaa suodatinteksti</translation>
    </message>
    <message>
        <source>Keep existing Exif tags in destination file</source>
        <translation type="unfinished">Pidä olemassa olevat Exif-tagit kohdetiedostossa</translation>
    </message>
    <message>
        <source>&amp;Cancel</source>
        <translation type="unfinished">&amp;Peruuta</translation>
    </message>
    <message>
        <source>&amp;Start</source>
        <translation type="unfinished">&amp;Käynnistä</translation>
    </message>
    <message>
        <source>All Supported formats</source>
        <translation type="unfinished">Kaikki tuetut formaatit</translation>
    </message>
    <message>
        <source>Select the input images</source>
        <translation type="unfinished">Valitse syötettävät kuvat</translation>
    </message>
    <message>
        <source>&amp;Done</source>
        <translation type="unfinished">&amp;Valmis</translation>
    </message>
</context>
<context>
    <name>UMessageBox</name>
    <message>
        <source>%1 License document not found, you can find it online: %2here%3</source>
        <comment>%2 and %3 are html tags</comment>
        <translation type="unfinished">%1 Lisenssidokumenttia ei löydy, löydät sen online: %2täältä%3</translation>
    </message>
    <message>
        <source>Yes, I&apos;d love to!</source>
        <translation type="unfinished">Kyllä!</translation>
    </message>
    <message>
        <source>Donation</source>
        <translation type="unfinished"></translation>
    </message>
    <message>
        <source>Would you like to donate?</source>
        <translation type="unfinished"></translation>
    </message>
    <message>
        <source>Stop Bothering Me</source>
        <translation type="unfinished"></translation>
    </message>
    <message>
        <source>Remind me later</source>
        <translation type="unfinished"></translation>
    </message>
</context>
</TS><|MERGE_RESOLUTION|>--- conflicted
+++ resolved
@@ -3047,7 +3047,6 @@
         <translation type="unfinished">&amp;OK</translation>
     </message>
     <message>
-<<<<<<< HEAD
         <source>Please restart...</source>
         <translation type="obsolete">Ole hyvä ja käynnistä uudelleen...</translation>
     </message>
@@ -3056,8 +3055,6 @@
         <translation type="obsolete">Ole hyvä ja käynnistä LuminanceHDR uudelleen jotta voit käyttää uutta kieltä (%1).</translation>
     </message>
     <message>
-=======
->>>>>>> 4fbcb3e9
         <source>Choose a directory</source>
         <translation type="unfinished">Valitse hakemisto</translation>
     </message>
